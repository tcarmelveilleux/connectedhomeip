--- conflicted
+++ resolved
@@ -525,11 +525,7 @@
 
         # - if MSL feature is supported, expect to see LongPress/LongRelease in that order.
         if not has_msl_feature:
-<<<<<<< HEAD
-            logging.info("Since MSL and AS features both unsupported, skipping check for LongPress/LongRelease")
-=======
             logging.info("Since MSL feature unsupported, skipping check for LongPress/LongRelease")
->>>>>>> 815195b3
         else:
             # - TH expects report of LongPress, LongRelease in that order.
             logging.info(f"Starting to wait for {post_prompt_settle_delay_seconds:.1f} seconds for LongPress then LongRelease.")
