#
#    Copyright (c) 2025 Project CHIP Authors
#    All rights reserved.
#
#    Licensed under the Apache License, Version 2.0 (the "License");
#    you may not use this file except in compliance with the License.
#    You may obtain a copy of the License at
#
#        http://www.apache.org/licenses/LICENSE-2.0
#
#    Unless required by applicable law or agreed to in writing, software
#    distributed under the License is distributed on an "AS IS" BASIS,
#    WITHOUT WARRANTIES OR CONDITIONS OF ANY KIND, either express or implied.
#    See the License for the specific language governing permissions and
#    limitations under the License.
#

# See https://github.com/project-chip/connectedhomeip/blob/master/docs/testing/python.md#defining-the-ci-test-arguments
# for details about the block below.
#
# === BEGIN CI TEST ARGUMENTS ===
# test-runner-runs:
#   run1:
#     app: ${ALL_CLUSTERS_APP}
#     app-args: --discriminator 1234 --KVS kvs1 --trace-to json:${TRACE_APP}.json
#     script-args: >
#       --storage-path admin_storage.json
#       --commissioning-method on-network
#       --discriminator 1234
#       --passcode 20202021
#       --PICS src/app/tests/suites/certification/ci-pics-values
#       --trace-to json:${TRACE_TEST_JSON}.json
#       --trace-to perfetto:${TRACE_TEST_PERFETTO}.perfetto
#     factory-reset: true
#     quiet: true
# === END CI TEST ARGUMENTS ===

import enum
import hashlib
import inspect
import logging
import inspect
import re
import sys
from binascii import unhexlify
from typing import Optional

import chip.clusters as Clusters
import nest_asyncio
from chip.interaction_model import InteractionModelError, Status
<<<<<<< HEAD
from chip.testing.matter_testing import MatterBaseTest, async_test_body, default_matter_test_main, TestStep, ClusterAttributeChangeAccumulator, AttributeValue, AttributeMatcher
=======
from chip.testing.matter_testing import (AttributeMatcher, AttributeValue, ClusterAttributeChangeAccumulator, MatterBaseTest,
                                         TestStep, async_test_body, default_matter_test_main)
>>>>>>> f7d74a8d
from chip.tlv import TLVReader
from chip.utils import CommissioningBuildingBlocks
from ecdsa import NIST256p, VerifyingKey
from ecdsa.keys import BadSignatureError
from mobly import asserts

<<<<<<< HEAD
import nest_asyncio
=======
>>>>>>> f7d74a8d
nest_asyncio.apply()


class MatterCertParser:
    SUBJECT_TAG = 6
    SUBJECT_PUBLIC_KEY_TAG = 9
    SUBJECT_FABRIC_ID_TAG = 21

    def __init__(self, matter_cert_bytes: bytes):
        self.parsed_tlv = TLVReader(matter_cert_bytes).get()["Any"]

    def get_subject_names(self) -> dict[int, object]:
        return {tag: value for tag, value in self.parsed_tlv[self.SUBJECT_TAG]}

    def get_public_key_bytes(self) -> bytes:
        public_key_bytes = self.parsed_tlv[self.SUBJECT_PUBLIC_KEY_TAG]
        return public_key_bytes


# From Matter spec src/crypto_primitives/crypto_primitives.py
class MappingsV1(enum.IntEnum):
    CHIP_CRYPTO_HASH_LEN_BITS = 256
    CHIP_CRYPTO_HASH_LEN_BYTES = 32
    CHIP_CRYPTO_HASH_BLOCK_LEN_BYTES = 64
    CHIP_CRYPTO_GROUP_SIZE_BITS = 256
    CHIP_CRYPTO_GROUP_SIZE_BYTES = 32
    CHIP_CRYPTO_PUBLIC_KEY_SIZE_BYTES = (2 * CHIP_CRYPTO_GROUP_SIZE_BYTES) + 1
    CHIP_CRYPTO_SYMMETRIC_KEY_LENGTH_BITS = 128
    CHIP_CRYPTO_SYMMETRIC_KEY_LENGTH_BYTES = 16
    CHIP_CRYPTO_AEAD_MIC_LENGTH_BITS = 128
    CHIP_CRYPTO_AEAD_MIC_LENGTH_BYTES = 16
    CHIP_CRYPTO_AEAD_NONCE_LENGTH_BYTES = 13


# From Matter spec src/crypto_primitives/crypto_primitives.py
def bytes_from_hex(hex: str) -> bytes:
    """Converts any `hex` string representation including `01:ab:cd` to bytes

    Handles any whitespace including newlines, which are all stripped.
    """
    return unhexlify(re.sub(r'(\s|:)', "", hex))


# From Matter spec src/crypto_primitives/vid_verify_payload_test_vector.py
# ECDSA-with-SHA256 using NIST P-256
FABRIC_BINDING_VERSION_1 = 0x01
STATEMENT_VERSION_1 = 0x21
VID_VERIFICATION_CLIENT_CHALLENGE_SIZE_BYTES = 32
ATTESTATION_CHALLENGE_SIZE_BYTES = MappingsV1.CHIP_CRYPTO_SYMMETRIC_KEY_LENGTH_BYTES
VID_VERIFICATION_STATEMENT_SIZE_BYTES_V1 = 85


def verify_signature(public_key: bytes, message: bytes, signature: bytes) -> bool:
    """Verify a `signature` on the given `message` using `public_key`. Returns True on success."""

    verifying_key: VerifyingKey = VerifyingKey.from_string(public_key, curve=NIST256p)
    assert verifying_key.curve == NIST256p

    try:
        return verifying_key.verify(signature, message, hashfunc=hashlib.sha256)
    except BadSignatureError:
        return False


# From Matter spec src/crypto_primitives/vid_verify_payload_test_vector.py
def generate_vendor_fabric_binding_message(
        root_public_key_bytes: bytes,
        fabric_id: int,
        vendor_id: int) -> bytes:

    assert len(root_public_key_bytes) == MappingsV1.CHIP_CRYPTO_PUBLIC_KEY_SIZE_BYTES
    assert fabric_id > 0 and fabric_id <= 0xFFFF_FFFF_FFFF_FFFF
    assert vendor_id > 0 and vendor_id <= 0xFFF4

    fabric_id_bytes = fabric_id.to_bytes(length=8, byteorder='big')
    vendor_id_bytes = vendor_id.to_bytes(length=2, byteorder='big')
    vendor_fabric_binding_message = FABRIC_BINDING_VERSION_1.to_bytes(
        length=1) + root_public_key_bytes + fabric_id_bytes + vendor_id_bytes
    return vendor_fabric_binding_message

# From Matter spec src/crypto_primitives/vid_verify_payload_test_vector.py
def generate_vendor_id_verification_tbs(fabric_binding_version: int,
                                        attestation_challenge: bytes,
                                        client_challenge: bytes,
                                        fabric_index: int,
                                        vendor_fabric_binding_message: bytes,
                                        vid_verification_statement: Optional[bytes] = None) -> bytes:
    assert len(attestation_challenge) == ATTESTATION_CHALLENGE_SIZE_BYTES
    assert len(client_challenge) == VID_VERIFICATION_CLIENT_CHALLENGE_SIZE_BYTES
    # Valid fabric indices are [1..254]. 255 is forbidden.
    assert fabric_index >= 1 and fabric_index <= 254
    assert vendor_fabric_binding_message
    assert fabric_binding_version == FABRIC_BINDING_VERSION_1

    vendor_id_verification_tbs = fabric_binding_version.to_bytes(length=1)
    vendor_id_verification_tbs += client_challenge + attestation_challenge + fabric_index.to_bytes(length=1)
    vendor_id_verification_tbs += vendor_fabric_binding_message
    if vid_verification_statement is not None:
        vendor_id_verification_tbs += vid_verification_statement

    return vendor_id_verification_tbs


def get_unassigned_fabric_index(fabric_indices: list[int]) -> int:
    for fabric_index in range(1, 255):
        if fabric_index not in fabric_indices:
            return fabric_index
    else:
        asserts.fail(f"Somehow could not find an unallocated fabric index in {fabric_indices}")


def get_entry_for_fabric(fabric_index: int, entries: list[object]) -> object:
    for entry in entries:
        if not hasattr(entry, "fabricIndex"):
            return None
        if entry.fabricIndex == fabric_index:
            return entry
    else:
        return None
<<<<<<< HEAD


def make_vid_matcher(fabric_index: int, expected_vid: int) -> AttributeMatcher:
    def predicate(report: AttributeValue) -> bool:
        if report.attribute != Clusters.OperationalCredentials.Attributes.Fabrics or report.endpoint_id != 0 or not isinstance(report.value, list):
            return False
        for entry in report.value:
            if entry.fabricIndex == fabric_index and entry.vendorID == expected_vid:
                return True
        else:
            return False
    return AttributeMatcher.from_callable(description=f"Fabrics list entry report for FabricIndex {fabric_index} has VendorID field set to 0x{expected_vid:04x}", matcher=predicate)


def make_vvs_matcher(fabric_index: int, expected_vvs: bytes) -> AttributeMatcher:
    def predicate(report: AttributeValue) -> bool:
        if report.attribute != Clusters.OperationalCredentials.Attributes.Fabrics or report.endpoint_id != 0 or not isinstance(report.value, list):
            return False
        for entry in report.value:
            if entry.fabricIndex == fabric_index and entry.VIDVerificationStatement == expected_vvs:
                return True
        else:
            return False
    return AttributeMatcher.from_callable(description=f"Fabrics list entry report for FabricIndex {fabric_index} has VIDVerificationStatement field set to correct VIDVerificationStatement value just set", matcher=predicate)


class TestStepBlockPassException(Exception):
    def __init__(self, *args, **kwargs):
        super().__init__(*args, **kwargs)
    pass


class test_step(object):
    """Context manager for `with test_tesp(...) as step` that allows for aggregating step descriptions automatically.

    Use like:

      with test_step("1b", "Read attribute Blah from cluster Gizmo", "Verify that attribute value is set") as step:
          # NOTE: ===== THIS CANNOT BE A `pass` ====
          do_some_work_here()

    This expects a MatterBaseTest instance to be the caller, since it interacts with pieces
    that are in there for the purposes of accumulating the steps list.

    If the calling `MatterTestInstance`'s `is_aggregating_steps` field is set to True, the block
    body WILL BE SKIPPED.

    When the calling `MatterTestInstance`'s `is_aggregating_steps` field is set to False, the
    block is executed after an automatic call to `step(...)` method.

    TODO: Port back to matter_testing.py once this whole test suite is complete.
    """
    def __init__(self, id=None, description="", verification=None, is_commissioning=False):
        caller = inspect.currentframe().f_back.f_locals.get('self', None)
        if isinstance(caller, MatterBaseTest):
            self._test_instance = caller
        else:
            raise RuntimeError("Can only use `test_step` inside a MatterBaseTest-derived class")

        if id is None:
            id = self._test_instance.current_step_id
            next_step_id = self._test_instance.get_next_step_id(self._test_instance.current_step_id)
            self._test_instance.current_step_id = next_step_id
        else:
            self._test_instance.current_step_id = id

        self._id = id
        self._description = description
        self._verification = verification
        self._is_commissioning = is_commissioning

    def trace(self, frame, event, arg):
        raise TestStepBlockPassException("If you see this, you have a `pass` in a `with test_step(...):` block!")

    def __enter__(self):
        if self._test_instance.is_aggregating_steps:
            self._test_instance.aggregated_steps.append(TestStep(self._id, self._description, self._verification, self._is_commissioning))

            # Let's manipulate the callstack via tracing to skip the entire `with` block in steps extraction mode.
            sys.settrace(lambda *args, **keys: None)
            frame = sys._getframe(1)
            frame.f_trace = self.trace

            ########## NO MORE CALLS CAN BE PAST HERE IN __enter__(). Otherwise, the "skip block" feature doesn't work.
        else:
            self._test_instance.step(self._id)

        return self

    def __exit__(self, exc_type, exc_value, traceback):
        if type is None:
            return  # No exception
        if isinstance(exc_value, TestStepBlockPassException):
            return True  # Suppress special exception we expect to see.

    @property
    def id(self):
        return self._id

    def skip(self):
        self._test_instance.mark_current_step_skipped()


class TC_OPCREDS_VidVerify(MatterBaseTest):
    def __init__(self, *args, **kwargs):
        super().__init__(*args, **kwargs)
        self.is_aggregating_steps: bool = False
        self.aggregated_steps: list[TestStep] = []
        self.current_step_id = 0
        self.reset_steps()

    def reset_steps(self):
        self.aggregated_steps = []
        self.is_aggregating_steps = False
        self.current_step_id = 0

    def get_next_step_id(self, current_step_id) -> object:
        if isinstance(current_step_id, int):
            return current_step_id + 1
        elif isinstance(current_step_id, str):
            match = re.search(r"^(?P<step_number>\d+)", current_step_id)
            if match:
                return int(match.group('step_number')) + 1

        raise ValueError(f"Can't find correct next step for {current_step_id}")

    async def read_updated_fabrics(self, dev_ctrl, node_id):
        updated_fabrics = await self.read_single_attribute_check_success(
            dev_ctrl=dev_ctrl,
            node_id=node_id,
            cluster=Clusters.OperationalCredentials,
            attribute=Clusters.OperationalCredentials.Attributes.Fabrics,
            fabric_filtered=False
        )

        updated_nocs = await self.read_single_attribute_check_success(
            dev_ctrl=dev_ctrl,
            node_id=node_id,
            cluster=Clusters.OperationalCredentials,
            attribute=Clusters.OperationalCredentials.Attributes.NOCs,
            fabric_filtered=False
        )

        return updated_fabrics, updated_nocs

    def desc_TC_OPCREDS_3_9(self):
        return "[DUTServer] Pre-release TC-OPCREDS-3.9 test case."

    def steps_TC_OPCREDS_3_9(self) -> list[TestStep]:
        try:
            self.current_step_id = 0
            self.is_aggregating_steps = True
            self.aggregated_steps = []
            self.test_TC_OPCREDS_3_9()
        finally:
            self.is_aggregating_steps = False

        self.current_step_id = 0
        return self.aggregated_steps

    @async_test_body
    async def test_TC_OPCREDS_3_9(self):
        # TODO(test_plans#5046): actually make the test follow final test plan. For now
        # it functionally validates the VID Verification parts of Operational Credentials Cluster

        with test_step(description="Commission DUT in TH1's fabric. Cert chain must include ICAC.", is_commissioning=True):
            opcreds = Clusters.OperationalCredentials
            dev_ctrl = self.default_controller
            cr1_dev_ctrl = self.default_controller
            cr1_dut_node_id = self.dut_node_id

            # Read fabric index for CR1 after commissioning it.
            cr1_fabric_index = await self.read_single_attribute_check_success(
                dev_ctrl=cr1_dev_ctrl,
                node_id=cr1_dut_node_id,
                cluster=opcreds,
                attribute=opcreds.Attributes.CurrentFabricIndex
            )

            root_certs = await self.read_single_attribute_check_success(
                dev_ctrl=cr1_dev_ctrl,
                node_id=cr1_dut_node_id,
                cluster=opcreds,
                attribute=opcreds.Attributes.TrustedRootCertificates,
                fabric_filtered=True
            )
            asserts.assert_true(len(root_certs) == 1,
                                f"Expecting exactly one root from TrustedRootCertificates (TH1's), got {len(root_certs)}")
            th1_root_parser = MatterCertParser(root_certs[0])
            cr1_root_public_key = th1_root_parser.get_public_key_bytes()

        with test_step(description="Commission DUT in TH2's fabric. Cert chain must NOT include ICAC"):
            new_certificate_authority = self.certificate_authority_manager.NewCertificateAuthority()
            new_certificate_authority.alwaysOmitIcac = True
            cr2_vid = 0xFFF2
            cr2_fabricId = 2222
            cr2_new_fabric_admin = new_certificate_authority.NewFabricAdmin(
                vendorId=cr2_vid, fabricId=cr2_fabricId)
            cr2_nodeid = cr1_dev_ctrl.nodeId + 1
            cr2_dut_node_id = cr1_dut_node_id + 1

            cr2_dev_ctrl = cr2_new_fabric_admin.NewController(
                nodeId=cr2_nodeid)
            success, nocResp, chain = await CommissioningBuildingBlocks.AddNOCForNewFabricFromExisting(
                commissionerDevCtrl=cr1_dev_ctrl, newFabricDevCtrl=cr2_dev_ctrl,
                existingNodeId=cr1_dut_node_id, newNodeId=cr2_dut_node_id
            )
            asserts.assert_true(success, "Commissioning DUT into CR2's fabrics must succeed.")

            rcacResp = chain.rcacBytes

            cr2_fabric_index = nocResp.fabricIndex
            cr2_rcac = MatterCertParser(rcacResp)
            cr2_root_public_key = cr2_rcac.get_public_key_bytes()

        # Read NOCs and validate that both the entry for CR1 and CR2 are readable
        # and have the right expected fabricId
        with test_step(description="Read DUT's NOCs attribute and validate both fabrics have expected values extractable from their NOC."):
            nocs_list = await self.read_single_attribute_check_success(
                dev_ctrl=cr1_dev_ctrl,
                node_id=cr1_dut_node_id,
                cluster=opcreds,
                attribute=opcreds.Attributes.NOCs,
                fabric_filtered=False
            )

            fabric_ids_from_certs = {}
            noc_public_keys_from_certs = {}

            fabric_indices = {
                "CR1": cr1_fabric_index,
                "CR2": cr2_fabric_index
            }

            fabric_ids = {
                "CR1": self.default_controller.fabricId,
                "CR2": cr2_fabricId
            }

            for controller_name, fabric_index in fabric_indices.items():
                for noc_struct in nocs_list:
                    if noc_struct.fabricIndex != fabric_index:
                        continue

                    noc_cert = MatterCertParser(noc_struct.noc)
                    for tag, value in noc_cert.get_subject_names().items():
                        if tag == noc_cert.SUBJECT_FABRIC_ID_TAG:
                            fabric_ids_from_certs[controller_name] = value
                    noc_public_keys_from_certs[controller_name] = noc_cert.get_public_key_bytes()

            logging.info(f"Fabric IDs found: {fabric_ids_from_certs}")

            for controller_name, fabric_id in fabric_ids.items():
                asserts.assert_in(controller_name, fabric_ids_from_certs.keys(),
                                  f"Did not find {controller_name}'s fabric the NOCs attribute")
                asserts.assert_equal(fabric_ids_from_certs[controller_name], fabric_id,
                                    f"Did not find {controller_name}'s fabric ID in the correct NOC")

        with test_step(description="Read DUT's Fabrics attribute and validate both fabrics have expected values."):
            fabric_roots = {
                "CR1": cr1_root_public_key,
                "CR2": cr2_root_public_key
            }

            fabric_vendor_ids = {
                "CR1": 0xfff1,
                "CR2": cr2_vid
            }

            fabrics_list = await self.read_single_attribute_check_success(
                cluster=opcreds,
                attribute=opcreds.Attributes.Fabrics,
                fabric_filtered=False
            )

            for controller_name, fabric_index in fabric_indices.items():
                for fabric_struct in fabrics_list:
                    if fabric_struct.fabricIndex != fabric_index:
                        continue

                    asserts.assert_equal(fabric_struct.rootPublicKey, fabric_roots[controller_name],
                                        f"Did not find matching root public key in Fabrics attribute for {controller_name}")
                    asserts.assert_equal(
                        fabric_struct.vendorID, fabric_vendor_ids[controller_name], f"Did not find matching VendorID in Fabrics attribute for {controller_name}")
                    asserts.assert_equal(
                        fabric_struct.fabricID, fabric_ids[controller_name], f"Did not find matching FabricID in Fabrics attribute for {controller_name}")

        with test_step(description="TH1 sends SignVIDVerificationRequest for TH2's fabric. Verify the response and signature."):

            client_challenge = bytes_from_hex(
                "a1:a2:a3:a4:a5:a6:a7:a8:a9:aa:ab:ac:ad:ae:af:b0:b1:b2:b3:b4:b5:b6:b7:b8:b9:ba:bb:bc:bd:be:bf:c0")
            sign_vid_verification_response = await self.send_single_cmd(cmd=opcreds.Commands.SignVIDVerificationRequest(fabricIndex=cr2_fabric_index, clientChallenge=client_challenge))

            asserts.assert_equal(sign_vid_verification_response.fabricIndex, cr2_fabric_index,
                                "FabricIndex in SignVIDVerificationResponse must match request.")

            # Locally generate the vendor_id_verification_tbs to check the signature.
            expected_vendor_fabric_binding_message = generate_vendor_fabric_binding_message(
                root_public_key_bytes=cr2_root_public_key, fabric_id=cr2_fabricId, vendor_id=cr2_vid)
            attestation_challenge = dev_ctrl.GetConnectedDeviceSync(self.dut_node_id, allowPASE=False).attestationChallenge
            vendor_id_verification_tbs = generate_vendor_id_verification_tbs(sign_vid_verification_response.fabricBindingVersion, attestation_challenge,
                                                                            client_challenge, sign_vid_verification_response.fabricIndex, expected_vendor_fabric_binding_message, vid_verification_statement=b"")

            # Check signature against vendor_id_verification_tbs
            noc_cert = MatterCertParser(noc_struct.noc)
            asserts.assert_true(verify_signature(public_key=noc_public_keys_from_certs["CR2"], message=vendor_id_verification_tbs,
                                signature=sign_vid_verification_response.signature), "VID Verification Signature must validate using DUT's NOC public key")

        with test_step(description="Send bad SignVIDVerificationRequest commands and verify failures"):
            # Must fail with correct client challenge but non-existent fabric.
            unassigned_fabric_index = get_unassigned_fabric_index(fabric_indices.values())
            with asserts.assert_raises(InteractionModelError) as exception_context:
                await self.send_single_cmd(cmd=opcreds.Commands.SignVIDVerificationRequest(fabricIndex=unassigned_fabric_index, clientChallenge=client_challenge))

            asserts.assert_equal(exception_context.exception.status, Status.ConstraintError,
                                f"Expected CONSTRAINT_ERROR from SignVIDVerificationRequest against fabricIndex {unassigned_fabric_index}")

            # Must fail with correct client challenge but fabricIndex 0.
            with asserts.assert_raises(InteractionModelError) as exception_context:
                await self.send_single_cmd(cmd=opcreds.Commands.SignVIDVerificationRequest(fabricIndex=0, clientChallenge=client_challenge))

            asserts.assert_equal(exception_context.exception.status, Status.ConstraintError,
                                "Expected CONSTRAINT_ERROR from SignVIDVerificationRequest against fabricIndex 0")

            # Must fail with client challenge different than expected length
            CHALLENGE_TOO_SMALL = b"\x01" * (VID_VERIFICATION_CLIENT_CHALLENGE_SIZE_BYTES - 1)
            CHALLENGE_TOO_BIG = b"\x02" * (VID_VERIFICATION_CLIENT_CHALLENGE_SIZE_BYTES + 1)

            with asserts.assert_raises(InteractionModelError) as exception_context:
                await self.send_single_cmd(cmd=opcreds.Commands.SignVIDVerificationRequest(fabricIndex=cr2_fabric_index, clientChallenge=CHALLENGE_TOO_SMALL))

            asserts.assert_equal(exception_context.exception.status, Status.ConstraintError,
                                f"Expected CONSTRAINT_ERROR from SignVIDVerificationRequest with ClientChallenge of length {len(CHALLENGE_TOO_SMALL)}")

            with asserts.assert_raises(InteractionModelError) as exception_context:
                await self.send_single_cmd(cmd=opcreds.Commands.SignVIDVerificationRequest(fabricIndex=cr2_fabric_index, clientChallenge=CHALLENGE_TOO_BIG))

            asserts.assert_equal(exception_context.exception.status, Status.ConstraintError,
                                f"Expected CONSTRAINT_ERROR from SignVIDVerificationRequest with ClientChallenge of length {len(CHALLENGE_TOO_BIG)}")

        with test_step(description="Invoke SetVIDVerificationStatement with VVSC, VIDVerificationStatement and VID fields all missing, outside fail-safe. Expect INVALID_COMMAND"):
            with asserts.assert_raises(InteractionModelError) as exception_context:
                await self.send_single_cmd(cmd=opcreds.Commands.SetVIDVerificationStatement())
            asserts.assert_equal(exception_context.exception.status, Status.InvalidCommand,
                                "Expected INVALID_COMMAND for SetVIDVerificationStatement with no arguments present")

        with test_step(description="Invoke SetVIDVerificationStatement with VVSC field set to a size > 400 bytes, outside fail-safe. Expect CONSTRAINT_ERROR"):
            with asserts.assert_raises(InteractionModelError) as exception_context:
                await self.send_single_cmd(cmd=opcreds.Commands.SetVIDVerificationStatement(vvsc=(b"\x01" * 401)))
            asserts.assert_equal(exception_context.exception.status, Status.ConstraintError,
                                "Expected CONSTRAINT_ERROR for SetVIDVerificationStatement with VVSC too large")

        with test_step(description="Invoke SetVIDVerificationStatement with VIDVerificationStatement field set to a size > 85 bytes, outside fail-safe. Expect CONSTRAINT_ERROR"):
            with asserts.assert_raises(InteractionModelError) as exception_context:
                await self.send_single_cmd(cmd=opcreds.Commands.SetVIDVerificationStatement(VIDVerificationStatement=(b"\x01" * (VID_VERIFICATION_STATEMENT_SIZE_BYTES_V1 + 1))))
            asserts.assert_equal(exception_context.exception.status, Status.ConstraintError,
                                "Expected CONSTRAINT_ERROR for SetVIDVerificationStatement with VIDVerificationStatement too large")

        with test_step(description="Establish a subscription to Operational Credentials cluster on endpoint 0 from TH1 fabric client, with MinIntervalFloor=0, MaxIntervalCeiling=30"):
            attrib_listener = ClusterAttributeChangeAccumulator(opcreds)
            await attrib_listener.start(cr1_dev_ctrl, cr1_dut_node_id, endpoint=0, min_interval_sec=0, max_interval_sec=30)

        with test_step(description="Invoke SetVIDVerificationStatement with maximum-sized VVSC and VIDVerificationStatement present and setting VID to 0x6a01 on TH2's fabric, outside fail-safe. Verify VIDVerificationStatement, VVSC and VID updates are correct. Verify subscription received the updated values."):
            vvsc = b"\xaa" * 400
            VIDVerificationStatement = b"\x01" * VID_VERIFICATION_STATEMENT_SIZE_BYTES_V1
            vendorID = 0x6a01

            attrib_listener.reset()
            await self.send_single_cmd(dev_ctrl=cr2_dev_ctrl, node_id=cr2_dut_node_id, cmd=opcreds.Commands.SetVIDVerificationStatement(VIDVerificationStatement=VIDVerificationStatement, vvsc=vvsc, vendorID=vendorID))
            attrib_listener.await_all_expected_report_matches(expected_matchers=[make_vid_matcher(cr2_fabric_index, vendorID), make_vvs_matcher(cr2_fabric_index, VIDVerificationStatement)], timeout_sec=30.0)

            updated_fabrics, updated_nocs = await self.read_updated_fabrics(dev_ctrl=cr1_dev_ctrl, node_id=cr1_dut_node_id)

            cr2_fabrics_entry = get_entry_for_fabric(cr2_fabric_index, updated_fabrics)
            asserts.assert_is_not_none(cr2_fabrics_entry, f"Could not find Fabrics list entry for TH2's fabric index {cr2_fabric_index}")

            cr2_nocs_entry = get_entry_for_fabric(cr2_fabric_index, updated_nocs)
            asserts.assert_is_not_none(cr2_nocs_entry, f"Could not find NOCs list entry for TH2's fabric index {cr2_fabric_index}")

            asserts.assert_equal(cr2_nocs_entry.vvsc, vvsc, "Did not get the expected value set for VVSC field of NOCs list for TH2's fabric.")
            asserts.assert_equal(cr2_fabrics_entry.VIDVerificationStatement, VIDVerificationStatement, "Did not get the expected value set for VIDVerificationStatement field of Fabrics list for TH2's fabric.")
            asserts.assert_equal(cr2_fabrics_entry.vendorID, vendorID, "Did not get the expected value set for VendorID field of Fabrics list for TH2's fabric.")

        with test_step(description="Invoke SetVIDVerificationStatement with maximum-sized VVSC on TH1's fabric, outside fail-safe. Verify INVALID_COMMAND due to presence of ICAC."):
            vvsc = b"\xaa" * 400

            with asserts.assert_raises(InteractionModelError) as exception_context:
                await self.send_single_cmd(dev_ctrl=cr1_dev_ctrl, node_id=cr1_dut_node_id, cmd=opcreds.Commands.SetVIDVerificationStatement(vvsc=vvsc))
            asserts.assert_equal(exception_context.exception.status, Status.InvalidCommand,
                                "Expected INVALID_COMMAND for SetVIDVerificationStatement with VVSC present against DUT on TH1's fabric due to presence of ICAC.")

        with test_step(description="Invoke SetVIDVerificationStatement with setting VID to 0xFFF1 on TH2's fabric, outside fail-safe. Verify VID is now 0xFFF1."):
            vendorID = 0xFFF1

            attrib_listener.reset()
            await self.send_single_cmd(dev_ctrl=cr2_dev_ctrl, node_id=cr2_dut_node_id, cmd=opcreds.Commands.SetVIDVerificationStatement(vendorID=vendorID))
            attrib_listener.await_all_expected_report_matches(expected_matchers=[make_vid_matcher(cr2_fabric_index, vendorID)], timeout_sec=30.0)

            updated_fabrics, _ = await self.read_updated_fabrics(dev_ctrl=cr1_dev_ctrl, node_id=cr1_dut_node_id)

            cr2_fabrics_entry = get_entry_for_fabric(cr2_fabric_index, updated_fabrics)
            asserts.assert_is_not_none(cr2_fabrics_entry, f"Could not find Fabrics list entry for TH2's fabric index {cr2_fabric_index}")
            asserts.assert_equal(cr2_fabrics_entry.vendorID, vendorID, "Did not get the expected value set for VendorID field of Fabrics list for TH2's fabric.")

        with test_step(description="Arm a fail safe for 60s.") as step:
            logging.error("TODO!")
            step.skip()

        with test_step(description="Invoke SetVIDVerificationStatement with VVSC and VIDVerificationStatement to empty, and VID set to 0xFFF3 on TH2's fabric, inside fail-safe. Verify VVSC, VIDVerificationStamtement are now empty and VID is 0xFFF3 for that fabric.") as step:
            logging.error("TODO!")
            step.skip()

        with test_step(description="Disarm fail safe with ArmFailSafe(0s). Verify VVSC and VIDVerificatioStatement for TH1's fabric are still empty, and VID is still 0xFFF3.") as step:
            logging.error("TODO!")
            step.skip()

        with test_step(description="Create a new fabric under TH2's root with fabric ID 0x3333 by invoking ArmFailSafe(600s), CSRRequest, AddTrustedRootCertificate and AddNOC. Do not disarm failsafe, do not execute commissioning complete.") as step:
            logging.error("TODO!")
            step.skip()

        with test_step(description="Invoke SetVIDVerificationStatement with VVSC and VIDVerificationStatement present and setting VID to on fabric ID 0x3333 under TH2's root, inside fail-safe. Verify VIDVerificationStatement, VVSC and VID values match values set.") as step:
            logging.error("TODO!")
            step.skip()

        with test_step(description="Disarm failsafe with ArmFailSafe(0s). Verify that fabric table no longer has VVSC and VIDVerificatioNStatement for the pending fabric that was dropped.") as step:
            logging.error("TODO!")
            step.skip()

        with test_step(description="SetVIDVerificationStatement against TH1's fabric with VendorID set to 0xFFF5. Expect a CONSTRAINT_ERROR."):
            with asserts.assert_raises(InteractionModelError) as exception_context:
                await self.send_single_cmd(cmd=opcreds.Commands.SetVIDVerificationStatement(vendorID=0xFFF5))
            asserts.assert_equal(exception_context.exception.status, Status.ConstraintError,
                                "Expected CONSTRAINT_ERROR for SetVIDVerificationStatement with invalid VendorID 0xFFF5")

        with test_step(description="Invoke SetVIDVerificationStatement with maximum-sized VVSC and VIDVerificationStatement present and setting VID to 0x6a01 on TH2's fabric, outside fail-safe. Expect success."):
            vvsc = b"\x5a" * 400
            VIDVerificationStatement = b"\x01" * VID_VERIFICATION_STATEMENT_SIZE_BYTES_V1
            cr2_vid = 0x6a01

            await self.send_single_cmd(dev_ctrl=cr2_dev_ctrl, node_id=cr2_dut_node_id, cmd=opcreds.Commands.SetVIDVerificationStatement(VIDVerificationStatement=VIDVerificationStatement, vvsc=vvsc, vendorID=cr2_vid))

        with test_step(description="TH1 sends SignVIDVerificationRequest for TH2's fabric (which has a VIDVerificationStatement). Verify the response and signature."):
            client_challenge = bytes_from_hex(
                "a1:a2:a3:a4:a5:a6:a7:a8:a9:aa:ab:ac:ad:ae:af:b0:b1:b2:b3:b4:b5:b6:b7:b8:b9:ba:bb:bc:bd:be:bf:c1")
            sign_vid_verification_response = await self.send_single_cmd(cmd=opcreds.Commands.SignVIDVerificationRequest(fabricIndex=cr2_fabric_index, clientChallenge=client_challenge))

            asserts.assert_equal(sign_vid_verification_response.fabricIndex, cr2_fabric_index,
                                "FabricIndex in SignVIDVerificationResponse must match request.")

            # Locally generate the vendor_id_verification_tbs to check the signature.
            expected_vendor_fabric_binding_message = generate_vendor_fabric_binding_message(
                root_public_key_bytes=cr2_root_public_key, fabric_id=cr2_fabricId, vendor_id=cr2_vid)
            attestation_challenge = dev_ctrl.GetConnectedDeviceSync(self.dut_node_id, allowPASE=False).attestationChallenge
            vendor_id_verification_tbs = generate_vendor_id_verification_tbs(sign_vid_verification_response.fabricBindingVersion, attestation_challenge,
                                                                            client_challenge, sign_vid_verification_response.fabricIndex, expected_vendor_fabric_binding_message, vid_verification_statement=VIDVerificationStatement)

=======


def make_vid_matcher(fabric_index: int, expected_vid: int) -> AttributeMatcher:
    def predicate(report: AttributeValue) -> bool:
        if report.attribute != Clusters.OperationalCredentials.Attributes.Fabrics or report.endpoint_id != 0 or not isinstance(report.value, list):
            return False
        for entry in report.value:
            if entry.fabricIndex == fabric_index and entry.vendorID == expected_vid:
                return True
        else:
            return False
    return AttributeMatcher.from_callable(description=f"Fabrics list entry report for FabricIndex {fabric_index} has VendorID field set to 0x{expected_vid:04x}", matcher=predicate)


def make_vvs_matcher(fabric_index: int, expected_vvs: bytes) -> AttributeMatcher:
    def predicate(report: AttributeValue) -> bool:
        if report.attribute != Clusters.OperationalCredentials.Attributes.Fabrics or report.endpoint_id != 0 or not isinstance(report.value, list):
            return False
        for entry in report.value:
            if entry.fabricIndex == fabric_index and entry.VIDVerificationStatement == expected_vvs:
                return True
        else:
            return False
    return AttributeMatcher.from_callable(description=f"Fabrics list entry report for FabricIndex {fabric_index} has VIDVerificationStatement field set to correct VIDVerificationStatement value just set", matcher=predicate)


class TestStepBlockPassException(Exception):
    def __init__(self, *args, **kwargs):
        super().__init__(*args, **kwargs)
    pass


class test_step(object):
    """Context manager for `with test_tesp(...) as step` that allows for aggregating step descriptions automatically.

    Use like:

      with test_step("1b", "Read attribute Blah from cluster Gizmo", "Verify that attribute value is set") as step:
          # NOTE: ===== THIS CANNOT BE A `pass` ====
          do_some_work_here()

    This expects a MatterBaseTest instance to be the caller, since it interacts with pieces
    that are in there for the purposes of accumulating the steps list.

    If the calling `MatterTestInstance`'s `is_aggregating_steps` field is set to True, the block
    body WILL BE SKIPPED.

    When the calling `MatterTestInstance`'s `is_aggregating_steps` field is set to False, the
    block is executed after an automatic call to `step(...)` method.

    TODO: Port back to matter_testing.py once this whole test suite is complete.
    """

    def __init__(self, id=None, description="", verification=None, is_commissioning=False):
        caller = inspect.currentframe().f_back.f_locals.get('self', None)
        if isinstance(caller, MatterBaseTest):
            self._test_instance = caller
        else:
            raise RuntimeError("Can only use `test_step` inside a MatterBaseTest-derived class")

        if id is None:
            id = self._test_instance.current_step_id
            next_step_id = self._test_instance.get_next_step_id(self._test_instance.current_step_id)
            self._test_instance.current_step_id = next_step_id
        else:
            self._test_instance.current_step_id = id

        self._id = id
        self._description = description
        self._verification = verification
        self._is_commissioning = is_commissioning

    def trace(self, frame, event, arg):
        raise TestStepBlockPassException("If you see this, you have a `pass` in a `with test_step(...):` block!")

    def __enter__(self):
        if self._test_instance.is_aggregating_steps:
            self._test_instance.aggregated_steps.append(
                TestStep(self._id, self._description, self._verification, self._is_commissioning))

            # Let's manipulate the callstack via tracing to skip the entire `with` block in steps extraction mode.
            sys.settrace(lambda *args, **keys: None)
            frame = sys._getframe(1)
            frame.f_trace = self.trace

            # NO MORE CALLS CAN BE PAST HERE IN __enter__(). Otherwise, the "skip block" feature doesn't work.
        else:
            self._test_instance.step(self._id)

        return self

    def __exit__(self, exc_type, exc_value, traceback):
        if type is None:
            return  # No exception
        if isinstance(exc_value, TestStepBlockPassException):
            return True  # Suppress special exception we expect to see.

    @property
    def id(self):
        return self._id

    def skip(self):
        self._test_instance.mark_current_step_skipped()


class TC_OPCREDS_VidVerify(MatterBaseTest):
    def __init__(self, *args, **kwargs):
        super().__init__(*args, **kwargs)
        self.is_aggregating_steps: bool = False
        self.aggregated_steps: list[TestStep] = []
        self.current_step_id = 0
        self.reset_steps()

    def reset_steps(self):
        self.aggregated_steps = []
        self.is_aggregating_steps = False
        self.current_step_id = 0

    def get_next_step_id(self, current_step_id) -> object:
        if isinstance(current_step_id, int):
            return current_step_id + 1
        elif isinstance(current_step_id, str):
            match = re.search(r"^(?P<step_number>\d+)", current_step_id)
            if match:
                return int(match.group('step_number')) + 1

        raise ValueError(f"Can't find correct next step for {current_step_id}")

    async def read_updated_fabrics(self, dev_ctrl, node_id):
        updated_fabrics = await self.read_single_attribute_check_success(
            dev_ctrl=dev_ctrl,
            node_id=node_id,
            cluster=Clusters.OperationalCredentials,
            attribute=Clusters.OperationalCredentials.Attributes.Fabrics,
            fabric_filtered=False
        )

        updated_nocs = await self.read_single_attribute_check_success(
            dev_ctrl=dev_ctrl,
            node_id=node_id,
            cluster=Clusters.OperationalCredentials,
            attribute=Clusters.OperationalCredentials.Attributes.NOCs,
            fabric_filtered=False
        )

        return updated_fabrics, updated_nocs

    def desc_TC_OPCREDS_3_9(self):
        return "[DUTServer] Pre-release TC-OPCREDS-3.9 test case."

    def steps_TC_OPCREDS_3_9(self) -> list[TestStep]:
        try:
            self.current_step_id = 0
            self.is_aggregating_steps = True
            self.aggregated_steps = []
            self.test_TC_OPCREDS_3_9()
        finally:
            self.is_aggregating_steps = False

        self.current_step_id = 0
        return self.aggregated_steps

    @async_test_body
    async def test_TC_OPCREDS_3_9(self):
        # TODO(test_plans#5046): actually make the test follow final test plan. For now
        # it functionally validates the VID Verification parts of Operational Credentials Cluster

        with test_step(description="Commission DUT in TH1's fabric. Cert chain must include ICAC.", is_commissioning=True):
            opcreds = Clusters.OperationalCredentials
            dev_ctrl = self.default_controller
            cr1_dev_ctrl = self.default_controller
            cr1_dut_node_id = self.dut_node_id

            # Read fabric index for CR1 after commissioning it.
            cr1_fabric_index = await self.read_single_attribute_check_success(
                dev_ctrl=cr1_dev_ctrl,
                node_id=cr1_dut_node_id,
                cluster=opcreds,
                attribute=opcreds.Attributes.CurrentFabricIndex
            )

            root_certs = await self.read_single_attribute_check_success(
                dev_ctrl=cr1_dev_ctrl,
                node_id=cr1_dut_node_id,
                cluster=opcreds,
                attribute=opcreds.Attributes.TrustedRootCertificates,
                fabric_filtered=True
            )
            asserts.assert_true(len(root_certs) == 1,
                                f"Expecting exactly one root from TrustedRootCertificates (TH1's), got {len(root_certs)}")
            th1_root_parser = MatterCertParser(root_certs[0])
            cr1_root_public_key = th1_root_parser.get_public_key_bytes()

        with test_step(description="Commission DUT in TH2's fabric. Cert chain must NOT include ICAC"):
            new_certificate_authority = self.certificate_authority_manager.NewCertificateAuthority()
            new_certificate_authority.alwaysOmitIcac = True
            cr2_vid = 0xFFF2
            cr2_fabricId = 2222
            cr2_new_fabric_admin = new_certificate_authority.NewFabricAdmin(
                vendorId=cr2_vid, fabricId=cr2_fabricId)
            cr2_nodeid = cr1_dev_ctrl.nodeId + 1
            cr2_dut_node_id = cr1_dut_node_id + 1

            cr2_dev_ctrl = cr2_new_fabric_admin.NewController(
                nodeId=cr2_nodeid)
            success, nocResp, chain = await CommissioningBuildingBlocks.AddNOCForNewFabricFromExisting(
                commissionerDevCtrl=cr1_dev_ctrl, newFabricDevCtrl=cr2_dev_ctrl,
                existingNodeId=cr1_dut_node_id, newNodeId=cr2_dut_node_id
            )
            asserts.assert_true(success, "Commissioning DUT into CR2's fabrics must succeed.")

            rcacResp = chain.rcacBytes

            cr2_fabric_index = nocResp.fabricIndex
            cr2_rcac = MatterCertParser(rcacResp)
            cr2_root_public_key = cr2_rcac.get_public_key_bytes()

        # Read NOCs and validate that both the entry for CR1 and CR2 are readable
        # and have the right expected fabricId
        with test_step(description="Read DUT's NOCs attribute and validate both fabrics have expected values extractable from their NOC."):
            nocs_list = await self.read_single_attribute_check_success(
                dev_ctrl=cr1_dev_ctrl,
                node_id=cr1_dut_node_id,
                cluster=opcreds,
                attribute=opcreds.Attributes.NOCs,
                fabric_filtered=False
            )

            fabric_ids_from_certs = {}
            noc_public_keys_from_certs = {}

            fabric_indices = {
                "CR1": cr1_fabric_index,
                "CR2": cr2_fabric_index
            }

            fabric_ids = {
                "CR1": self.default_controller.fabricId,
                "CR2": cr2_fabricId
            }

            for controller_name, fabric_index in fabric_indices.items():
                for noc_struct in nocs_list:
                    if noc_struct.fabricIndex != fabric_index:
                        continue

                    noc_cert = MatterCertParser(noc_struct.noc)
                    for tag, value in noc_cert.get_subject_names().items():
                        if tag == noc_cert.SUBJECT_FABRIC_ID_TAG:
                            fabric_ids_from_certs[controller_name] = value
                    noc_public_keys_from_certs[controller_name] = noc_cert.get_public_key_bytes()

            logging.info(f"Fabric IDs found: {fabric_ids_from_certs}")

            for controller_name, fabric_id in fabric_ids.items():
                asserts.assert_in(controller_name, fabric_ids_from_certs.keys(),
                                  f"Did not find {controller_name}'s fabric the NOCs attribute")
                asserts.assert_equal(fabric_ids_from_certs[controller_name], fabric_id,
                                     f"Did not find {controller_name}'s fabric ID in the correct NOC")

        with test_step(description="Read DUT's Fabrics attribute and validate both fabrics have expected values."):
            fabric_roots = {
                "CR1": cr1_root_public_key,
                "CR2": cr2_root_public_key
            }

            fabric_vendor_ids = {
                "CR1": 0xfff1,
                "CR2": cr2_vid
            }

            fabrics_list = await self.read_single_attribute_check_success(
                cluster=opcreds,
                attribute=opcreds.Attributes.Fabrics,
                fabric_filtered=False
            )

            for controller_name, fabric_index in fabric_indices.items():
                for fabric_struct in fabrics_list:
                    if fabric_struct.fabricIndex != fabric_index:
                        continue

                    asserts.assert_equal(fabric_struct.rootPublicKey, fabric_roots[controller_name],
                                         f"Did not find matching root public key in Fabrics attribute for {controller_name}")
                    asserts.assert_equal(
                        fabric_struct.vendorID, fabric_vendor_ids[controller_name], f"Did not find matching VendorID in Fabrics attribute for {controller_name}")
                    asserts.assert_equal(
                        fabric_struct.fabricID, fabric_ids[controller_name], f"Did not find matching FabricID in Fabrics attribute for {controller_name}")

        with test_step(description="TH1 sends SignVIDVerificationRequest for TH2's fabric. Verify the response and signature."):

            client_challenge = bytes_from_hex(
                "a1:a2:a3:a4:a5:a6:a7:a8:a9:aa:ab:ac:ad:ae:af:b0:b1:b2:b3:b4:b5:b6:b7:b8:b9:ba:bb:bc:bd:be:bf:c0")
            sign_vid_verification_response = await self.send_single_cmd(cmd=opcreds.Commands.SignVIDVerificationRequest(fabricIndex=cr2_fabric_index, clientChallenge=client_challenge))

            asserts.assert_equal(sign_vid_verification_response.fabricIndex, cr2_fabric_index,
                                 "FabricIndex in SignVIDVerificationResponse must match request.")

            # Locally generate the vendor_id_verification_tbs to check the signature.
            expected_vendor_fabric_binding_message = generate_vendor_fabric_binding_message(
                root_public_key_bytes=cr2_root_public_key, fabric_id=cr2_fabricId, vendor_id=cr2_vid)
            attestation_challenge = dev_ctrl.GetConnectedDeviceSync(self.dut_node_id, allowPASE=False).attestationChallenge
            vendor_id_verification_tbs = generate_vendor_id_verification_tbs(sign_vid_verification_response.fabricBindingVersion, attestation_challenge,
                                                                             client_challenge, sign_vid_verification_response.fabricIndex, expected_vendor_fabric_binding_message, vid_verification_statement=b"")

>>>>>>> f7d74a8d
            # Check signature against vendor_id_verification_tbs
            noc_cert = MatterCertParser(noc_struct.noc)
            asserts.assert_true(verify_signature(public_key=noc_public_keys_from_certs["CR2"], message=vendor_id_verification_tbs,
                                signature=sign_vid_verification_response.signature), "VID Verification Signature must validate using DUT's NOC public key")
<<<<<<< HEAD
=======

        with test_step(description="Send bad SignVIDVerificationRequest commands and verify failures"):
            # Must fail with correct client challenge but non-existent fabric.
            unassigned_fabric_index = get_unassigned_fabric_index(fabric_indices.values())
            with asserts.assert_raises(InteractionModelError) as exception_context:
                await self.send_single_cmd(cmd=opcreds.Commands.SignVIDVerificationRequest(fabricIndex=unassigned_fabric_index, clientChallenge=client_challenge))

            asserts.assert_equal(exception_context.exception.status, Status.ConstraintError,
                                 f"Expected CONSTRAINT_ERROR from SignVIDVerificationRequest against fabricIndex {unassigned_fabric_index}")

            # Must fail with correct client challenge but fabricIndex 0.
            with asserts.assert_raises(InteractionModelError) as exception_context:
                await self.send_single_cmd(cmd=opcreds.Commands.SignVIDVerificationRequest(fabricIndex=0, clientChallenge=client_challenge))

            asserts.assert_equal(exception_context.exception.status, Status.ConstraintError,
                                 "Expected CONSTRAINT_ERROR from SignVIDVerificationRequest against fabricIndex 0")

            # Must fail with client challenge different than expected length
            CHALLENGE_TOO_SMALL = b"\x01" * (VID_VERIFICATION_CLIENT_CHALLENGE_SIZE_BYTES - 1)
            CHALLENGE_TOO_BIG = b"\x02" * (VID_VERIFICATION_CLIENT_CHALLENGE_SIZE_BYTES + 1)

            with asserts.assert_raises(InteractionModelError) as exception_context:
                await self.send_single_cmd(cmd=opcreds.Commands.SignVIDVerificationRequest(fabricIndex=cr2_fabric_index, clientChallenge=CHALLENGE_TOO_SMALL))

            asserts.assert_equal(exception_context.exception.status, Status.ConstraintError,
                                 f"Expected CONSTRAINT_ERROR from SignVIDVerificationRequest with ClientChallenge of length {len(CHALLENGE_TOO_SMALL)}")

            with asserts.assert_raises(InteractionModelError) as exception_context:
                await self.send_single_cmd(cmd=opcreds.Commands.SignVIDVerificationRequest(fabricIndex=cr2_fabric_index, clientChallenge=CHALLENGE_TOO_BIG))

            asserts.assert_equal(exception_context.exception.status, Status.ConstraintError,
                                 f"Expected CONSTRAINT_ERROR from SignVIDVerificationRequest with ClientChallenge of length {len(CHALLENGE_TOO_BIG)}")

        with test_step(description="Invoke SetVIDVerificationStatement with VVSC, VIDVerificationStatement and VID fields all missing, outside fail-safe. Expect INVALID_COMMAND"):
            with asserts.assert_raises(InteractionModelError) as exception_context:
                await self.send_single_cmd(cmd=opcreds.Commands.SetVIDVerificationStatement())
            asserts.assert_equal(exception_context.exception.status, Status.InvalidCommand,
                                 "Expected INVALID_COMMAND for SetVIDVerificationStatement with no arguments present")

        with test_step(description="Invoke SetVIDVerificationStatement with VVSC field set to a size > 400 bytes, outside fail-safe. Expect CONSTRAINT_ERROR"):
            with asserts.assert_raises(InteractionModelError) as exception_context:
                await self.send_single_cmd(cmd=opcreds.Commands.SetVIDVerificationStatement(vvsc=(b"\x01" * 401)))
            asserts.assert_equal(exception_context.exception.status, Status.ConstraintError,
                                 "Expected CONSTRAINT_ERROR for SetVIDVerificationStatement with VVSC too large")

        with test_step(description="Invoke SetVIDVerificationStatement with VIDVerificationStatement field set to a size > 85 bytes, outside fail-safe. Expect CONSTRAINT_ERROR"):
            with asserts.assert_raises(InteractionModelError) as exception_context:
                await self.send_single_cmd(cmd=opcreds.Commands.SetVIDVerificationStatement(VIDVerificationStatement=(b"\x01" * (VID_VERIFICATION_STATEMENT_SIZE_BYTES_V1 + 1))))
            asserts.assert_equal(exception_context.exception.status, Status.ConstraintError,
                                 "Expected CONSTRAINT_ERROR for SetVIDVerificationStatement with VIDVerificationStatement too large")

        with test_step(description="Establish a subscription to Operational Credentials cluster on endpoint 0 from TH1 fabric client, with MinIntervalFloor=0, MaxIntervalCeiling=30"):
            attrib_listener = ClusterAttributeChangeAccumulator(opcreds)
            await attrib_listener.start(cr1_dev_ctrl, cr1_dut_node_id, endpoint=0, min_interval_sec=0, max_interval_sec=30)

        with test_step(description="Invoke SetVIDVerificationStatement with maximum-sized VVSC and VIDVerificationStatement present and setting VID to 0x6a01 on TH2's fabric, outside fail-safe. Verify VIDVerificationStatement, VVSC and VID updates are correct. Verify subscription received the updated values."):
            vvsc = b"\xaa" * 400
            VIDVerificationStatement = b"\x01" * VID_VERIFICATION_STATEMENT_SIZE_BYTES_V1
            vendorID = 0x6a01

            attrib_listener.reset()
            await self.send_single_cmd(dev_ctrl=cr2_dev_ctrl, node_id=cr2_dut_node_id, cmd=opcreds.Commands.SetVIDVerificationStatement(VIDVerificationStatement=VIDVerificationStatement, vvsc=vvsc, vendorID=vendorID))
            attrib_listener.await_all_expected_report_matches(expected_matchers=[make_vid_matcher(
                cr2_fabric_index, vendorID), make_vvs_matcher(cr2_fabric_index, VIDVerificationStatement)], timeout_sec=30.0)

            updated_fabrics, updated_nocs = await self.read_updated_fabrics(dev_ctrl=cr1_dev_ctrl, node_id=cr1_dut_node_id)

            cr2_fabrics_entry = get_entry_for_fabric(cr2_fabric_index, updated_fabrics)
            asserts.assert_is_not_none(
                cr2_fabrics_entry, f"Could not find Fabrics list entry for TH2's fabric index {cr2_fabric_index}")

            cr2_nocs_entry = get_entry_for_fabric(cr2_fabric_index, updated_nocs)
            asserts.assert_is_not_none(cr2_nocs_entry, f"Could not find NOCs list entry for TH2's fabric index {cr2_fabric_index}")

            asserts.assert_equal(cr2_nocs_entry.vvsc, vvsc,
                                 "Did not get the expected value set for VVSC field of NOCs list for TH2's fabric.")
            asserts.assert_equal(cr2_fabrics_entry.VIDVerificationStatement, VIDVerificationStatement,
                                 "Did not get the expected value set for VIDVerificationStatement field of Fabrics list for TH2's fabric.")
            asserts.assert_equal(cr2_fabrics_entry.vendorID, vendorID,
                                 "Did not get the expected value set for VendorID field of Fabrics list for TH2's fabric.")

        with test_step(description="Invoke SetVIDVerificationStatement with maximum-sized VVSC on TH1's fabric, outside fail-safe. Verify INVALID_COMMAND due to presence of ICAC."):
            vvsc = b"\xaa" * 400

            with asserts.assert_raises(InteractionModelError) as exception_context:
                await self.send_single_cmd(dev_ctrl=cr1_dev_ctrl, node_id=cr1_dut_node_id, cmd=opcreds.Commands.SetVIDVerificationStatement(vvsc=vvsc))
            asserts.assert_equal(exception_context.exception.status, Status.InvalidCommand,
                                 "Expected INVALID_COMMAND for SetVIDVerificationStatement with VVSC present against DUT on TH1's fabric due to presence of ICAC.")

        with test_step(description="Invoke SetVIDVerificationStatement with setting VID to 0xFFF1 on TH2's fabric, outside fail-safe. Verify VID is now 0xFFF1."):
            vendorID = 0xFFF1

            attrib_listener.reset()
            await self.send_single_cmd(dev_ctrl=cr2_dev_ctrl, node_id=cr2_dut_node_id, cmd=opcreds.Commands.SetVIDVerificationStatement(vendorID=vendorID))
            attrib_listener.await_all_expected_report_matches(
                expected_matchers=[make_vid_matcher(cr2_fabric_index, vendorID)], timeout_sec=30.0)

            updated_fabrics, _ = await self.read_updated_fabrics(dev_ctrl=cr1_dev_ctrl, node_id=cr1_dut_node_id)

            cr2_fabrics_entry = get_entry_for_fabric(cr2_fabric_index, updated_fabrics)
            asserts.assert_is_not_none(
                cr2_fabrics_entry, f"Could not find Fabrics list entry for TH2's fabric index {cr2_fabric_index}")
            asserts.assert_equal(cr2_fabrics_entry.vendorID, vendorID,
                                 "Did not get the expected value set for VendorID field of Fabrics list for TH2's fabric.")

        with test_step(description="Arm a fail safe for 60s.") as step:
            logging.error("TODO!")
            step.skip()

        with test_step(description="Invoke SetVIDVerificationStatement with VVSC and VIDVerificationStatement to empty, and VID set to 0xFFF3 on TH2's fabric, inside fail-safe. Verify VVSC, VIDVerificationStamtement are now empty and VID is 0xFFF3 for that fabric.") as step:
            logging.error("TODO!")
            step.skip()

        with test_step(description="Disarm fail safe with ArmFailSafe(0s). Verify VVSC and VIDVerificatioStatement for TH1's fabric are still empty, and VID is still 0xFFF3.") as step:
            logging.error("TODO!")
            step.skip()

        with test_step(description="Create a new fabric under TH2's root with fabric ID 0x3333 by invoking ArmFailSafe(600s), CSRRequest, AddTrustedRootCertificate and AddNOC. Do not disarm failsafe, do not execute commissioning complete.") as step:
            logging.error("TODO!")
            step.skip()

        with test_step(description="Invoke SetVIDVerificationStatement with VVSC and VIDVerificationStatement present and setting VID to on fabric ID 0x3333 under TH2's root, inside fail-safe. Verify VIDVerificationStatement, VVSC and VID values match values set.") as step:
            logging.error("TODO!")
            step.skip()

        with test_step(description="Disarm failsafe with ArmFailSafe(0s). Verify that fabric table no longer has VVSC and VIDVerificatioNStatement for the pending fabric that was dropped.") as step:
            logging.error("TODO!")
            step.skip()

        with test_step(description="SetVIDVerificationStatement against TH1's fabric with VendorID set to 0xFFF5. Expect a CONSTRAINT_ERROR."):
            with asserts.assert_raises(InteractionModelError) as exception_context:
                await self.send_single_cmd(cmd=opcreds.Commands.SetVIDVerificationStatement(vendorID=0xFFF5))
            asserts.assert_equal(exception_context.exception.status, Status.ConstraintError,
                                 "Expected CONSTRAINT_ERROR for SetVIDVerificationStatement with invalid VendorID 0xFFF5")

        with test_step(description="Invoke SetVIDVerificationStatement with maximum-sized VVSC and VIDVerificationStatement present and setting VID to 0x6a01 on TH2's fabric, outside fail-safe. Expect success."):
            vvsc = b"\x5a" * 400
            VIDVerificationStatement = b"\x01" * VID_VERIFICATION_STATEMENT_SIZE_BYTES_V1
            cr2_vid = 0x6a01

            await self.send_single_cmd(dev_ctrl=cr2_dev_ctrl, node_id=cr2_dut_node_id, cmd=opcreds.Commands.SetVIDVerificationStatement(VIDVerificationStatement=VIDVerificationStatement, vvsc=vvsc, vendorID=cr2_vid))

        with test_step(description="TH1 sends SignVIDVerificationRequest for TH2's fabric (which has a VIDVerificationStatement). Verify the response and signature."):
            client_challenge = bytes_from_hex(
                "a1:a2:a3:a4:a5:a6:a7:a8:a9:aa:ab:ac:ad:ae:af:b0:b1:b2:b3:b4:b5:b6:b7:b8:b9:ba:bb:bc:bd:be:bf:c1")
            sign_vid_verification_response = await self.send_single_cmd(cmd=opcreds.Commands.SignVIDVerificationRequest(fabricIndex=cr2_fabric_index, clientChallenge=client_challenge))

            asserts.assert_equal(sign_vid_verification_response.fabricIndex, cr2_fabric_index,
                                 "FabricIndex in SignVIDVerificationResponse must match request.")

            # Locally generate the vendor_id_verification_tbs to check the signature.
            expected_vendor_fabric_binding_message = generate_vendor_fabric_binding_message(
                root_public_key_bytes=cr2_root_public_key, fabric_id=cr2_fabricId, vendor_id=cr2_vid)
            attestation_challenge = dev_ctrl.GetConnectedDeviceSync(self.dut_node_id, allowPASE=False).attestationChallenge
            vendor_id_verification_tbs = generate_vendor_id_verification_tbs(sign_vid_verification_response.fabricBindingVersion, attestation_challenge,
                                                                             client_challenge, sign_vid_verification_response.fabricIndex, expected_vendor_fabric_binding_message, vid_verification_statement=VIDVerificationStatement)

            # Check signature against vendor_id_verification_tbs
            noc_cert = MatterCertParser(noc_struct.noc)
            asserts.assert_true(verify_signature(public_key=noc_public_keys_from_certs["CR2"], message=vendor_id_verification_tbs,
                                signature=sign_vid_verification_response.signature), "VID Verification Signature must validate using DUT's NOC public key")

        with test_step(description="Remove TH2's fabric"):
            cmd = opcreds.Commands.RemoveFabric(cr2_fabric_index)
            resp = await self.send_single_cmd(cmd=cmd)
            asserts.assert_equal(
                resp.statusCode, opcreds.Enums.NodeOperationalCertStatusEnum.kOk)
>>>>>>> f7d74a8d

        with test_step(description="Remove TH2's fabric"):
            cmd = opcreds.Commands.RemoveFabric(cr2_fabric_index)
            resp = await self.send_single_cmd(cmd=cmd)
            asserts.assert_equal(
                resp.statusCode, opcreds.Enums.NodeOperationalCertStatusEnum.kOk)

if __name__ == "__main__":
    default_matter_test_main()<|MERGE_RESOLUTION|>--- conflicted
+++ resolved
@@ -48,22 +48,14 @@
 import chip.clusters as Clusters
 import nest_asyncio
 from chip.interaction_model import InteractionModelError, Status
-<<<<<<< HEAD
-from chip.testing.matter_testing import MatterBaseTest, async_test_body, default_matter_test_main, TestStep, ClusterAttributeChangeAccumulator, AttributeValue, AttributeMatcher
-=======
 from chip.testing.matter_testing import (AttributeMatcher, AttributeValue, ClusterAttributeChangeAccumulator, MatterBaseTest,
                                          TestStep, async_test_body, default_matter_test_main)
->>>>>>> f7d74a8d
 from chip.tlv import TLVReader
 from chip.utils import CommissioningBuildingBlocks
 from ecdsa import NIST256p, VerifyingKey
 from ecdsa.keys import BadSignatureError
 from mobly import asserts
 
-<<<<<<< HEAD
-import nest_asyncio
-=======
->>>>>>> f7d74a8d
 nest_asyncio.apply()
 
 
@@ -183,7 +175,6 @@
             return entry
     else:
         return None
-<<<<<<< HEAD
 
 
 def make_vid_matcher(fabric_index: int, expected_vid: int) -> AttributeMatcher:
@@ -236,6 +227,7 @@
 
     TODO: Port back to matter_testing.py once this whole test suite is complete.
     """
+
     def __init__(self, id=None, description="", verification=None, is_commissioning=False):
         caller = inspect.currentframe().f_back.f_locals.get('self', None)
         if isinstance(caller, MatterBaseTest):
@@ -260,14 +252,15 @@
 
     def __enter__(self):
         if self._test_instance.is_aggregating_steps:
-            self._test_instance.aggregated_steps.append(TestStep(self._id, self._description, self._verification, self._is_commissioning))
+            self._test_instance.aggregated_steps.append(
+                TestStep(self._id, self._description, self._verification, self._is_commissioning))
 
             # Let's manipulate the callstack via tracing to skip the entire `with` block in steps extraction mode.
             sys.settrace(lambda *args, **keys: None)
             frame = sys._getframe(1)
             frame.f_trace = self.trace
 
-            ########## NO MORE CALLS CAN BE PAST HERE IN __enter__(). Otherwise, the "skip block" feature doesn't work.
+            # NO MORE CALLS CAN BE PAST HERE IN __enter__(). Otherwise, the "skip block" feature doesn't work.
         else:
             self._test_instance.step(self._id)
 
@@ -440,7 +433,7 @@
                 asserts.assert_in(controller_name, fabric_ids_from_certs.keys(),
                                   f"Did not find {controller_name}'s fabric the NOCs attribute")
                 asserts.assert_equal(fabric_ids_from_certs[controller_name], fabric_id,
-                                    f"Did not find {controller_name}'s fabric ID in the correct NOC")
+                                     f"Did not find {controller_name}'s fabric ID in the correct NOC")
 
         with test_step(description="Read DUT's Fabrics attribute and validate both fabrics have expected values."):
             fabric_roots = {
@@ -465,7 +458,7 @@
                         continue
 
                     asserts.assert_equal(fabric_struct.rootPublicKey, fabric_roots[controller_name],
-                                        f"Did not find matching root public key in Fabrics attribute for {controller_name}")
+                                         f"Did not find matching root public key in Fabrics attribute for {controller_name}")
                     asserts.assert_equal(
                         fabric_struct.vendorID, fabric_vendor_ids[controller_name], f"Did not find matching VendorID in Fabrics attribute for {controller_name}")
                     asserts.assert_equal(
@@ -478,14 +471,14 @@
             sign_vid_verification_response = await self.send_single_cmd(cmd=opcreds.Commands.SignVIDVerificationRequest(fabricIndex=cr2_fabric_index, clientChallenge=client_challenge))
 
             asserts.assert_equal(sign_vid_verification_response.fabricIndex, cr2_fabric_index,
-                                "FabricIndex in SignVIDVerificationResponse must match request.")
+                                 "FabricIndex in SignVIDVerificationResponse must match request.")
 
             # Locally generate the vendor_id_verification_tbs to check the signature.
             expected_vendor_fabric_binding_message = generate_vendor_fabric_binding_message(
                 root_public_key_bytes=cr2_root_public_key, fabric_id=cr2_fabricId, vendor_id=cr2_vid)
             attestation_challenge = dev_ctrl.GetConnectedDeviceSync(self.dut_node_id, allowPASE=False).attestationChallenge
             vendor_id_verification_tbs = generate_vendor_id_verification_tbs(sign_vid_verification_response.fabricBindingVersion, attestation_challenge,
-                                                                            client_challenge, sign_vid_verification_response.fabricIndex, expected_vendor_fabric_binding_message, vid_verification_statement=b"")
+                                                                             client_challenge, sign_vid_verification_response.fabricIndex, expected_vendor_fabric_binding_message, vid_verification_statement=b"")
 
             # Check signature against vendor_id_verification_tbs
             noc_cert = MatterCertParser(noc_struct.noc)
@@ -499,14 +492,14 @@
                 await self.send_single_cmd(cmd=opcreds.Commands.SignVIDVerificationRequest(fabricIndex=unassigned_fabric_index, clientChallenge=client_challenge))
 
             asserts.assert_equal(exception_context.exception.status, Status.ConstraintError,
-                                f"Expected CONSTRAINT_ERROR from SignVIDVerificationRequest against fabricIndex {unassigned_fabric_index}")
+                                 f"Expected CONSTRAINT_ERROR from SignVIDVerificationRequest against fabricIndex {unassigned_fabric_index}")
 
             # Must fail with correct client challenge but fabricIndex 0.
             with asserts.assert_raises(InteractionModelError) as exception_context:
                 await self.send_single_cmd(cmd=opcreds.Commands.SignVIDVerificationRequest(fabricIndex=0, clientChallenge=client_challenge))
 
             asserts.assert_equal(exception_context.exception.status, Status.ConstraintError,
-                                "Expected CONSTRAINT_ERROR from SignVIDVerificationRequest against fabricIndex 0")
+                                 "Expected CONSTRAINT_ERROR from SignVIDVerificationRequest against fabricIndex 0")
 
             # Must fail with client challenge different than expected length
             CHALLENGE_TOO_SMALL = b"\x01" * (VID_VERIFICATION_CLIENT_CHALLENGE_SIZE_BYTES - 1)
@@ -516,31 +509,148 @@
                 await self.send_single_cmd(cmd=opcreds.Commands.SignVIDVerificationRequest(fabricIndex=cr2_fabric_index, clientChallenge=CHALLENGE_TOO_SMALL))
 
             asserts.assert_equal(exception_context.exception.status, Status.ConstraintError,
-                                f"Expected CONSTRAINT_ERROR from SignVIDVerificationRequest with ClientChallenge of length {len(CHALLENGE_TOO_SMALL)}")
+                                 f"Expected CONSTRAINT_ERROR from SignVIDVerificationRequest with ClientChallenge of length {len(CHALLENGE_TOO_SMALL)}")
 
             with asserts.assert_raises(InteractionModelError) as exception_context:
                 await self.send_single_cmd(cmd=opcreds.Commands.SignVIDVerificationRequest(fabricIndex=cr2_fabric_index, clientChallenge=CHALLENGE_TOO_BIG))
 
             asserts.assert_equal(exception_context.exception.status, Status.ConstraintError,
-                                f"Expected CONSTRAINT_ERROR from SignVIDVerificationRequest with ClientChallenge of length {len(CHALLENGE_TOO_BIG)}")
+                                 f"Expected CONSTRAINT_ERROR from SignVIDVerificationRequest with ClientChallenge of length {len(CHALLENGE_TOO_BIG)}")
 
         with test_step(description="Invoke SetVIDVerificationStatement with VVSC, VIDVerificationStatement and VID fields all missing, outside fail-safe. Expect INVALID_COMMAND"):
             with asserts.assert_raises(InteractionModelError) as exception_context:
                 await self.send_single_cmd(cmd=opcreds.Commands.SetVIDVerificationStatement())
             asserts.assert_equal(exception_context.exception.status, Status.InvalidCommand,
-                                "Expected INVALID_COMMAND for SetVIDVerificationStatement with no arguments present")
+                                 "Expected INVALID_COMMAND for SetVIDVerificationStatement with no arguments present")
 
         with test_step(description="Invoke SetVIDVerificationStatement with VVSC field set to a size > 400 bytes, outside fail-safe. Expect CONSTRAINT_ERROR"):
             with asserts.assert_raises(InteractionModelError) as exception_context:
                 await self.send_single_cmd(cmd=opcreds.Commands.SetVIDVerificationStatement(vvsc=(b"\x01" * 401)))
             asserts.assert_equal(exception_context.exception.status, Status.ConstraintError,
-                                "Expected CONSTRAINT_ERROR for SetVIDVerificationStatement with VVSC too large")
+                                 "Expected CONSTRAINT_ERROR for SetVIDVerificationStatement with VVSC too large")
 
         with test_step(description="Invoke SetVIDVerificationStatement with VIDVerificationStatement field set to a size > 85 bytes, outside fail-safe. Expect CONSTRAINT_ERROR"):
             with asserts.assert_raises(InteractionModelError) as exception_context:
                 await self.send_single_cmd(cmd=opcreds.Commands.SetVIDVerificationStatement(VIDVerificationStatement=(b"\x01" * (VID_VERIFICATION_STATEMENT_SIZE_BYTES_V1 + 1))))
             asserts.assert_equal(exception_context.exception.status, Status.ConstraintError,
-                                "Expected CONSTRAINT_ERROR for SetVIDVerificationStatement with VIDVerificationStatement too large")
+                                 "Expected CONSTRAINT_ERROR for SetVIDVerificationStatement with VIDVerificationStatement too large")
+
+        with test_step(description="Establish a subscription to Operational Credentials cluster on endpoint 0 from TH1 fabric client, with MinIntervalFloor=0, MaxIntervalCeiling=30"):
+            attrib_listener = ClusterAttributeChangeAccumulator(opcreds)
+            await attrib_listener.start(cr1_dev_ctrl, cr1_dut_node_id, endpoint=0, min_interval_sec=0, max_interval_sec=30)
+
+        with test_step(description="Invoke SetVIDVerificationStatement with maximum-sized VVSC and VIDVerificationStatement present and setting VID to 0x6a01 on TH2's fabric, outside fail-safe. Verify VIDVerificationStatement, VVSC and VID updates are correct. Verify subscription received the updated values."):
+            vvsc = b"\xaa" * 400
+            VIDVerificationStatement = b"\x01" * VID_VERIFICATION_STATEMENT_SIZE_BYTES_V1
+            vendorID = 0x6a01
+
+            attrib_listener.reset()
+            await self.send_single_cmd(dev_ctrl=cr2_dev_ctrl, node_id=cr2_dut_node_id, cmd=opcreds.Commands.SetVIDVerificationStatement(VIDVerificationStatement=VIDVerificationStatement, vvsc=vvsc, vendorID=vendorID))
+            attrib_listener.await_all_expected_report_matches(expected_matchers=[make_vid_matcher(
+                cr2_fabric_index, vendorID), make_vvs_matcher(cr2_fabric_index, VIDVerificationStatement)], timeout_sec=30.0)
+
+            updated_fabrics, updated_nocs = await self.read_updated_fabrics(dev_ctrl=cr1_dev_ctrl, node_id=cr1_dut_node_id)
+
+            cr2_fabrics_entry = get_entry_for_fabric(cr2_fabric_index, updated_fabrics)
+            asserts.assert_is_not_none(
+                cr2_fabrics_entry, f"Could not find Fabrics list entry for TH2's fabric index {cr2_fabric_index}")
+
+            cr2_nocs_entry = get_entry_for_fabric(cr2_fabric_index, updated_nocs)
+            asserts.assert_is_not_none(cr2_nocs_entry, f"Could not find NOCs list entry for TH2's fabric index {cr2_fabric_index}")
+
+            asserts.assert_equal(cr2_nocs_entry.vvsc, vvsc,
+                                 "Did not get the expected value set for VVSC field of NOCs list for TH2's fabric.")
+            asserts.assert_equal(cr2_fabrics_entry.VIDVerificationStatement, VIDVerificationStatement,
+                                 "Did not get the expected value set for VIDVerificationStatement field of Fabrics list for TH2's fabric.")
+            asserts.assert_equal(cr2_fabrics_entry.vendorID, vendorID,
+                                 "Did not get the expected value set for VendorID field of Fabrics list for TH2's fabric.")
+
+        with test_step(description="Invoke SetVIDVerificationStatement with maximum-sized VVSC on TH1's fabric, outside fail-safe. Verify INVALID_COMMAND due to presence of ICAC."):
+            vvsc = b"\xaa" * 400
+
+            with asserts.assert_raises(InteractionModelError) as exception_context:
+                await self.send_single_cmd(dev_ctrl=cr1_dev_ctrl, node_id=cr1_dut_node_id, cmd=opcreds.Commands.SetVIDVerificationStatement(vvsc=vvsc))
+            asserts.assert_equal(exception_context.exception.status, Status.InvalidCommand,
+                                 "Expected INVALID_COMMAND for SetVIDVerificationStatement with VVSC present against DUT on TH1's fabric due to presence of ICAC.")
+
+        with test_step(description="Invoke SetVIDVerificationStatement with setting VID to 0xFFF1 on TH2's fabric, outside fail-safe. Verify VID is now 0xFFF1."):
+            vendorID = 0xFFF1
+
+            attrib_listener.reset()
+            await self.send_single_cmd(dev_ctrl=cr2_dev_ctrl, node_id=cr2_dut_node_id, cmd=opcreds.Commands.SetVIDVerificationStatement(vendorID=vendorID))
+            attrib_listener.await_all_expected_report_matches(
+                expected_matchers=[make_vid_matcher(cr2_fabric_index, vendorID)], timeout_sec=30.0)
+
+            updated_fabrics, _ = await self.read_updated_fabrics(dev_ctrl=cr1_dev_ctrl, node_id=cr1_dut_node_id)
+
+            cr2_fabrics_entry = get_entry_for_fabric(cr2_fabric_index, updated_fabrics)
+            asserts.assert_is_not_none(
+                cr2_fabrics_entry, f"Could not find Fabrics list entry for TH2's fabric index {cr2_fabric_index}")
+            asserts.assert_equal(cr2_fabrics_entry.vendorID, vendorID,
+                                 "Did not get the expected value set for VendorID field of Fabrics list for TH2's fabric.")
+
+        with test_step(description="Arm a fail safe for 60s.") as step:
+            logging.error("TODO!")
+            step.skip()
+
+        with test_step(description="Invoke SetVIDVerificationStatement with VVSC and VIDVerificationStatement to empty, and VID set to 0xFFF3 on TH2's fabric, inside fail-safe. Verify VVSC, VIDVerificationStamtement are now empty and VID is 0xFFF3 for that fabric.") as step:
+            logging.error("TODO!")
+            step.skip()
+
+        with test_step(description="Disarm fail safe with ArmFailSafe(0s). Verify VVSC and VIDVerificatioStatement for TH1's fabric are still empty, and VID is still 0xFFF3.") as step:
+            logging.error("TODO!")
+            step.skip()
+
+        with test_step(description="Create a new fabric under TH2's root with fabric ID 0x3333 by invoking ArmFailSafe(600s), CSRRequest, AddTrustedRootCertificate and AddNOC. Do not disarm failsafe, do not execute commissioning complete.") as step:
+            logging.error("TODO!")
+            step.skip()
+
+        with test_step(description="Invoke SetVIDVerificationStatement with VVSC and VIDVerificationStatement present and setting VID to on fabric ID 0x3333 under TH2's root, inside fail-safe. Verify VIDVerificationStatement, VVSC and VID values match values set.") as step:
+            logging.error("TODO!")
+            step.skip()
+
+        with test_step(description="Disarm failsafe with ArmFailSafe(0s). Verify that fabric table no longer has VVSC and VIDVerificatioNStatement for the pending fabric that was dropped.") as step:
+            logging.error("TODO!")
+            step.skip()
+
+        with test_step(description="SetVIDVerificationStatement against TH1's fabric with VendorID set to 0xFFF5. Expect a CONSTRAINT_ERROR."):
+            with asserts.assert_raises(InteractionModelError) as exception_context:
+                await self.send_single_cmd(cmd=opcreds.Commands.SetVIDVerificationStatement(vendorID=0xFFF5))
+            asserts.assert_equal(exception_context.exception.status, Status.ConstraintError,
+                                 "Expected CONSTRAINT_ERROR for SetVIDVerificationStatement with invalid VendorID 0xFFF5")
+
+        with test_step(description="Invoke SetVIDVerificationStatement with maximum-sized VVSC and VIDVerificationStatement present and setting VID to 0x6a01 on TH2's fabric, outside fail-safe. Expect success."):
+            vvsc = b"\x5a" * 400
+            VIDVerificationStatement = b"\x01" * VID_VERIFICATION_STATEMENT_SIZE_BYTES_V1
+            cr2_vid = 0x6a01
+
+            await self.send_single_cmd(dev_ctrl=cr2_dev_ctrl, node_id=cr2_dut_node_id, cmd=opcreds.Commands.SetVIDVerificationStatement(VIDVerificationStatement=VIDVerificationStatement, vvsc=vvsc, vendorID=cr2_vid))
+
+        with test_step(description="TH1 sends SignVIDVerificationRequest for TH2's fabric (which has a VIDVerificationStatement). Verify the response and signature."):
+            client_challenge = bytes_from_hex(
+                "a1:a2:a3:a4:a5:a6:a7:a8:a9:aa:ab:ac:ad:ae:af:b0:b1:b2:b3:b4:b5:b6:b7:b8:b9:ba:bb:bc:bd:be:bf:c1")
+            sign_vid_verification_response = await self.send_single_cmd(cmd=opcreds.Commands.SignVIDVerificationRequest(fabricIndex=cr2_fabric_index, clientChallenge=client_challenge))
+
+            asserts.assert_equal(sign_vid_verification_response.fabricIndex, cr2_fabric_index,
+                                 "FabricIndex in SignVIDVerificationResponse must match request.")
+
+            # Locally generate the vendor_id_verification_tbs to check the signature.
+            expected_vendor_fabric_binding_message = generate_vendor_fabric_binding_message(
+                root_public_key_bytes=cr2_root_public_key, fabric_id=cr2_fabricId, vendor_id=cr2_vid)
+            attestation_challenge = dev_ctrl.GetConnectedDeviceSync(self.dut_node_id, allowPASE=False).attestationChallenge
+            vendor_id_verification_tbs = generate_vendor_id_verification_tbs(sign_vid_verification_response.fabricBindingVersion, attestation_challenge,
+                                                                             client_challenge, sign_vid_verification_response.fabricIndex, expected_vendor_fabric_binding_message, vid_verification_statement=VIDVerificationStatement)
+
+            # Check signature against vendor_id_verification_tbs
+            noc_cert = MatterCertParser(noc_struct.noc)
+            asserts.assert_true(verify_signature(public_key=noc_public_keys_from_certs["CR2"], message=vendor_id_verification_tbs,
+                                signature=sign_vid_verification_response.signature), "VID Verification Signature must validate using DUT's NOC public key")
+
+        with test_step(description="Remove TH2's fabric"):
+            cmd = opcreds.Commands.RemoveFabric(cr2_fabric_index)
+            resp = await self.send_single_cmd(cmd=cmd)
+            asserts.assert_equal(
+                resp.statusCode, opcreds.Enums.NodeOperationalCertStatusEnum.kOk)
 
         with test_step(description="Establish a subscription to Operational Credentials cluster on endpoint 0 from TH1 fabric client, with MinIntervalFloor=0, MaxIntervalCeiling=30"):
             attrib_listener = ClusterAttributeChangeAccumulator(opcreds)
@@ -640,476 +750,6 @@
             vendor_id_verification_tbs = generate_vendor_id_verification_tbs(sign_vid_verification_response.fabricBindingVersion, attestation_challenge,
                                                                             client_challenge, sign_vid_verification_response.fabricIndex, expected_vendor_fabric_binding_message, vid_verification_statement=VIDVerificationStatement)
 
-=======
-
-
-def make_vid_matcher(fabric_index: int, expected_vid: int) -> AttributeMatcher:
-    def predicate(report: AttributeValue) -> bool:
-        if report.attribute != Clusters.OperationalCredentials.Attributes.Fabrics or report.endpoint_id != 0 or not isinstance(report.value, list):
-            return False
-        for entry in report.value:
-            if entry.fabricIndex == fabric_index and entry.vendorID == expected_vid:
-                return True
-        else:
-            return False
-    return AttributeMatcher.from_callable(description=f"Fabrics list entry report for FabricIndex {fabric_index} has VendorID field set to 0x{expected_vid:04x}", matcher=predicate)
-
-
-def make_vvs_matcher(fabric_index: int, expected_vvs: bytes) -> AttributeMatcher:
-    def predicate(report: AttributeValue) -> bool:
-        if report.attribute != Clusters.OperationalCredentials.Attributes.Fabrics or report.endpoint_id != 0 or not isinstance(report.value, list):
-            return False
-        for entry in report.value:
-            if entry.fabricIndex == fabric_index and entry.VIDVerificationStatement == expected_vvs:
-                return True
-        else:
-            return False
-    return AttributeMatcher.from_callable(description=f"Fabrics list entry report for FabricIndex {fabric_index} has VIDVerificationStatement field set to correct VIDVerificationStatement value just set", matcher=predicate)
-
-
-class TestStepBlockPassException(Exception):
-    def __init__(self, *args, **kwargs):
-        super().__init__(*args, **kwargs)
-    pass
-
-
-class test_step(object):
-    """Context manager for `with test_tesp(...) as step` that allows for aggregating step descriptions automatically.
-
-    Use like:
-
-      with test_step("1b", "Read attribute Blah from cluster Gizmo", "Verify that attribute value is set") as step:
-          # NOTE: ===== THIS CANNOT BE A `pass` ====
-          do_some_work_here()
-
-    This expects a MatterBaseTest instance to be the caller, since it interacts with pieces
-    that are in there for the purposes of accumulating the steps list.
-
-    If the calling `MatterTestInstance`'s `is_aggregating_steps` field is set to True, the block
-    body WILL BE SKIPPED.
-
-    When the calling `MatterTestInstance`'s `is_aggregating_steps` field is set to False, the
-    block is executed after an automatic call to `step(...)` method.
-
-    TODO: Port back to matter_testing.py once this whole test suite is complete.
-    """
-
-    def __init__(self, id=None, description="", verification=None, is_commissioning=False):
-        caller = inspect.currentframe().f_back.f_locals.get('self', None)
-        if isinstance(caller, MatterBaseTest):
-            self._test_instance = caller
-        else:
-            raise RuntimeError("Can only use `test_step` inside a MatterBaseTest-derived class")
-
-        if id is None:
-            id = self._test_instance.current_step_id
-            next_step_id = self._test_instance.get_next_step_id(self._test_instance.current_step_id)
-            self._test_instance.current_step_id = next_step_id
-        else:
-            self._test_instance.current_step_id = id
-
-        self._id = id
-        self._description = description
-        self._verification = verification
-        self._is_commissioning = is_commissioning
-
-    def trace(self, frame, event, arg):
-        raise TestStepBlockPassException("If you see this, you have a `pass` in a `with test_step(...):` block!")
-
-    def __enter__(self):
-        if self._test_instance.is_aggregating_steps:
-            self._test_instance.aggregated_steps.append(
-                TestStep(self._id, self._description, self._verification, self._is_commissioning))
-
-            # Let's manipulate the callstack via tracing to skip the entire `with` block in steps extraction mode.
-            sys.settrace(lambda *args, **keys: None)
-            frame = sys._getframe(1)
-            frame.f_trace = self.trace
-
-            # NO MORE CALLS CAN BE PAST HERE IN __enter__(). Otherwise, the "skip block" feature doesn't work.
-        else:
-            self._test_instance.step(self._id)
-
-        return self
-
-    def __exit__(self, exc_type, exc_value, traceback):
-        if type is None:
-            return  # No exception
-        if isinstance(exc_value, TestStepBlockPassException):
-            return True  # Suppress special exception we expect to see.
-
-    @property
-    def id(self):
-        return self._id
-
-    def skip(self):
-        self._test_instance.mark_current_step_skipped()
-
-
-class TC_OPCREDS_VidVerify(MatterBaseTest):
-    def __init__(self, *args, **kwargs):
-        super().__init__(*args, **kwargs)
-        self.is_aggregating_steps: bool = False
-        self.aggregated_steps: list[TestStep] = []
-        self.current_step_id = 0
-        self.reset_steps()
-
-    def reset_steps(self):
-        self.aggregated_steps = []
-        self.is_aggregating_steps = False
-        self.current_step_id = 0
-
-    def get_next_step_id(self, current_step_id) -> object:
-        if isinstance(current_step_id, int):
-            return current_step_id + 1
-        elif isinstance(current_step_id, str):
-            match = re.search(r"^(?P<step_number>\d+)", current_step_id)
-            if match:
-                return int(match.group('step_number')) + 1
-
-        raise ValueError(f"Can't find correct next step for {current_step_id}")
-
-    async def read_updated_fabrics(self, dev_ctrl, node_id):
-        updated_fabrics = await self.read_single_attribute_check_success(
-            dev_ctrl=dev_ctrl,
-            node_id=node_id,
-            cluster=Clusters.OperationalCredentials,
-            attribute=Clusters.OperationalCredentials.Attributes.Fabrics,
-            fabric_filtered=False
-        )
-
-        updated_nocs = await self.read_single_attribute_check_success(
-            dev_ctrl=dev_ctrl,
-            node_id=node_id,
-            cluster=Clusters.OperationalCredentials,
-            attribute=Clusters.OperationalCredentials.Attributes.NOCs,
-            fabric_filtered=False
-        )
-
-        return updated_fabrics, updated_nocs
-
-    def desc_TC_OPCREDS_3_9(self):
-        return "[DUTServer] Pre-release TC-OPCREDS-3.9 test case."
-
-    def steps_TC_OPCREDS_3_9(self) -> list[TestStep]:
-        try:
-            self.current_step_id = 0
-            self.is_aggregating_steps = True
-            self.aggregated_steps = []
-            self.test_TC_OPCREDS_3_9()
-        finally:
-            self.is_aggregating_steps = False
-
-        self.current_step_id = 0
-        return self.aggregated_steps
-
-    @async_test_body
-    async def test_TC_OPCREDS_3_9(self):
-        # TODO(test_plans#5046): actually make the test follow final test plan. For now
-        # it functionally validates the VID Verification parts of Operational Credentials Cluster
-
-        with test_step(description="Commission DUT in TH1's fabric. Cert chain must include ICAC.", is_commissioning=True):
-            opcreds = Clusters.OperationalCredentials
-            dev_ctrl = self.default_controller
-            cr1_dev_ctrl = self.default_controller
-            cr1_dut_node_id = self.dut_node_id
-
-            # Read fabric index for CR1 after commissioning it.
-            cr1_fabric_index = await self.read_single_attribute_check_success(
-                dev_ctrl=cr1_dev_ctrl,
-                node_id=cr1_dut_node_id,
-                cluster=opcreds,
-                attribute=opcreds.Attributes.CurrentFabricIndex
-            )
-
-            root_certs = await self.read_single_attribute_check_success(
-                dev_ctrl=cr1_dev_ctrl,
-                node_id=cr1_dut_node_id,
-                cluster=opcreds,
-                attribute=opcreds.Attributes.TrustedRootCertificates,
-                fabric_filtered=True
-            )
-            asserts.assert_true(len(root_certs) == 1,
-                                f"Expecting exactly one root from TrustedRootCertificates (TH1's), got {len(root_certs)}")
-            th1_root_parser = MatterCertParser(root_certs[0])
-            cr1_root_public_key = th1_root_parser.get_public_key_bytes()
-
-        with test_step(description="Commission DUT in TH2's fabric. Cert chain must NOT include ICAC"):
-            new_certificate_authority = self.certificate_authority_manager.NewCertificateAuthority()
-            new_certificate_authority.alwaysOmitIcac = True
-            cr2_vid = 0xFFF2
-            cr2_fabricId = 2222
-            cr2_new_fabric_admin = new_certificate_authority.NewFabricAdmin(
-                vendorId=cr2_vid, fabricId=cr2_fabricId)
-            cr2_nodeid = cr1_dev_ctrl.nodeId + 1
-            cr2_dut_node_id = cr1_dut_node_id + 1
-
-            cr2_dev_ctrl = cr2_new_fabric_admin.NewController(
-                nodeId=cr2_nodeid)
-            success, nocResp, chain = await CommissioningBuildingBlocks.AddNOCForNewFabricFromExisting(
-                commissionerDevCtrl=cr1_dev_ctrl, newFabricDevCtrl=cr2_dev_ctrl,
-                existingNodeId=cr1_dut_node_id, newNodeId=cr2_dut_node_id
-            )
-            asserts.assert_true(success, "Commissioning DUT into CR2's fabrics must succeed.")
-
-            rcacResp = chain.rcacBytes
-
-            cr2_fabric_index = nocResp.fabricIndex
-            cr2_rcac = MatterCertParser(rcacResp)
-            cr2_root_public_key = cr2_rcac.get_public_key_bytes()
-
-        # Read NOCs and validate that both the entry for CR1 and CR2 are readable
-        # and have the right expected fabricId
-        with test_step(description="Read DUT's NOCs attribute and validate both fabrics have expected values extractable from their NOC."):
-            nocs_list = await self.read_single_attribute_check_success(
-                dev_ctrl=cr1_dev_ctrl,
-                node_id=cr1_dut_node_id,
-                cluster=opcreds,
-                attribute=opcreds.Attributes.NOCs,
-                fabric_filtered=False
-            )
-
-            fabric_ids_from_certs = {}
-            noc_public_keys_from_certs = {}
-
-            fabric_indices = {
-                "CR1": cr1_fabric_index,
-                "CR2": cr2_fabric_index
-            }
-
-            fabric_ids = {
-                "CR1": self.default_controller.fabricId,
-                "CR2": cr2_fabricId
-            }
-
-            for controller_name, fabric_index in fabric_indices.items():
-                for noc_struct in nocs_list:
-                    if noc_struct.fabricIndex != fabric_index:
-                        continue
-
-                    noc_cert = MatterCertParser(noc_struct.noc)
-                    for tag, value in noc_cert.get_subject_names().items():
-                        if tag == noc_cert.SUBJECT_FABRIC_ID_TAG:
-                            fabric_ids_from_certs[controller_name] = value
-                    noc_public_keys_from_certs[controller_name] = noc_cert.get_public_key_bytes()
-
-            logging.info(f"Fabric IDs found: {fabric_ids_from_certs}")
-
-            for controller_name, fabric_id in fabric_ids.items():
-                asserts.assert_in(controller_name, fabric_ids_from_certs.keys(),
-                                  f"Did not find {controller_name}'s fabric the NOCs attribute")
-                asserts.assert_equal(fabric_ids_from_certs[controller_name], fabric_id,
-                                     f"Did not find {controller_name}'s fabric ID in the correct NOC")
-
-        with test_step(description="Read DUT's Fabrics attribute and validate both fabrics have expected values."):
-            fabric_roots = {
-                "CR1": cr1_root_public_key,
-                "CR2": cr2_root_public_key
-            }
-
-            fabric_vendor_ids = {
-                "CR1": 0xfff1,
-                "CR2": cr2_vid
-            }
-
-            fabrics_list = await self.read_single_attribute_check_success(
-                cluster=opcreds,
-                attribute=opcreds.Attributes.Fabrics,
-                fabric_filtered=False
-            )
-
-            for controller_name, fabric_index in fabric_indices.items():
-                for fabric_struct in fabrics_list:
-                    if fabric_struct.fabricIndex != fabric_index:
-                        continue
-
-                    asserts.assert_equal(fabric_struct.rootPublicKey, fabric_roots[controller_name],
-                                         f"Did not find matching root public key in Fabrics attribute for {controller_name}")
-                    asserts.assert_equal(
-                        fabric_struct.vendorID, fabric_vendor_ids[controller_name], f"Did not find matching VendorID in Fabrics attribute for {controller_name}")
-                    asserts.assert_equal(
-                        fabric_struct.fabricID, fabric_ids[controller_name], f"Did not find matching FabricID in Fabrics attribute for {controller_name}")
-
-        with test_step(description="TH1 sends SignVIDVerificationRequest for TH2's fabric. Verify the response and signature."):
-
-            client_challenge = bytes_from_hex(
-                "a1:a2:a3:a4:a5:a6:a7:a8:a9:aa:ab:ac:ad:ae:af:b0:b1:b2:b3:b4:b5:b6:b7:b8:b9:ba:bb:bc:bd:be:bf:c0")
-            sign_vid_verification_response = await self.send_single_cmd(cmd=opcreds.Commands.SignVIDVerificationRequest(fabricIndex=cr2_fabric_index, clientChallenge=client_challenge))
-
-            asserts.assert_equal(sign_vid_verification_response.fabricIndex, cr2_fabric_index,
-                                 "FabricIndex in SignVIDVerificationResponse must match request.")
-
-            # Locally generate the vendor_id_verification_tbs to check the signature.
-            expected_vendor_fabric_binding_message = generate_vendor_fabric_binding_message(
-                root_public_key_bytes=cr2_root_public_key, fabric_id=cr2_fabricId, vendor_id=cr2_vid)
-            attestation_challenge = dev_ctrl.GetConnectedDeviceSync(self.dut_node_id, allowPASE=False).attestationChallenge
-            vendor_id_verification_tbs = generate_vendor_id_verification_tbs(sign_vid_verification_response.fabricBindingVersion, attestation_challenge,
-                                                                             client_challenge, sign_vid_verification_response.fabricIndex, expected_vendor_fabric_binding_message, vid_verification_statement=b"")
-
->>>>>>> f7d74a8d
-            # Check signature against vendor_id_verification_tbs
-            noc_cert = MatterCertParser(noc_struct.noc)
-            asserts.assert_true(verify_signature(public_key=noc_public_keys_from_certs["CR2"], message=vendor_id_verification_tbs,
-                                signature=sign_vid_verification_response.signature), "VID Verification Signature must validate using DUT's NOC public key")
-<<<<<<< HEAD
-=======
-
-        with test_step(description="Send bad SignVIDVerificationRequest commands and verify failures"):
-            # Must fail with correct client challenge but non-existent fabric.
-            unassigned_fabric_index = get_unassigned_fabric_index(fabric_indices.values())
-            with asserts.assert_raises(InteractionModelError) as exception_context:
-                await self.send_single_cmd(cmd=opcreds.Commands.SignVIDVerificationRequest(fabricIndex=unassigned_fabric_index, clientChallenge=client_challenge))
-
-            asserts.assert_equal(exception_context.exception.status, Status.ConstraintError,
-                                 f"Expected CONSTRAINT_ERROR from SignVIDVerificationRequest against fabricIndex {unassigned_fabric_index}")
-
-            # Must fail with correct client challenge but fabricIndex 0.
-            with asserts.assert_raises(InteractionModelError) as exception_context:
-                await self.send_single_cmd(cmd=opcreds.Commands.SignVIDVerificationRequest(fabricIndex=0, clientChallenge=client_challenge))
-
-            asserts.assert_equal(exception_context.exception.status, Status.ConstraintError,
-                                 "Expected CONSTRAINT_ERROR from SignVIDVerificationRequest against fabricIndex 0")
-
-            # Must fail with client challenge different than expected length
-            CHALLENGE_TOO_SMALL = b"\x01" * (VID_VERIFICATION_CLIENT_CHALLENGE_SIZE_BYTES - 1)
-            CHALLENGE_TOO_BIG = b"\x02" * (VID_VERIFICATION_CLIENT_CHALLENGE_SIZE_BYTES + 1)
-
-            with asserts.assert_raises(InteractionModelError) as exception_context:
-                await self.send_single_cmd(cmd=opcreds.Commands.SignVIDVerificationRequest(fabricIndex=cr2_fabric_index, clientChallenge=CHALLENGE_TOO_SMALL))
-
-            asserts.assert_equal(exception_context.exception.status, Status.ConstraintError,
-                                 f"Expected CONSTRAINT_ERROR from SignVIDVerificationRequest with ClientChallenge of length {len(CHALLENGE_TOO_SMALL)}")
-
-            with asserts.assert_raises(InteractionModelError) as exception_context:
-                await self.send_single_cmd(cmd=opcreds.Commands.SignVIDVerificationRequest(fabricIndex=cr2_fabric_index, clientChallenge=CHALLENGE_TOO_BIG))
-
-            asserts.assert_equal(exception_context.exception.status, Status.ConstraintError,
-                                 f"Expected CONSTRAINT_ERROR from SignVIDVerificationRequest with ClientChallenge of length {len(CHALLENGE_TOO_BIG)}")
-
-        with test_step(description="Invoke SetVIDVerificationStatement with VVSC, VIDVerificationStatement and VID fields all missing, outside fail-safe. Expect INVALID_COMMAND"):
-            with asserts.assert_raises(InteractionModelError) as exception_context:
-                await self.send_single_cmd(cmd=opcreds.Commands.SetVIDVerificationStatement())
-            asserts.assert_equal(exception_context.exception.status, Status.InvalidCommand,
-                                 "Expected INVALID_COMMAND for SetVIDVerificationStatement with no arguments present")
-
-        with test_step(description="Invoke SetVIDVerificationStatement with VVSC field set to a size > 400 bytes, outside fail-safe. Expect CONSTRAINT_ERROR"):
-            with asserts.assert_raises(InteractionModelError) as exception_context:
-                await self.send_single_cmd(cmd=opcreds.Commands.SetVIDVerificationStatement(vvsc=(b"\x01" * 401)))
-            asserts.assert_equal(exception_context.exception.status, Status.ConstraintError,
-                                 "Expected CONSTRAINT_ERROR for SetVIDVerificationStatement with VVSC too large")
-
-        with test_step(description="Invoke SetVIDVerificationStatement with VIDVerificationStatement field set to a size > 85 bytes, outside fail-safe. Expect CONSTRAINT_ERROR"):
-            with asserts.assert_raises(InteractionModelError) as exception_context:
-                await self.send_single_cmd(cmd=opcreds.Commands.SetVIDVerificationStatement(VIDVerificationStatement=(b"\x01" * (VID_VERIFICATION_STATEMENT_SIZE_BYTES_V1 + 1))))
-            asserts.assert_equal(exception_context.exception.status, Status.ConstraintError,
-                                 "Expected CONSTRAINT_ERROR for SetVIDVerificationStatement with VIDVerificationStatement too large")
-
-        with test_step(description="Establish a subscription to Operational Credentials cluster on endpoint 0 from TH1 fabric client, with MinIntervalFloor=0, MaxIntervalCeiling=30"):
-            attrib_listener = ClusterAttributeChangeAccumulator(opcreds)
-            await attrib_listener.start(cr1_dev_ctrl, cr1_dut_node_id, endpoint=0, min_interval_sec=0, max_interval_sec=30)
-
-        with test_step(description="Invoke SetVIDVerificationStatement with maximum-sized VVSC and VIDVerificationStatement present and setting VID to 0x6a01 on TH2's fabric, outside fail-safe. Verify VIDVerificationStatement, VVSC and VID updates are correct. Verify subscription received the updated values."):
-            vvsc = b"\xaa" * 400
-            VIDVerificationStatement = b"\x01" * VID_VERIFICATION_STATEMENT_SIZE_BYTES_V1
-            vendorID = 0x6a01
-
-            attrib_listener.reset()
-            await self.send_single_cmd(dev_ctrl=cr2_dev_ctrl, node_id=cr2_dut_node_id, cmd=opcreds.Commands.SetVIDVerificationStatement(VIDVerificationStatement=VIDVerificationStatement, vvsc=vvsc, vendorID=vendorID))
-            attrib_listener.await_all_expected_report_matches(expected_matchers=[make_vid_matcher(
-                cr2_fabric_index, vendorID), make_vvs_matcher(cr2_fabric_index, VIDVerificationStatement)], timeout_sec=30.0)
-
-            updated_fabrics, updated_nocs = await self.read_updated_fabrics(dev_ctrl=cr1_dev_ctrl, node_id=cr1_dut_node_id)
-
-            cr2_fabrics_entry = get_entry_for_fabric(cr2_fabric_index, updated_fabrics)
-            asserts.assert_is_not_none(
-                cr2_fabrics_entry, f"Could not find Fabrics list entry for TH2's fabric index {cr2_fabric_index}")
-
-            cr2_nocs_entry = get_entry_for_fabric(cr2_fabric_index, updated_nocs)
-            asserts.assert_is_not_none(cr2_nocs_entry, f"Could not find NOCs list entry for TH2's fabric index {cr2_fabric_index}")
-
-            asserts.assert_equal(cr2_nocs_entry.vvsc, vvsc,
-                                 "Did not get the expected value set for VVSC field of NOCs list for TH2's fabric.")
-            asserts.assert_equal(cr2_fabrics_entry.VIDVerificationStatement, VIDVerificationStatement,
-                                 "Did not get the expected value set for VIDVerificationStatement field of Fabrics list for TH2's fabric.")
-            asserts.assert_equal(cr2_fabrics_entry.vendorID, vendorID,
-                                 "Did not get the expected value set for VendorID field of Fabrics list for TH2's fabric.")
-
-        with test_step(description="Invoke SetVIDVerificationStatement with maximum-sized VVSC on TH1's fabric, outside fail-safe. Verify INVALID_COMMAND due to presence of ICAC."):
-            vvsc = b"\xaa" * 400
-
-            with asserts.assert_raises(InteractionModelError) as exception_context:
-                await self.send_single_cmd(dev_ctrl=cr1_dev_ctrl, node_id=cr1_dut_node_id, cmd=opcreds.Commands.SetVIDVerificationStatement(vvsc=vvsc))
-            asserts.assert_equal(exception_context.exception.status, Status.InvalidCommand,
-                                 "Expected INVALID_COMMAND for SetVIDVerificationStatement with VVSC present against DUT on TH1's fabric due to presence of ICAC.")
-
-        with test_step(description="Invoke SetVIDVerificationStatement with setting VID to 0xFFF1 on TH2's fabric, outside fail-safe. Verify VID is now 0xFFF1."):
-            vendorID = 0xFFF1
-
-            attrib_listener.reset()
-            await self.send_single_cmd(dev_ctrl=cr2_dev_ctrl, node_id=cr2_dut_node_id, cmd=opcreds.Commands.SetVIDVerificationStatement(vendorID=vendorID))
-            attrib_listener.await_all_expected_report_matches(
-                expected_matchers=[make_vid_matcher(cr2_fabric_index, vendorID)], timeout_sec=30.0)
-
-            updated_fabrics, _ = await self.read_updated_fabrics(dev_ctrl=cr1_dev_ctrl, node_id=cr1_dut_node_id)
-
-            cr2_fabrics_entry = get_entry_for_fabric(cr2_fabric_index, updated_fabrics)
-            asserts.assert_is_not_none(
-                cr2_fabrics_entry, f"Could not find Fabrics list entry for TH2's fabric index {cr2_fabric_index}")
-            asserts.assert_equal(cr2_fabrics_entry.vendorID, vendorID,
-                                 "Did not get the expected value set for VendorID field of Fabrics list for TH2's fabric.")
-
-        with test_step(description="Arm a fail safe for 60s.") as step:
-            logging.error("TODO!")
-            step.skip()
-
-        with test_step(description="Invoke SetVIDVerificationStatement with VVSC and VIDVerificationStatement to empty, and VID set to 0xFFF3 on TH2's fabric, inside fail-safe. Verify VVSC, VIDVerificationStamtement are now empty and VID is 0xFFF3 for that fabric.") as step:
-            logging.error("TODO!")
-            step.skip()
-
-        with test_step(description="Disarm fail safe with ArmFailSafe(0s). Verify VVSC and VIDVerificatioStatement for TH1's fabric are still empty, and VID is still 0xFFF3.") as step:
-            logging.error("TODO!")
-            step.skip()
-
-        with test_step(description="Create a new fabric under TH2's root with fabric ID 0x3333 by invoking ArmFailSafe(600s), CSRRequest, AddTrustedRootCertificate and AddNOC. Do not disarm failsafe, do not execute commissioning complete.") as step:
-            logging.error("TODO!")
-            step.skip()
-
-        with test_step(description="Invoke SetVIDVerificationStatement with VVSC and VIDVerificationStatement present and setting VID to on fabric ID 0x3333 under TH2's root, inside fail-safe. Verify VIDVerificationStatement, VVSC and VID values match values set.") as step:
-            logging.error("TODO!")
-            step.skip()
-
-        with test_step(description="Disarm failsafe with ArmFailSafe(0s). Verify that fabric table no longer has VVSC and VIDVerificatioNStatement for the pending fabric that was dropped.") as step:
-            logging.error("TODO!")
-            step.skip()
-
-        with test_step(description="SetVIDVerificationStatement against TH1's fabric with VendorID set to 0xFFF5. Expect a CONSTRAINT_ERROR."):
-            with asserts.assert_raises(InteractionModelError) as exception_context:
-                await self.send_single_cmd(cmd=opcreds.Commands.SetVIDVerificationStatement(vendorID=0xFFF5))
-            asserts.assert_equal(exception_context.exception.status, Status.ConstraintError,
-                                 "Expected CONSTRAINT_ERROR for SetVIDVerificationStatement with invalid VendorID 0xFFF5")
-
-        with test_step(description="Invoke SetVIDVerificationStatement with maximum-sized VVSC and VIDVerificationStatement present and setting VID to 0x6a01 on TH2's fabric, outside fail-safe. Expect success."):
-            vvsc = b"\x5a" * 400
-            VIDVerificationStatement = b"\x01" * VID_VERIFICATION_STATEMENT_SIZE_BYTES_V1
-            cr2_vid = 0x6a01
-
-            await self.send_single_cmd(dev_ctrl=cr2_dev_ctrl, node_id=cr2_dut_node_id, cmd=opcreds.Commands.SetVIDVerificationStatement(VIDVerificationStatement=VIDVerificationStatement, vvsc=vvsc, vendorID=cr2_vid))
-
-        with test_step(description="TH1 sends SignVIDVerificationRequest for TH2's fabric (which has a VIDVerificationStatement). Verify the response and signature."):
-            client_challenge = bytes_from_hex(
-                "a1:a2:a3:a4:a5:a6:a7:a8:a9:aa:ab:ac:ad:ae:af:b0:b1:b2:b3:b4:b5:b6:b7:b8:b9:ba:bb:bc:bd:be:bf:c1")
-            sign_vid_verification_response = await self.send_single_cmd(cmd=opcreds.Commands.SignVIDVerificationRequest(fabricIndex=cr2_fabric_index, clientChallenge=client_challenge))
-
-            asserts.assert_equal(sign_vid_verification_response.fabricIndex, cr2_fabric_index,
-                                 "FabricIndex in SignVIDVerificationResponse must match request.")
-
-            # Locally generate the vendor_id_verification_tbs to check the signature.
-            expected_vendor_fabric_binding_message = generate_vendor_fabric_binding_message(
-                root_public_key_bytes=cr2_root_public_key, fabric_id=cr2_fabricId, vendor_id=cr2_vid)
-            attestation_challenge = dev_ctrl.GetConnectedDeviceSync(self.dut_node_id, allowPASE=False).attestationChallenge
-            vendor_id_verification_tbs = generate_vendor_id_verification_tbs(sign_vid_verification_response.fabricBindingVersion, attestation_challenge,
-                                                                             client_challenge, sign_vid_verification_response.fabricIndex, expected_vendor_fabric_binding_message, vid_verification_statement=VIDVerificationStatement)
-
             # Check signature against vendor_id_verification_tbs
             noc_cert = MatterCertParser(noc_struct.noc)
             asserts.assert_true(verify_signature(public_key=noc_public_keys_from_certs["CR2"], message=vendor_id_verification_tbs,
@@ -1120,13 +760,6 @@
             resp = await self.send_single_cmd(cmd=cmd)
             asserts.assert_equal(
                 resp.statusCode, opcreds.Enums.NodeOperationalCertStatusEnum.kOk)
->>>>>>> f7d74a8d
-
-        with test_step(description="Remove TH2's fabric"):
-            cmd = opcreds.Commands.RemoveFabric(cr2_fabric_index)
-            resp = await self.send_single_cmd(cmd=cmd)
-            asserts.assert_equal(
-                resp.statusCode, opcreds.Enums.NodeOperationalCertStatusEnum.kOk)
 
 if __name__ == "__main__":
     default_matter_test_main()