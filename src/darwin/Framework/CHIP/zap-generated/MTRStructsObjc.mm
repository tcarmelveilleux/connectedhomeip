--- conflicted
+++ resolved
@@ -7186,16 +7186,11 @@
 @implementation MTRApplicationBasicClusterApplicationBasicApplication : MTRApplicationBasicClusterApplicationStruct
 @end
 
-<<<<<<< HEAD
 @implementation MTRDiscoBallClusterPatternStruct
-=======
-@implementation MTRAccountLoginClusterLoggedOutEvent
->>>>>>> b58488e5
-- (instancetype)init
-{
-    if (self = [super init]) {
-
-<<<<<<< HEAD
+- (instancetype)init
+{
+    if (self = [super init]) {
+
         _duration = @(0);
 
         _rotate = nil;
@@ -7209,16 +7204,12 @@
         _passcode = nil;
 
         _fabricIndex = @(0);
-=======
-        _node = nil;
->>>>>>> b58488e5
-    }
-    return self;
-}
-
-- (id)copyWithZone:(NSZone * _Nullable)zone
-{
-<<<<<<< HEAD
+    }
+    return self;
+}
+
+- (id)copyWithZone:(NSZone * _Nullable)zone
+{
     auto other = [[MTRDiscoBallClusterPatternStruct alloc] init];
 
     other.duration = self.duration;
@@ -7228,91 +7219,52 @@
     other.wobbleSpeed = self.wobbleSpeed;
     other.passcode = self.passcode;
     other.fabricIndex = self.fabricIndex;
-=======
-    auto other = [[MTRAccountLoginClusterLoggedOutEvent alloc] init];
-
-    other.node = self.node;
->>>>>>> b58488e5
-
-    return other;
-}
-
-- (NSString *)description
-{
-<<<<<<< HEAD
+
+    return other;
+}
+
+- (NSString *)description
+{
     NSString * descriptionString = [NSString stringWithFormat:@"<%@: duration:%@; rotate:%@; speed:%@; axis:%@; wobbleSpeed:%@; passcode:%@; fabricIndex:%@; >", NSStringFromClass([self class]), _duration, _rotate, _speed, _axis, _wobbleSpeed, _passcode, _fabricIndex];
-=======
-    NSString * descriptionString = [NSString stringWithFormat:@"<%@: node:%@; >", NSStringFromClass([self class]), _node];
->>>>>>> b58488e5
-    return descriptionString;
-}
-
-@end
-
-<<<<<<< HEAD
+    return descriptionString;
+}
+
+@end
+
 @implementation MTRDiscoBallClusterStartedEvent
 - (instancetype)init
 {
     if (self = [super init]) {
-=======
-@implementation MTRContentControlClusterRatingNameStruct
-- (instancetype)init
-{
-    if (self = [super init]) {
-
-        _ratingName = @"";
-
-        _ratingNameDesc = nil;
->>>>>>> b58488e5
-    }
-    return self;
-}
-
-- (id)copyWithZone:(NSZone * _Nullable)zone
-{
-<<<<<<< HEAD
+    }
+    return self;
+}
+
+- (id)copyWithZone:(NSZone * _Nullable)zone
+{
     auto other = [[MTRDiscoBallClusterStartedEvent alloc] init];
-=======
-    auto other = [[MTRContentControlClusterRatingNameStruct alloc] init];
-
-    other.ratingName = self.ratingName;
-    other.ratingNameDesc = self.ratingNameDesc;
->>>>>>> b58488e5
-
-    return other;
-}
-
-- (NSString *)description
-{
-<<<<<<< HEAD
+
+    return other;
+}
+
+- (NSString *)description
+{
     NSString * descriptionString = [NSString stringWithFormat:@"<%@: >", NSStringFromClass([self class])];
-=======
-    NSString * descriptionString = [NSString stringWithFormat:@"<%@: ratingName:%@; ratingNameDesc:%@; >", NSStringFromClass([self class]), _ratingName, _ratingNameDesc];
->>>>>>> b58488e5
-    return descriptionString;
-}
-
-@end
-
-<<<<<<< HEAD
+    return descriptionString;
+}
+
+@end
+
 @implementation MTRDiscoBallClusterStoppedEvent
-=======
-@implementation MTRContentControlClusterRemainingScreenTimeExpiredEvent
->>>>>>> b58488e5
-- (instancetype)init
-{
-    if (self = [super init]) {
-    }
-    return self;
-}
-
-- (id)copyWithZone:(NSZone * _Nullable)zone
-{
-<<<<<<< HEAD
+- (instancetype)init
+{
+    if (self = [super init]) {
+    }
+    return self;
+}
+
+- (id)copyWithZone:(NSZone * _Nullable)zone
+{
     auto other = [[MTRDiscoBallClusterStoppedEvent alloc] init];
-=======
-    auto other = [[MTRContentControlClusterRemainingScreenTimeExpiredEvent alloc] init];
->>>>>>> b58488e5
 
     return other;
 }
