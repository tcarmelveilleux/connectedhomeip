/*
 *    Copyright (c) 2022 Project CHIP Authors
 *    All rights reserved.
 *
 *    Licensed under the Apache License, Version 2.0 (the "License");
 *    you may not use this file except in compliance with the License.
 *    You may obtain a copy of the License at
 *
 *        http://www.apache.org/licenses/LICENSE-2.0
 *
 *    Unless required by applicable law or agreed to in writing, software
 *    distributed under the License is distributed on an "AS IS" BASIS,
 *    WITHOUT WARRANTIES OR CONDITIONS OF ANY KIND, either express or implied.
 *    See the License for the specific language governing permissions and
 *    limitations under the License.
 */

#pragma once

#include <limits>
#include <stdint.h>

#include <lib/core/CHIPConfig.h>
#include <lib/core/DataModelTypes.h>
#include <lib/core/Optional.h>
#include <lib/support/TypeTraits.h>

#if CHIP_CONFIG_IM_STATUS_CODE_VERBOSE_FORMAT
#define ChipLogFormatIMStatus "0x%02x (%s)"
#define ChipLogValueIMStatus(status) chip::to_underlying(status), chip::Protocols::InteractionModel::StatusName(status)
#else // CHIP_CONFIG_IM_STATUS_CODE_VERBOSE_FORMAT
#define ChipLogFormatIMStatus "0x%02x"
#define ChipLogValueIMStatus(status) chip::to_underlying(status)
#endif // CHIP_CONFIG_IM_STATUS_CODE_VERBOSE_FORMAT

namespace chip {
namespace Protocols {
namespace InteractionModel {

enum class Status : uint8_t
{
#define CHIP_IM_STATUS_CODE(name, spec_name, value) name = value,
#include <protocols/interaction_model/StatusCodeList.h>
#undef CHIP_IM_STATUS_CODE

    InvalidValue = ConstraintError, // Deprecated
};

#if CHIP_CONFIG_IM_STATUS_CODE_VERBOSE_FORMAT
const char * StatusName(Status status);
#endif // CHIP_CONFIG_IM_STATUS_CODE_VERBOSE_FORMAT

/**
 * @brief Class to encapsulate a Status code, including possibly a
 *        cluster-specific code for generic SUCCESS/FAILURE.
 *
 * This abstractions joins together Status and ClusterStatus, which
 * are the components of a StatusIB, used in many IM actions, in a
 * way which allows both of them to carry together.
 *
 * This can be used everywhere a `Status` is used, but it is lossy
 * to the cluster-specific code if used in place of `Status` when
 * the cluster-specific code is set.
 *
 * This class can only be directly constructed from a `Status`. To
 * attach a cluster-specific-code, please use the `ClusterSpecificFailure()`
 * and `ClusterSpecificSuccess()` factory methods.
 */
class ClusterStatusCode
{
public:
    /*explicit */ClusterStatusCode(Status status) : mStatus(status) {}

    // We only have simple copyable members, so we should be trivially copyable.
    ClusterStatusCode(const ClusterStatusCode & other)             = default;
    ClusterStatusCode & operator=(const ClusterStatusCode & other) = default;

    bool operator==(const ClusterStatusCode & other) const
    {
        return (this->mStatus == other.mStatus) && (this->HasClusterSpecificCode() == other.HasClusterSpecificCode()) &&
            (this->GetClusterSpecificCode() == other.GetClusterSpecificCode());
    }

    bool operator!=(const ClusterStatusCode & other) const { return !(*this == other); }

    bool operator==(const Status & other) const
    {
        return (this->mStatus == other);
    }

    bool operator!=(const Status & other) const
    {
        return !(*this == other);
    }

    ClusterStatusCode & operator=(const Status & status)
    {
        this->mStatus              = status;
        this->mClusterSpecificCode = chip::NullOptional;
        return *this;
    }

    /**
     * @brief Builder for a cluster-specific failure status code.
     *
     * @tparam T - enum type for the cluster-specific status code
     *             (e.g. chip::app::Clusters::AdministratorCommissioning::CommissioningWindowStatusEnum)
     * @param cluster_specific_code - cluster-specific code to record with the failure
     *             (e.g. chip::app::Clusters::AdministratorCommissioning::CommissioningWindowStatusEnum::kWindowNotOpen)
     * @return a ClusterStatusCode instance properly configured.
     */
    template <typename T>
    static ClusterStatusCode ClusterSpecificFailure(T cluster_specific_code)
    {
<<<<<<< HEAD
        static_assert(chip::to_underlying(std::numeric_limits<T>::max()) <= std::numeric_limits<ClusterStatus>::max(), "Type used must fit in uint8_t");
=======
        static_assert(std::numeric_limits<std::underlying_type_t<T>>::max() <= std::numeric_limits<ClusterStatus>::max(),
                      "Type used must fit in uint8_t");
>>>>>>> ddbbdcbe
        return ClusterStatusCode(Status::Failure, chip::to_underlying(cluster_specific_code));
    }

    /**
     * @brief Builder for a cluster-specific success status code.
     *
     * @tparam T - enum type for the cluster-specific status code
     *             (e.g. chip::app::Clusters::AdministratorCommissioning::CommissioningWindowStatusEnum)
     * @param cluster_specific_code - cluster-specific code to record with the success
     *             (e.g. chip::app::Clusters::AdministratorCommissioning::CommissioningWindowStatusEnum::kBasicWindowOpen)
     * @return a ClusterStatusCode instance properly configured.
     */
    template <typename T>
    static ClusterStatusCode ClusterSpecificSuccess(T cluster_specific_code)
    {
<<<<<<< HEAD
        static_assert(chip::to_underlying(std::numeric_limits<T>::max()) <= std::numeric_limits<ClusterStatus>::max(), "Type used must fit in uint8_t");
=======
        static_assert(std::numeric_limits<std::underlying_type_t<T>>::max() <= std::numeric_limits<ClusterStatus>::max(),
                      "Type used must fit in uint8_t");
>>>>>>> ddbbdcbe
        return ClusterStatusCode(Status::Success, chip::to_underlying(cluster_specific_code));
    }

    /// @return true if the core Status associated with this ClusterStatusCode is the one for success.
    bool IsSuccess() const { return mStatus == Status::Success; }

    /// @return the core Status code associated withi this ClusterStatusCode.
    Status GetStatus() const { return mStatus; }

    /// @return true if a cluster-specific code is associated with the ClusterStatusCode.
    bool HasClusterSpecificCode() const { return mClusterSpecificCode.HasValue(); }

    /// @return the cluster-specific code associated with this ClusterStatusCode or chip::NullOptional if none is associated.
    chip::Optional<ClusterStatus> GetClusterSpecificCode() const
    {
        if ((mStatus != Status::Failure) && (mStatus != Status::Success))
        {
            return chip::NullOptional;
        }
        return mClusterSpecificCode;
    }

    // Automatic conversions to common types, using the status code alone.
    operator Status() const { return mStatus; }

private:
    ClusterStatusCode() = delete;
    ClusterStatusCode(Status status, ClusterStatus cluster_specific_code) :
        mStatus(status), mClusterSpecificCode(chip::MakeOptional(cluster_specific_code))
    {}

    Status mStatus;
    chip::Optional<ClusterStatus> mClusterSpecificCode;
};

static_assert(sizeof(ClusterStatusCode) <= sizeof(uint32_t), "ClusterStatusCode must not grow to be larger than a uint32_t");

} // namespace InteractionModel
} // namespace Protocols
} // namespace chip<|MERGE_RESOLUTION|>--- conflicted
+++ resolved
@@ -112,12 +112,8 @@
     template <typename T>
     static ClusterStatusCode ClusterSpecificFailure(T cluster_specific_code)
     {
-<<<<<<< HEAD
-        static_assert(chip::to_underlying(std::numeric_limits<T>::max()) <= std::numeric_limits<ClusterStatus>::max(), "Type used must fit in uint8_t");
-=======
         static_assert(std::numeric_limits<std::underlying_type_t<T>>::max() <= std::numeric_limits<ClusterStatus>::max(),
                       "Type used must fit in uint8_t");
->>>>>>> ddbbdcbe
         return ClusterStatusCode(Status::Failure, chip::to_underlying(cluster_specific_code));
     }
 
@@ -133,12 +129,8 @@
     template <typename T>
     static ClusterStatusCode ClusterSpecificSuccess(T cluster_specific_code)
     {
-<<<<<<< HEAD
-        static_assert(chip::to_underlying(std::numeric_limits<T>::max()) <= std::numeric_limits<ClusterStatus>::max(), "Type used must fit in uint8_t");
-=======
         static_assert(std::numeric_limits<std::underlying_type_t<T>>::max() <= std::numeric_limits<ClusterStatus>::max(),
                       "Type used must fit in uint8_t");
->>>>>>> ddbbdcbe
         return ClusterStatusCode(Status::Success, chip::to_underlying(cluster_specific_code));
     }
 
