/*
 *    Copyright (c) 2022 Project CHIP Authors
 *    All rights reserved.
 *
 *    Licensed under the Apache License, Version 2.0 (the "License");
 *    you may not use this file except in compliance with the License.
 *    You may obtain a copy of the License at
 *
 *        http://www.apache.org/licenses/LICENSE-2.0
 *
 *    Unless required by applicable law or agreed to in writing, software
 *    distributed under the License is distributed on an "AS IS" BASIS,
 *    WITHOUT WARRANTIES OR CONDITIONS OF ANY KIND, either express or implied.
 *    See the License for the specific language governing permissions and
 *    limitations under the License.
 */

#pragma once

#include <limits>
#include <stdint.h>

#include <lib/core/CHIPConfig.h>
<<<<<<< HEAD
=======
#include <lib/core/DataModelTypes.h>
>>>>>>> f7cd2d66
#include <lib/core/Optional.h>
#include <lib/support/TypeTraits.h>

#if CHIP_CONFIG_IM_STATUS_CODE_VERBOSE_FORMAT
#define ChipLogFormatIMStatus "0x%02x (%s)"
#define ChipLogValueIMStatus(status) chip::to_underlying(status), chip::Protocols::InteractionModel::StatusName(status)
#else // CHIP_CONFIG_IM_STATUS_CODE_VERBOSE_FORMAT
#define ChipLogFormatIMStatus "0x%02x"
#define ChipLogValueIMStatus(status) chip::to_underlying(status)
#endif // CHIP_CONFIG_IM_STATUS_CODE_VERBOSE_FORMAT

namespace chip {
namespace Protocols {
namespace InteractionModel {

// This table comes from the IM's "Status Code Table" section from the Interaction Model spec.
enum class Status : uint8_t
{
#define CHIP_IM_STATUS_CODE(name, spec_name, value) name = value,
#include <protocols/interaction_model/StatusCodeList.h>
#undef CHIP_IM_STATUS_CODE

    InvalidValue = ConstraintError, // Deprecated
};

#if CHIP_CONFIG_IM_STATUS_CODE_VERBOSE_FORMAT
const char * StatusName(Status status);
#endif // CHIP_CONFIG_IM_STATUS_CODE_VERBOSE_FORMAT

/**
 * @brief Class to encapsulate a Status code, including possibly a
 *        cluster-specific code for generic SUCCESS/FAILURE.
 *
<<<<<<< HEAD
=======
 * This abstractions joins together Status and ClusterStatus, which
 * are the components of a StatusIB, used in many IM actions, in a
 * way which allows both of them to carry together.
 *
>>>>>>> f7cd2d66
 * This can be used everywhere a `Status` is used, but it is lossy
 * to the cluster-specific code if used in place of `Status` when
 * the cluster-specific code is set.
 *
 * This class can only be directly constructed from a `Status`. To
<<<<<<< HEAD
 * attach a cluster-specific-code, please use the `ClusterSpecificFailure`
 * and `ClusterSpecificSuccess` factory methods.
 */
class StatusCode
{
public:
    explicit StatusCode(Status status) : mStatus(status) {}

    // We only have simple copyable members, so we should be trivially copyable.
    StatusCode(const StatusCode & other)             = default;
    StatusCode & operator=(const StatusCode & other) = default;

    bool operator==(const StatusCode & other)
=======
 * attach a cluster-specific-code, please use the `ClusterSpecificFailure()`
 * and `ClusterSpecificSuccess()` factory methods.
 */
class ClusterStatusCode
{
public:
    explicit ClusterStatusCode(Status status) : mStatus(status) {}

    // We only have simple copyable members, so we should be trivially copyable.
    ClusterStatusCode(const ClusterStatusCode & other)             = default;
    ClusterStatusCode & operator=(const ClusterStatusCode & other) = default;

    bool operator==(const ClusterStatusCode & other)
>>>>>>> f7cd2d66
    {
        return (this->mStatus == other.mStatus) && (this->HasClusterSpecificCode() == other.HasClusterSpecificCode()) &&
            (this->GetClusterSpecificCode() == other.GetClusterSpecificCode());
    }

<<<<<<< HEAD
    bool operator!=(const StatusCode & other) { return !(*this == other); }

    StatusCode & operator=(const Status & status)
=======
    bool operator!=(const ClusterStatusCode & other) { return !(*this == other); }

    ClusterStatusCode & operator=(const Status & status)
>>>>>>> f7cd2d66
    {
        this->mStatus              = status;
        this->mClusterSpecificCode = chip::NullOptional;
        return *this;
    }

    /**
     * @brief Builder for a cluster-specific failure status code.
     *
     * @tparam T - enum type for the cluster-specific status code
     *             (e.g. chip::app::Clusters::AdministratorCommissioning::CommissioningWindowStatusEnum)
     * @param cluster_specific_code - cluster-specific code to record with the failure
     *             (e.g. chip::app::Clusters::AdministratorCommissioning::CommissioningWindowStatusEnum::kWindowNotOpen)
<<<<<<< HEAD
     * @return a StatusCode instance properly configured.
     */
    template <typename T>
    static StatusCode ClusterSpecificFailure(T cluster_specific_code)
    {
        static_assert(std::numeric_limits<T>::max() <= std::numeric_limits<uint8_t>::max(), "Type used must fit in uint8_t");
        return StatusCode(Status::Failure, static_cast<uint8_t>(cluster_specific_code));
=======
     * @return a ClusterStatusCode instance properly configured.
     */
    template <typename T>
    static ClusterStatusCode ClusterSpecificFailure(T cluster_specific_code)
    {
        static_assert(std::numeric_limits<T>::max() <= std::numeric_limits<ClusterStatus>::max(), "Type used must fit in uint8_t");
        return ClusterStatusCode(Status::Failure, chip::to_underlying(cluster_specific_code));
>>>>>>> f7cd2d66
    }

    /**
     * @brief Builder for a cluster-specific success status code.
     *
     * @tparam T - enum type for the cluster-specific status code
     *             (e.g. chip::app::Clusters::AdministratorCommissioning::CommissioningWindowStatusEnum)
     * @param cluster_specific_code - cluster-specific code to record with the success
     *             (e.g. chip::app::Clusters::AdministratorCommissioning::CommissioningWindowStatusEnum::kBasicWindowOpen)
<<<<<<< HEAD
     * @return a StatusCode instance properly configured.
     */
    template <typename T>
    static StatusCode ClusterSpecificSuccess(T cluster_specific_code)
    {
        static_assert(std::numeric_limits<T>::max() <= std::numeric_limits<uint8_t>::max(), "Type used must fit in uint8_t");
        return StatusCode(Status::Success, static_cast<uint8_t>(cluster_specific_code));
    }

    /// @return true if the core Status associated with this StatusCode is the one for success.
    bool IsSuccess() const { return mStatus == Status::Success; }

    /// @return the core Status code associated withi this StatusCode.
    Status GetStatus() const { return mStatus; }

    /// @return true if a cluster-specific code is associated with the StatusCode.
    bool HasClusterSpecificCode() const { return mClusterSpecificCode.HasValue(); }

    /// @return the cluster-specific code associated with this StatusCode or chip::NullOptional if none is associated.
    chip::Optional<uint8_t> GetClusterSpecificCode() const
    {
        if (!mClusterSpecificCode.HasValue() || !((mStatus == Status::Failure) || (mStatus == Status::Success)))
=======
     * @return a ClusterStatusCode instance properly configured.
     */
    template <typename T>
    static ClusterStatusCode ClusterSpecificSuccess(T cluster_specific_code)
    {
        static_assert(std::numeric_limits<T>::max() <= std::numeric_limits<ClusterStatus>::max(), "Type used must fit in uint8_t");
        return ClusterStatusCode(Status::Success, chip::to_underlying(cluster_specific_code));
    }

    /// @return true if the core Status associated with this ClusterStatusCode is the one for success.
    bool IsSuccess() const { return mStatus == Status::Success; }

    /// @return the core Status code associated withi this ClusterStatusCode.
    Status GetStatus() const { return mStatus; }

    /// @return true if a cluster-specific code is associated with the ClusterStatusCode.
    bool HasClusterSpecificCode() const { return mClusterSpecificCode.HasValue(); }

    /// @return the cluster-specific code associated with this ClusterStatusCode or chip::NullOptional if none is associated.
    chip::Optional<ClusterStatus> GetClusterSpecificCode() const
    {
        if ((mStatus != Status::Failure) && (mStatus != Status::Success))
>>>>>>> f7cd2d66
        {
            return chip::NullOptional;
        }
        return mClusterSpecificCode;
    }

    // Automatic conversions to common types, using the status code alone.
    operator Status() const { return mStatus; }
<<<<<<< HEAD
    operator int() const { return static_cast<int>(mStatus); }
    operator uint8_t() const { return static_cast<uint8_t>(mStatus); }

private:
    StatusCode() = delete;
    StatusCode(Status status, uint8_t cluster_specific_code) :
=======

private:
    ClusterStatusCode() = delete;
    ClusterStatusCode(Status status, ClusterStatus cluster_specific_code) :
>>>>>>> f7cd2d66
        mStatus(status), mClusterSpecificCode(chip::MakeOptional(cluster_specific_code))
    {}

    Status mStatus;
<<<<<<< HEAD
    chip::Optional<uint8_t> mClusterSpecificCode;
};

=======
    chip::Optional<ClusterStatus> mClusterSpecificCode;
};

static_assert(sizeof(ClusterStatusCode) <= sizeof(uint32_t), "ClusterStatusCode must not grow to be larger than a uint32_t");

>>>>>>> f7cd2d66
} // namespace InteractionModel
} // namespace Protocols
} // namespace chip<|MERGE_RESOLUTION|>--- conflicted
+++ resolved
@@ -21,10 +21,7 @@
 #include <stdint.h>
 
 #include <lib/core/CHIPConfig.h>
-<<<<<<< HEAD
-=======
 #include <lib/core/DataModelTypes.h>
->>>>>>> f7cd2d66
 #include <lib/core/Optional.h>
 #include <lib/support/TypeTraits.h>
 
@@ -58,33 +55,15 @@
  * @brief Class to encapsulate a Status code, including possibly a
  *        cluster-specific code for generic SUCCESS/FAILURE.
  *
-<<<<<<< HEAD
-=======
  * This abstractions joins together Status and ClusterStatus, which
  * are the components of a StatusIB, used in many IM actions, in a
  * way which allows both of them to carry together.
  *
->>>>>>> f7cd2d66
  * This can be used everywhere a `Status` is used, but it is lossy
  * to the cluster-specific code if used in place of `Status` when
  * the cluster-specific code is set.
  *
  * This class can only be directly constructed from a `Status`. To
-<<<<<<< HEAD
- * attach a cluster-specific-code, please use the `ClusterSpecificFailure`
- * and `ClusterSpecificSuccess` factory methods.
- */
-class StatusCode
-{
-public:
-    explicit StatusCode(Status status) : mStatus(status) {}
-
-    // We only have simple copyable members, so we should be trivially copyable.
-    StatusCode(const StatusCode & other)             = default;
-    StatusCode & operator=(const StatusCode & other) = default;
-
-    bool operator==(const StatusCode & other)
-=======
  * attach a cluster-specific-code, please use the `ClusterSpecificFailure()`
  * and `ClusterSpecificSuccess()` factory methods.
  */
@@ -98,21 +77,14 @@
     ClusterStatusCode & operator=(const ClusterStatusCode & other) = default;
 
     bool operator==(const ClusterStatusCode & other)
->>>>>>> f7cd2d66
     {
         return (this->mStatus == other.mStatus) && (this->HasClusterSpecificCode() == other.HasClusterSpecificCode()) &&
             (this->GetClusterSpecificCode() == other.GetClusterSpecificCode());
     }
 
-<<<<<<< HEAD
-    bool operator!=(const StatusCode & other) { return !(*this == other); }
-
-    StatusCode & operator=(const Status & status)
-=======
     bool operator!=(const ClusterStatusCode & other) { return !(*this == other); }
 
     ClusterStatusCode & operator=(const Status & status)
->>>>>>> f7cd2d66
     {
         this->mStatus              = status;
         this->mClusterSpecificCode = chip::NullOptional;
@@ -126,15 +98,6 @@
      *             (e.g. chip::app::Clusters::AdministratorCommissioning::CommissioningWindowStatusEnum)
      * @param cluster_specific_code - cluster-specific code to record with the failure
      *             (e.g. chip::app::Clusters::AdministratorCommissioning::CommissioningWindowStatusEnum::kWindowNotOpen)
-<<<<<<< HEAD
-     * @return a StatusCode instance properly configured.
-     */
-    template <typename T>
-    static StatusCode ClusterSpecificFailure(T cluster_specific_code)
-    {
-        static_assert(std::numeric_limits<T>::max() <= std::numeric_limits<uint8_t>::max(), "Type used must fit in uint8_t");
-        return StatusCode(Status::Failure, static_cast<uint8_t>(cluster_specific_code));
-=======
      * @return a ClusterStatusCode instance properly configured.
      */
     template <typename T>
@@ -142,7 +105,6 @@
     {
         static_assert(std::numeric_limits<T>::max() <= std::numeric_limits<ClusterStatus>::max(), "Type used must fit in uint8_t");
         return ClusterStatusCode(Status::Failure, chip::to_underlying(cluster_specific_code));
->>>>>>> f7cd2d66
     }
 
     /**
@@ -152,30 +114,6 @@
      *             (e.g. chip::app::Clusters::AdministratorCommissioning::CommissioningWindowStatusEnum)
      * @param cluster_specific_code - cluster-specific code to record with the success
      *             (e.g. chip::app::Clusters::AdministratorCommissioning::CommissioningWindowStatusEnum::kBasicWindowOpen)
-<<<<<<< HEAD
-     * @return a StatusCode instance properly configured.
-     */
-    template <typename T>
-    static StatusCode ClusterSpecificSuccess(T cluster_specific_code)
-    {
-        static_assert(std::numeric_limits<T>::max() <= std::numeric_limits<uint8_t>::max(), "Type used must fit in uint8_t");
-        return StatusCode(Status::Success, static_cast<uint8_t>(cluster_specific_code));
-    }
-
-    /// @return true if the core Status associated with this StatusCode is the one for success.
-    bool IsSuccess() const { return mStatus == Status::Success; }
-
-    /// @return the core Status code associated withi this StatusCode.
-    Status GetStatus() const { return mStatus; }
-
-    /// @return true if a cluster-specific code is associated with the StatusCode.
-    bool HasClusterSpecificCode() const { return mClusterSpecificCode.HasValue(); }
-
-    /// @return the cluster-specific code associated with this StatusCode or chip::NullOptional if none is associated.
-    chip::Optional<uint8_t> GetClusterSpecificCode() const
-    {
-        if (!mClusterSpecificCode.HasValue() || !((mStatus == Status::Failure) || (mStatus == Status::Success)))
-=======
      * @return a ClusterStatusCode instance properly configured.
      */
     template <typename T>
@@ -198,7 +136,6 @@
     chip::Optional<ClusterStatus> GetClusterSpecificCode() const
     {
         if ((mStatus != Status::Failure) && (mStatus != Status::Success))
->>>>>>> f7cd2d66
         {
             return chip::NullOptional;
         }
@@ -207,34 +144,19 @@
 
     // Automatic conversions to common types, using the status code alone.
     operator Status() const { return mStatus; }
-<<<<<<< HEAD
-    operator int() const { return static_cast<int>(mStatus); }
-    operator uint8_t() const { return static_cast<uint8_t>(mStatus); }
-
-private:
-    StatusCode() = delete;
-    StatusCode(Status status, uint8_t cluster_specific_code) :
-=======
 
 private:
     ClusterStatusCode() = delete;
     ClusterStatusCode(Status status, ClusterStatus cluster_specific_code) :
->>>>>>> f7cd2d66
         mStatus(status), mClusterSpecificCode(chip::MakeOptional(cluster_specific_code))
     {}
 
     Status mStatus;
-<<<<<<< HEAD
-    chip::Optional<uint8_t> mClusterSpecificCode;
-};
-
-=======
     chip::Optional<ClusterStatus> mClusterSpecificCode;
 };
 
 static_assert(sizeof(ClusterStatusCode) <= sizeof(uint32_t), "ClusterStatusCode must not grow to be larger than a uint32_t");
 
->>>>>>> f7cd2d66
 } // namespace InteractionModel
 } // namespace Protocols
 } // namespace chip