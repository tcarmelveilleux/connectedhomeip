--- conflicted
+++ resolved
@@ -144,16 +144,10 @@
     mState = State::kInitialized;
     Crypto::ClearSecretData(mIPK);
 
-<<<<<<< HEAD
     mLocalNodeId = kUndefinedNodeId;
     mPeerNodeId  = kUndefinedNodeId;
+    mFabricsTable = nullptr;
     mFabricIndex = kUndefinedFabricIndex;
-=======
-    mLocalNodeId  = kUndefinedNodeId;
-    mPeerNodeId   = kUndefinedNodeId;
-    mFabricsTable = nullptr;
-    mFabricIndex  = kUndefinedFabricIndex;
->>>>>>> 8cc291d7
 }
 
 CHIP_ERROR CASESession::Init(SessionManager & sessionManager, Credentials::CertificateValidityPolicy * policy,
@@ -196,17 +190,10 @@
     return CHIP_NO_ERROR;
 }
 
-<<<<<<< HEAD
 CHIP_ERROR CASESession::EstablishSession(SessionManager & sessionManager, FabricTable * fabricTable, ScopedNodeId peerScopedNodeId,
                                          ExchangeContext * exchangeCtxt, SessionResumptionStorage * sessionResumptionStorage,
-                                         SessionEstablishmentDelegate * delegate, Optional<ReliableMessageProtocolConfig> mrpConfig)
-=======
-CHIP_ERROR CASESession::EstablishSession(SessionManager & sessionManager, FabricTable * fabricTable, FabricIndex fabricIndex,
-                                         NodeId peerNodeId, ExchangeContext * exchangeCtxt,
-                                         SessionResumptionStorage * sessionResumptionStorage,
                                          Credentials::CertificateValidityPolicy * policy, SessionEstablishmentDelegate * delegate,
                                          Optional<ReliableMessageProtocolConfig> mrpConfig)
->>>>>>> 8cc291d7
 {
     MATTER_TRACE_EVENT_SCOPE("EstablishSession", "CASESession");
     CHIP_ERROR err          = CHIP_NO_ERROR;
@@ -215,16 +202,13 @@
     // Return early on error here, as we have not initialized any state yet
     ReturnErrorCodeIf(exchangeCtxt == nullptr, CHIP_ERROR_INVALID_ARGUMENT);
     ReturnErrorCodeIf(fabricTable == nullptr, CHIP_ERROR_INVALID_ARGUMENT);
-<<<<<<< HEAD
+
     // Use FabricTable directly to avoid situation of dangling index from stale FabricInfo
     // until we factor-out any FabricInfo direct usage.
     mFabricsTable = fabricTable;
+    ReturnErrorCodeIf(peerScopedNodeId.GetFabricIndex() == kUndefinedFabricIndex, CHIP_ERROR_INVALID_ARGUMENT);
     auto * fabricInfo = mFabricsTable->FindFabricWithIndex(peerScopedNodeId.GetFabricIndex());
     ReturnErrorCodeIf(fabricInfo == nullptr, CHIP_ERROR_INVALID_ARGUMENT);
-=======
-    ReturnErrorCodeIf(fabricIndex == kUndefinedFabricIndex, CHIP_ERROR_INVALID_ARGUMENT);
-    VerifyOrReturnError((fabricInfo = fabricTable->FindFabricWithIndex(fabricIndex)) != nullptr, CHIP_ERROR_INVALID_ARGUMENT);
->>>>>>> 8cc291d7
 
     err = Init(sessionManager, policy, delegate);
 
@@ -238,29 +222,16 @@
     // been initialized
     SuccessOrExit(err);
 
-<<<<<<< HEAD
     mFabricIndex              = fabricInfo->GetFabricIndex();
-=======
-    mFabricsTable             = fabricTable;
-    mFabricIndex              = fabricIndex;
->>>>>>> 8cc291d7
     mSessionResumptionStorage = sessionResumptionStorage;
     mLocalMRPConfig           = mrpConfig;
 
     mExchangeCtxt->SetResponseTimeout(kSigma_Response_Timeout + mExchangeCtxt->GetSessionHandle()->GetAckTimeout());
-<<<<<<< HEAD
     mPeerNodeId  = peerScopedNodeId.GetNodeId();
     mLocalNodeId = fabricInfo->GetNodeId();
 
     ChipLogProgress(SecureChannel, "Initiating session on local FabricIndex %u from 0x" ChipLogFormatX64 " -> 0x" ChipLogFormatX64,
-                    static_cast<unsigned>(fabricInfo->GetFabricIndex()), ChipLogValueX64(mLocalNodeId), ChipLogValueX64(mPeerNodeId));
-=======
-    mPeerNodeId  = peerNodeId;
-    mLocalNodeId = fabricInfo->GetNodeId();
-
-    ChipLogProgress(SecureChannel, "Initiating session on local FabricIndex %u from 0x" ChipLogFormatX64 " -> 0x" ChipLogFormatX64,
                     static_cast<unsigned>(mFabricIndex), ChipLogValueX64(mLocalNodeId), ChipLogValueX64(mPeerNodeId));
->>>>>>> 8cc291d7
 
     err = SendSigma1();
     SuccessOrExit(err);
@@ -331,10 +302,6 @@
 CHIP_ERROR CASESession::RecoverInitiatorIpk()
 {
     Credentials::GroupDataProvider::KeySet ipkKeySet;
-<<<<<<< HEAD
-    FabricIndex fabricIndex = mFabricIndex;
-=======
->>>>>>> 8cc291d7
 
     CHIP_ERROR err = mGroupDataProvider->GetIpkKeySet(mFabricIndex, ipkKeySet);
 
@@ -383,14 +350,9 @@
     TLV::TLVType outerContainerType                    = TLV::kTLVType_NotSpecified;
     uint8_t destinationIdentifier[kSHA256_Hash_Length] = { 0 };
 
-<<<<<<< HEAD
+    // Lookup fabric info.
     auto * fabricInfo = mFabricsTable->FindFabricWithIndex(mFabricIndex);
-    VerifyOrReturnError(fabricInfo != nullptr, CHIP_ERROR_INCORRECT_STATE);
-=======
-    // Lookup fabric info.
-    auto fabricInfo = mFabricsTable->FindFabricWithIndex(mFabricIndex);
     ReturnErrorCodeIf(fabricInfo == nullptr, CHIP_ERROR_INCORRECT_STATE);
->>>>>>> 8cc291d7
 
     // Validate that we have a session ID allocated.
     VerifyOrReturnError(GetLocalSessionId().HasValue(), CHIP_ERROR_INCORRECT_STATE);
@@ -551,15 +513,8 @@
     ReturnErrorOnFailure(
         ValidateSigmaResumeMIC(resume1MIC, initiatorRandom, resumptionId, ByteSpan(kKDFS1RKeyInfo), ByteSpan(kResume1MIC_Nonce)));
 
-<<<<<<< HEAD
-    mFabricIndex = node.GetFabricIndex();
     auto * fabricInfo = mFabricsTable->FindFabricWithIndex(node.GetFabricIndex());
-    if (fabricInfo == nullptr)
-        return CHIP_ERROR_INTERNAL;
-=======
-    auto fabricInfo = mFabricsTable->FindFabricWithIndex(node.GetFabricIndex());
     VerifyOrReturnError(fabricInfo != nullptr, CHIP_ERROR_INCORRECT_STATE);
->>>>>>> 8cc291d7
 
     mFabricIndex = node.GetFabricIndex();
     mPeerNodeId  = node.GetNodeId();
@@ -710,13 +665,8 @@
     MATTER_TRACE_EVENT_SCOPE("SendSigma2", "CASESession");
 
     VerifyOrReturnError(GetLocalSessionId().HasValue(), CHIP_ERROR_INCORRECT_STATE);
-<<<<<<< HEAD
-
+    VerifyOrReturnError(mFabricsTable != nullptr, CHIP_ERROR_INCORRECT_STATE);
     auto * fabricInfo = mFabricsTable->FindFabricWithIndex(mFabricIndex);
-=======
-    VerifyOrReturnError(mFabricsTable != nullptr, CHIP_ERROR_INCORRECT_STATE);
-    auto fabricInfo = mFabricsTable->FindFabricWithIndex(mFabricIndex);
->>>>>>> 8cc291d7
     VerifyOrReturnError(fabricInfo != nullptr, CHIP_ERROR_INCORRECT_STATE);
 
     ByteSpan icaCert;
@@ -759,18 +709,9 @@
                                           ByteSpan(mRemotePubKey, mRemotePubKey.Length()), msg_R2_Signed.Get(), msg_r2_signed_len));
 
     // Generate a Signature
-<<<<<<< HEAD
     P256ECDSASignature tbsData2Signature;
     ReturnErrorOnFailure(
         mFabricsTable->SignWithOpKeypair(mFabricIndex, ByteSpan{msg_R2_Signed.Get(), msg_r2_signed_len}, tbsData2Signature));
-=======
-    VerifyOrReturnError(fabricInfo->GetOperationalKey() != nullptr, CHIP_ERROR_INCORRECT_STATE);
-
-    P256ECDSASignature tbsData2Signature;
-    ReturnErrorOnFailure(
-        fabricInfo->GetOperationalKey()->ECDSA_sign_msg(msg_R2_Signed.Get(), msg_r2_signed_len, tbsData2Signature));
-
->>>>>>> 8cc291d7
     msg_R2_Signed.Free();
 
     // Construct Sigma2 TBE Data
@@ -1107,12 +1048,8 @@
     ByteSpan icaCert;
     ByteSpan nocCert;
 
-<<<<<<< HEAD
-    auto * fabricInfo = mFabricsTable->FindFabricWithIndex(mFabricIndex);
-=======
     VerifyOrExit(mFabricsTable != nullptr, err = CHIP_ERROR_INCORRECT_STATE);
     fabricInfo = mFabricsTable->FindFabricWithIndex(mFabricIndex);
->>>>>>> 8cc291d7
     VerifyOrExit(fabricInfo != nullptr, err = CHIP_ERROR_INCORRECT_STATE);
 
     SuccessOrExit(err = fabricInfo->GetICACert(icaCert));
@@ -1127,12 +1064,7 @@
                                          ByteSpan(mRemotePubKey, mRemotePubKey.Length()), msg_R3_Signed.Get(), msg_r3_signed_len));
 
     // Generate a signature
-<<<<<<< HEAD
     err = mFabricsTable->SignWithOpKeypair(mFabricIndex, ByteSpan{msg_R3_Signed.Get(), msg_r3_signed_len}, tbsData3Signature);
-=======
-    VerifyOrExit(fabricInfo->GetOperationalKey() != nullptr, err = CHIP_ERROR_INCORRECT_STATE);
-    err = fabricInfo->GetOperationalKey()->ECDSA_sign_msg(msg_R3_Signed.Get(), msg_r3_signed_len, tbsData3Signature);
->>>>>>> 8cc291d7
     SuccessOrExit(err);
 
     // Prepare Sigma3 TBE Data Blob
@@ -1478,12 +1410,8 @@
 CHIP_ERROR CASESession::ValidatePeerIdentity(const ByteSpan & peerNOC, const ByteSpan & peerICAC, NodeId & peerNodeId,
                                              Crypto::P256PublicKey & peerPublicKey)
 {
-<<<<<<< HEAD
+    ReturnErrorCodeIf(mFabricsTable == nullptr, CHIP_ERROR_INCORRECT_STATE);
     auto * fabricInfo = mFabricsTable->FindFabricWithIndex(mFabricIndex);
-=======
-    ReturnErrorCodeIf(mFabricsTable == nullptr, CHIP_ERROR_INCORRECT_STATE);
-    auto fabricInfo = mFabricsTable->FindFabricWithIndex(mFabricIndex);
->>>>>>> 8cc291d7
     ReturnErrorCodeIf(fabricInfo == nullptr, CHIP_ERROR_INCORRECT_STATE);
 
     ReturnErrorOnFailure(SetEffectiveTime());
