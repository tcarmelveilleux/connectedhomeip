/*
 *
 *    Copyright (c) 2021 Project CHIP Authors
 *    All rights reserved.
 *
 *    Licensed under the Apache License, Version 2.0 (the "License");
 *    you may not use this file except in compliance with the License.
 *    You may obtain a copy of the License at
 *
 *        http://www.apache.org/licenses/LICENSE-2.0
 *
 *    Unless required by applicable law or agreed to in writing, software
 *    distributed under the License is distributed on an "AS IS" BASIS,
 *    WITHOUT WARRANTIES OR CONDITIONS OF ANY KIND, either express or implied.
 *    See the License for the specific language governing permissions and
 *    limitations under the License.
 */

/**
 *    @file
 *      This file implements the the CHIP CASE Session object that provides
 *      APIs for constructing a secure session using a certificate from the device's
 *      operational credentials.
 *
 */
#include <protocols/secure_channel/CASESession.h>

#include <inttypes.h>
#include <string.h>

#include <lib/core/CHIPEncoding.h>
#include <lib/core/CHIPSafeCasts.h>
#include <lib/support/CHIPMem.h>
#include <lib/support/CodeUtils.h>
#include <lib/support/SafeInt.h>
#include <lib/support/ScopedBuffer.h>
#include <lib/support/TypeTraits.h>
#include <protocols/Protocols.h>
#include <protocols/secure_channel/StatusReport.h>
#include <system/TLVPacketBufferBackingStore.h>
#include <transport/SessionManager.h>

namespace chip {

using namespace Crypto;
using namespace Credentials;
using namespace Messaging;
using namespace Encoding;
using namespace Protocols::SecureChannel;

constexpr uint8_t kKDFSR2Info[]   = { 0x53, 0x69, 0x67, 0x6d, 0x61, 0x32 };
constexpr uint8_t kKDFSR3Info[]   = { 0x53, 0x69, 0x67, 0x6d, 0x61, 0x33 };
constexpr size_t kKDFInfoLength   = sizeof(kKDFSR2Info);
constexpr uint8_t kKDFSEInfo[]    = { 0x53, 0x65, 0x73, 0x73, 0x69, 0x6f, 0x6e, 0x4b, 0x65, 0x79, 0x73 };
constexpr size_t kKDFSEInfoLength = sizeof(kKDFSEInfo);

constexpr uint8_t kKDFS1RKeyInfo[] = { 0x53, 0x69, 0x67, 0x6d, 0x61, 0x31, 0x5f, 0x52, 0x65, 0x73, 0x75, 0x6d, 0x65 };
constexpr uint8_t kKDFS2RKeyInfo[] = { 0x53, 0x69, 0x67, 0x6d, 0x61, 0x32, 0x5f, 0x52, 0x65, 0x73, 0x75, 0x6d, 0x65 };

constexpr uint8_t kResume1MIC_Nonce[] =
    /* "NCASE_SigmaR1" */ { 0x4e, 0x43, 0x41, 0x53, 0x45, 0x5f, 0x53, 0x69, 0x67, 0x6d, 0x61, 0x53, 0x31 };
constexpr uint8_t kResume2MIC_Nonce[] =
    /* "NCASE_SigmaR2" */ { 0x4e, 0x43, 0x41, 0x53, 0x45, 0x5f, 0x53, 0x69, 0x67, 0x6d, 0x61, 0x53, 0x32 };
constexpr uint8_t kTBEData2_Nonce[] =
    /* "NCASE_Sigma2N" */ { 0x4e, 0x43, 0x41, 0x53, 0x45, 0x5f, 0x53, 0x69, 0x67, 0x6d, 0x61, 0x32, 0x4e };
constexpr uint8_t kTBEData3_Nonce[] =
    /* "NCASE_Sigma3N" */ { 0x4e, 0x43, 0x41, 0x53, 0x45, 0x5f, 0x53, 0x69, 0x67, 0x6d, 0x61, 0x33, 0x4e };
constexpr size_t kTBEDataNonceLength = sizeof(kTBEData2_Nonce);
static_assert(sizeof(kTBEData2_Nonce) == sizeof(kTBEData3_Nonce), "TBEData2_Nonce and TBEData3_Nonce must be same size");

// TODO: move this constant over to src/crypto/CHIPCryptoPAL.h - name it CHIP_CRYPTO_AEAD_MIC_LENGTH_BYTES
constexpr size_t kTAGSize = 16;

constexpr uint8_t kCASESessionVersion = 1;

enum
{
    kTag_TBEData_SenderNOC    = 1,
    kTag_TBEData_SenderICAC   = 2,
    kTag_TBEData_Signature    = 3,
    kTag_TBEData_ResumptionID = 4,
};

#ifdef ENABLE_HSM_HKDF
using HKDF_sha_crypto = HKDF_shaHSM;
#else
using HKDF_sha_crypto = HKDF_sha;
#endif

// Wait at most 10 seconds for the response from the peer.
// This timeout value assumes the underlying transport is reliable.
// The session establishment fails if the response is not received within timeout window.
static constexpr ExchangeContext::Timeout kSigma_Response_Timeout = 10000;

CASESession::CASESession()
{
    mTrustedRootId = CertificateKeyId();
}

CASESession::~CASESession()
{
    // Let's clear out any security state stored in the object, before destroying it.
    Clear();
}

void CASESession::Clear()
{
    // This function zeroes out and resets the memory used by the object.
    // It's done so that no security related information will be leaked.
    mCommissioningHash.Clear();
    mCASESessionEstablished = false;
    PairingSession::Clear();

    mState = kInitialized;

    CloseExchange();
}

void CASESession::CloseExchange()
{
    if (mExchangeCtxt != nullptr)
    {
        mExchangeCtxt->Close();
        mExchangeCtxt = nullptr;
    }
}

CHIP_ERROR CASESession::Serialize(CASESessionSerialized & output)
{
    uint16_t serializedLen = 0;
    CASESessionSerializable serializable;

    VerifyOrReturnError(BASE64_ENCODED_LEN(sizeof(serializable)) <= sizeof(output.inner), CHIP_ERROR_INVALID_ARGUMENT);

    ReturnErrorOnFailure(ToSerializable(serializable));

    serializedLen = chip::Base64Encode(Uint8::to_const_uchar(reinterpret_cast<uint8_t *>(&serializable)),
                                       static_cast<uint16_t>(sizeof(serializable)), Uint8::to_char(output.inner));
    VerifyOrReturnError(serializedLen > 0, CHIP_ERROR_INVALID_ARGUMENT);
    VerifyOrReturnError(serializedLen < sizeof(output.inner), CHIP_ERROR_INVALID_ARGUMENT);
    output.inner[serializedLen] = '\0';

    return CHIP_NO_ERROR;
}

CHIP_ERROR CASESession::Deserialize(CASESessionSerialized & input)
{
    CASESessionSerializable serializable;
    size_t maxlen            = BASE64_ENCODED_LEN(sizeof(serializable));
    size_t len               = strnlen(Uint8::to_char(input.inner), maxlen);
    uint16_t deserializedLen = 0;

    VerifyOrReturnError(len < sizeof(CASESessionSerialized), CHIP_ERROR_INVALID_ARGUMENT);
    VerifyOrReturnError(CanCastTo<uint16_t>(len), CHIP_ERROR_INVALID_ARGUMENT);

    memset(&serializable, 0, sizeof(serializable));
    deserializedLen =
        Base64Decode(Uint8::to_const_char(input.inner), static_cast<uint16_t>(len), Uint8::to_uchar((uint8_t *) &serializable));

    VerifyOrReturnError(deserializedLen > 0, CHIP_ERROR_INVALID_ARGUMENT);
    VerifyOrReturnError(deserializedLen <= sizeof(serializable), CHIP_ERROR_INVALID_ARGUMENT);

    ReturnErrorOnFailure(FromSerializable(serializable));

    return CHIP_NO_ERROR;
}

CHIP_ERROR CASESession::ToSerializable(CASESessionSerializable & serializable)
{
    const NodeId peerNodeId = GetPeerNodeId();
    VerifyOrReturnError(CanCastTo<uint16_t>(mSharedSecret.Length()), CHIP_ERROR_INTERNAL);
    VerifyOrReturnError(CanCastTo<uint16_t>(sizeof(mMessageDigest)), CHIP_ERROR_INTERNAL);
    VerifyOrReturnError(CanCastTo<uint64_t>(peerNodeId), CHIP_ERROR_INTERNAL);

    memset(&serializable, 0, sizeof(serializable));
    serializable.mSharedSecretLen  = LittleEndian::HostSwap16(static_cast<uint16_t>(mSharedSecret.Length()));
    serializable.mMessageDigestLen = LittleEndian::HostSwap16(static_cast<uint16_t>(sizeof(mMessageDigest)));
    serializable.mVersion          = kCASESessionVersion;
    serializable.mPeerNodeId       = LittleEndian::HostSwap64(peerNodeId);
    serializable.mLocalSessionId   = LittleEndian::HostSwap16(GetLocalSessionId());
    serializable.mPeerSessionId    = LittleEndian::HostSwap16(GetPeerSessionId());

    memcpy(serializable.mResumptionId, mResumptionId, sizeof(mResumptionId));
    memcpy(serializable.mSharedSecret, mSharedSecret, mSharedSecret.Length());
    memcpy(serializable.mMessageDigest, mMessageDigest, sizeof(mMessageDigest));

    return CHIP_NO_ERROR;
}

CHIP_ERROR CASESession::FromSerializable(const CASESessionSerializable & serializable)
{
    VerifyOrReturnError(serializable.mVersion == kCASESessionVersion, CHIP_ERROR_VERSION_MISMATCH);

    uint16_t length = LittleEndian::HostSwap16(serializable.mSharedSecretLen);
    ReturnErrorOnFailure(mSharedSecret.SetLength(static_cast<size_t>(length)));
    memset(mSharedSecret, 0, sizeof(mSharedSecret.Capacity()));
    memcpy(mSharedSecret, serializable.mSharedSecret, length);

    length = LittleEndian::HostSwap16(serializable.mMessageDigestLen);
    VerifyOrReturnError(length <= sizeof(mMessageDigest), CHIP_ERROR_INVALID_ARGUMENT);
    memcpy(mMessageDigest, serializable.mMessageDigest, length);

    SetPeerNodeId(LittleEndian::HostSwap64(serializable.mPeerNodeId));
    SetLocalSessionId(LittleEndian::HostSwap16(serializable.mLocalSessionId));
    SetPeerSessionId(LittleEndian::HostSwap16(serializable.mPeerSessionId));

    memcpy(mResumptionId, serializable.mResumptionId, sizeof(mResumptionId));

    const ByteSpan * ipkListSpan = GetIPKList();
    VerifyOrReturnError(ipkListSpan->size() == sizeof(mIPK), CHIP_ERROR_INVALID_ARGUMENT);
    memcpy(mIPK, ipkListSpan->data(), sizeof(mIPK));

    mCASESessionEstablished = true;

    return CHIP_NO_ERROR;
}

CHIP_ERROR CASESession::Init(uint16_t localSessionId, SessionEstablishmentDelegate * delegate)
{
    VerifyOrReturnError(delegate != nullptr, CHIP_ERROR_INVALID_ARGUMENT);

    Clear();

    ReturnErrorOnFailure(mCommissioningHash.Begin());

    mDelegate = delegate;
    SetLocalSessionId(localSessionId);

    mValidContext.Reset();
    mValidContext.mRequiredKeyUsages.Set(KeyUsageFlags::kDigitalSignature);
    mValidContext.mRequiredKeyPurposes.Set(KeyPurposeFlags::kServerAuth);

    return CHIP_NO_ERROR;
}

CHIP_ERROR
CASESession::ListenForSessionEstablishment(uint16_t localSessionId, Transport::FabricTable * fabrics,
                                           SessionEstablishmentDelegate * delegate)
{
    VerifyOrReturnError(fabrics != nullptr, CHIP_ERROR_INVALID_ARGUMENT);
    ReturnErrorOnFailure(Init(localSessionId, delegate));

    mFabricsTable = fabrics;

    mCASESessionEstablished = false;

    ChipLogDetail(SecureChannel, "Waiting for Sigma1 msg");

    return CHIP_NO_ERROR;
}

CHIP_ERROR CASESession::EstablishSession(const Transport::PeerAddress peerAddress, Transport::FabricInfo * fabric,
                                         NodeId peerNodeId, uint16_t localSessionId, ExchangeContext * exchangeCtxt,
                                         SessionEstablishmentDelegate * delegate)
{
    CHIP_ERROR err = CHIP_NO_ERROR;

    // Return early on error here, as we have not initalized any state yet
    ReturnErrorCodeIf(exchangeCtxt == nullptr, CHIP_ERROR_INVALID_ARGUMENT);
    ReturnErrorCodeIf(fabric == nullptr, CHIP_ERROR_INVALID_ARGUMENT);

    err = Init(localSessionId, delegate);

    // We are setting the exchange context specifically before checking for error.
    // This is to make sure the exchange will get closed if Init() returned an error.
    mExchangeCtxt = exchangeCtxt;

    // From here onwards, let's go to exit on error, as some state might have already
    // been initialized
    SuccessOrExit(err);

    mFabricInfo = fabric;

    mExchangeCtxt->SetResponseTimeout(kSigma_Response_Timeout);
    SetPeerAddress(peerAddress);
    SetPeerNodeId(peerNodeId);

    err = SendSigma1();
    SuccessOrExit(err);

exit:
    if (err != CHIP_NO_ERROR)
    {
        Clear();
    }
    return err;
}

void CASESession::OnResponseTimeout(ExchangeContext * ec)
{
    VerifyOrReturn(ec != nullptr, ChipLogError(SecureChannel, "CASESession::OnResponseTimeout was called by null exchange"));
    VerifyOrReturn(mExchangeCtxt == ec, ChipLogError(SecureChannel, "CASESession::OnResponseTimeout exchange doesn't match"));
    ChipLogError(SecureChannel, "CASESession timed out while waiting for a response from the peer. Current state was %" PRIu8,
                 mState);
    mDelegate->OnSessionEstablishmentError(CHIP_ERROR_TIMEOUT);
    // Null out mExchangeCtxt so that Clear() doesn't try closing it.  The
    // exchange will handle that.
    mExchangeCtxt = nullptr;
    Clear();
}

CHIP_ERROR CASESession::DeriveSecureSession(CryptoContext & session, CryptoContext::SessionRole role)
{
    size_t saltlen;

    (void) kKDFSEInfo;
    (void) kKDFSEInfoLength;

    VerifyOrReturnError(mCASESessionEstablished, CHIP_ERROR_INCORRECT_STATE);

    // Generate Salt for Encryption keys
    saltlen = sizeof(mIPK) + kSHA256_Hash_Length;

    chip::Platform::ScopedMemoryBuffer<uint8_t> msg_salt;
    ReturnErrorCodeIf(!msg_salt.Alloc(saltlen), CHIP_ERROR_NO_MEMORY);
    {
        Encoding::LittleEndian::BufferWriter bbuf(msg_salt.Get(), saltlen);
        bbuf.Put(mIPK, sizeof(mIPK));
        bbuf.Put(mMessageDigest, sizeof(mMessageDigest));

        VerifyOrReturnError(bbuf.Fit(), CHIP_ERROR_BUFFER_TOO_SMALL);
    }

    ReturnErrorOnFailure(session.InitFromSecret(ByteSpan(mSharedSecret, mSharedSecret.Length()), ByteSpan(msg_salt.Get(), saltlen),
                                                CryptoContext::SessionInfoType::kSessionEstablishment, role));

    return CHIP_NO_ERROR;
}

CHIP_ERROR CASESession::SendSigma1()
{
    size_t data_len =
        EstimateTLVStructOverhead(kSigmaParamRandomNumberSize + sizeof(uint16_t) + kSHA256_Hash_Length +
                                      kP256_PublicKey_Length /* + kMRPOptionalParamsLength */ + kCASEResumptionIDSize + kTAGSize,
                                  7);

    System::PacketBufferTLVWriter tlvWriter;
    System::PacketBufferHandle msg_R1;
    TLV::TLVType outerContainerType                    = TLV::kTLVType_NotSpecified;
    uint8_t destinationIdentifier[kSHA256_Hash_Length] = { 0 };

    // Generate an ephemeral keypair
#ifdef ENABLE_HSM_CASE_EPHEMERAL_KEY
    mEphemeralKey.SetKeyId(CASE_EPHEMERAL_KEY);
#endif
    ReturnErrorOnFailure(mEphemeralKey.Initialize());

    // Fill in the random value
    ReturnErrorOnFailure(DRBG_get_bytes(mInitiatorRandom, sizeof(mInitiatorRandom)));

    // Construct Sigma1 Msg
    msg_R1 = System::PacketBufferHandle::New(data_len);
    VerifyOrReturnError(!msg_R1.IsNull(), CHIP_ERROR_NO_MEMORY);

    tlvWriter.Init(std::move(msg_R1));
    ReturnErrorOnFailure(tlvWriter.StartContainer(TLV::AnonymousTag, TLV::kTLVType_Structure, outerContainerType));
    ReturnErrorOnFailure(tlvWriter.Put(TLV::ContextTag(1), ByteSpan(mInitiatorRandom)));
    // Retrieve Session Identifier
    ReturnErrorOnFailure(tlvWriter.Put(TLV::ContextTag(2), GetLocalSessionId(), true));
    // Generate a Destination Identifier
    {
        MutableByteSpan destinationIdSpan(destinationIdentifier);
        ReturnErrorCodeIf(mFabricInfo == nullptr, CHIP_ERROR_INCORRECT_STATE);
        memcpy(mIPK, GetIPKList()->data(), sizeof(mIPK));
        ReturnErrorOnFailure(
            mFabricInfo->GenerateDestinationID(ByteSpan(mIPK), ByteSpan(mInitiatorRandom), GetPeerNodeId(), destinationIdSpan));
    }
    ReturnErrorOnFailure(tlvWriter.PutBytes(TLV::ContextTag(3), destinationIdentifier, sizeof(destinationIdentifier)));

    ReturnErrorOnFailure(
        tlvWriter.PutBytes(TLV::ContextTag(4), mEphemeralKey.Pubkey(), static_cast<uint32_t>(mEphemeralKey.Pubkey().Length())));

    // If CASE session was previously established using the current state information, let's fill in the session resumption
    // information in the the Sigma1 request. It'll speed up the session establishment process if the peer can resume the old
    // session, since no certificate chains will have to be verified.
    if (mCASESessionEstablished)
    {
        ReturnErrorOnFailure(tlvWriter.PutBytes(TLV::ContextTag(6), mResumptionId, kCASEResumptionIDSize));

        uint8_t initiatorResume1MIC[kTAGSize];
        MutableByteSpan resumeMICSpan(initiatorResume1MIC);
        ReturnErrorOnFailure(GenerateSigmaResumeMIC(ByteSpan(mInitiatorRandom), ByteSpan(mResumptionId), ByteSpan(kKDFS1RKeyInfo),
                                                    ByteSpan(kResume1MIC_Nonce), resumeMICSpan));

        ReturnErrorOnFailure(tlvWriter.Put(TLV::ContextTag(7), resumeMICSpan));
    }

    ReturnErrorOnFailure(tlvWriter.EndContainer(outerContainerType));
    ReturnErrorOnFailure(tlvWriter.Finalize(&msg_R1));

    ReturnErrorOnFailure(mCommissioningHash.AddData(ByteSpan{ msg_R1->Start(), msg_R1->DataLength() }));

    // The state is being updated here before the message is successfully sent.
    // This is done here due to limitation in unit test harness, where the SendMessage() immediately calls
    // the OnMessageReceived(). If mState was updated after SendMessage, the receive will fail in unit tests.
    // TODO: Update secure session SendMessage() unit test harness to do asynchronous send and receives.
    mState = kSentSigma1;

    // Call delegate to send the msg to peer
    ReturnErrorOnFailure(mExchangeCtxt->SendMessage(Protocols::SecureChannel::MsgType::CASE_Sigma1, std::move(msg_R1),
                                                    SendFlags(SendMessageFlags::kExpectResponse)));

    ChipLogDetail(SecureChannel, "Sent Sigma1 msg");

    mDelegate->OnSessionEstablishmentStarted();

    return CHIP_NO_ERROR;
}

CHIP_ERROR CASESession::HandleSigma1_and_SendSigma2(System::PacketBufferHandle && msg)
{
    ReturnErrorOnFailure(HandleSigma1(std::move(msg)));

    return CHIP_NO_ERROR;
}

CHIP_ERROR CASESession::HandleSigma1(System::PacketBufferHandle && msg)
{
    CHIP_ERROR err = CHIP_NO_ERROR;
    System::PacketBufferTLVReader tlvReader;

    uint16_t initiatorSessionId;
    ByteSpan destinationIdentifier;
    ByteSpan initiatorRandom;

    ChipLogDetail(SecureChannel, "Received Sigma1 msg");

    bool sessionResumptionRequested = false;
    ByteSpan resumptionId;
    ByteSpan resume1MIC;
    ByteSpan initiatorPubKey;

    const ByteSpan * ipkListSpan = GetIPKList();
    FabricIndex fabricIndex      = Transport::kUndefinedFabricIndex;

    SuccessOrExit(err = mCommissioningHash.AddData(ByteSpan{ msg->Start(), msg->DataLength() }));

    tlvReader.Init(std::move(msg));
    SuccessOrExit(err = ParseSigma1(tlvReader, initiatorRandom, initiatorSessionId, destinationIdentifier, initiatorPubKey,
                                    sessionResumptionRequested, resumptionId, resume1MIC));

    ChipLogDetail(SecureChannel, "Peer assigned session key ID %d", initiatorSessionId);
    SetPeerSessionId(initiatorSessionId);

    if (sessionResumptionRequested && resumptionId.data_equal(ByteSpan(mResumptionId)))
    {
        // Cross check resume1MIC with the shared secret
        if (ValidateSigmaResumeMIC(resume1MIC, initiatorRandom, resumptionId, ByteSpan(kKDFS1RKeyInfo),
                                   ByteSpan(kResume1MIC_Nonce)) == CHIP_NO_ERROR)
        {
            // Send Sigma2Resume message to the initiator
            SuccessOrExit(err = SendSigma2Resume(initiatorRandom));

            mDelegate->OnSessionEstablishmentStarted();

            // Early returning here, since we have sent Sigma2Resume, and no further processing is needed for the Sigma1 message
            return CHIP_NO_ERROR;
        }
    }

    memcpy(mIPK, ipkListSpan->data(), sizeof(mIPK));

    VerifyOrExit(mFabricsTable != nullptr, err = CHIP_ERROR_INCORRECT_STATE);
    fabricIndex =
        mFabricsTable->FindDestinationIDCandidate(destinationIdentifier, initiatorRandom, ipkListSpan, GetIPKListEntries());
    VerifyOrExit(fabricIndex != Transport::kUndefinedFabricIndex, err = CHIP_ERROR_KEY_NOT_FOUND);

    mFabricInfo = mFabricsTable->FindFabricWithIndex(fabricIndex);
    VerifyOrExit(mFabricInfo != nullptr, err = CHIP_ERROR_INCORRECT_STATE);

    // ParseSigma1 ensures that:
    // mRemotePubKey.Length() == initiatorPubKey.size() == kP256_PublicKey_Length.
    memcpy(mRemotePubKey.Bytes(), initiatorPubKey.data(), mRemotePubKey.Length());

    SuccessOrExit(err = SendSigma2());

    mDelegate->OnSessionEstablishmentStarted();

exit:

    if (err == CHIP_ERROR_KEY_NOT_FOUND)
    {
        SendStatusReport(mExchangeCtxt, kProtocolCodeNoSharedRoot);
        mState = kInitialized;
    }
    else if (err != CHIP_NO_ERROR)
    {
        SendStatusReport(mExchangeCtxt, kProtocolCodeInvalidParam);
        mState = kInitialized;
    }
    return err;
}

CHIP_ERROR CASESession::SendSigma2Resume(const ByteSpan & initiatorRandom)
{
    size_t max_sigma2_resume_data_len =
        EstimateTLVStructOverhead(kCASEResumptionIDSize + kTAGSize + sizeof(uint16_t) /* + kMRPOptionalParamsLength */, 4);

    System::PacketBufferTLVWriter tlvWriter;
    System::PacketBufferHandle msg_R2_resume;
    TLV::TLVType outerContainerType = TLV::kTLVType_NotSpecified;

    msg_R2_resume = System::PacketBufferHandle::New(max_sigma2_resume_data_len);
    VerifyOrReturnError(!msg_R2_resume.IsNull(), CHIP_ERROR_NO_MEMORY);

    tlvWriter.Init(std::move(msg_R2_resume));

    // Generate a new resumption ID
    ReturnErrorOnFailure(DRBG_get_bytes(mResumptionId, sizeof(mResumptionId)));

    ReturnErrorOnFailure(tlvWriter.StartContainer(TLV::AnonymousTag, TLV::kTLVType_Structure, outerContainerType));
    ReturnErrorOnFailure(tlvWriter.Put(TLV::ContextTag(1), ByteSpan(mResumptionId)));

    uint8_t sigma2ResumeMIC[kTAGSize];
    MutableByteSpan resumeMICSpan(sigma2ResumeMIC);
    ReturnErrorOnFailure(GenerateSigmaResumeMIC(initiatorRandom, ByteSpan(mResumptionId), ByteSpan(kKDFS2RKeyInfo),
                                                ByteSpan(kResume2MIC_Nonce), resumeMICSpan));

    ReturnErrorOnFailure(tlvWriter.Put(TLV::ContextTag(2), resumeMICSpan));

    ReturnErrorOnFailure(tlvWriter.Put(TLV::ContextTag(3), GetLocalSessionId(), true));

    // TODO: Add support for optional MRP parameters

    ReturnErrorOnFailure(tlvWriter.EndContainer(outerContainerType));
    ReturnErrorOnFailure(tlvWriter.Finalize(&msg_R2_resume));

    // The state is being updated here before the message is successfully sent.
    // This is done here due to limitation in unit test harness, where the SendMessage() immediately calls
    // the OnMessageReceived(). If mState was updated after SendMessage, the receive will fail in unit tests.
    // TODO: Update secure session SendMessage() unit test harness to do asynchronous send and receives.
    mState = kSentSigma2Resume;

    // Call delegate to send the msg to peer
    ReturnErrorOnFailure(mExchangeCtxt->SendMessage(Protocols::SecureChannel::MsgType::CASE_Sigma2Resume, std::move(msg_R2_resume),
                                                    SendFlags(SendMessageFlags::kExpectResponse)));

    ChipLogDetail(SecureChannel, "Sent Sigma2Resume msg");

    return CHIP_NO_ERROR;
}

CHIP_ERROR CASESession::SendSigma2()
{
    VerifyOrReturnError(mFabricInfo != nullptr, CHIP_ERROR_INCORRECT_STATE);

    ByteSpan icaCert;
    ReturnErrorOnFailure(mFabricInfo->GetICACert(icaCert));

    ByteSpan nocCert;
    ReturnErrorOnFailure(mFabricInfo->GetNOCCert(nocCert));

    mTrustedRootId = mFabricInfo->GetTrustedRootId();
    VerifyOrReturnError(!mTrustedRootId.empty(), CHIP_ERROR_INTERNAL);

    // Fill in the random value
    uint8_t msg_rand[kSigmaParamRandomNumberSize];
    ReturnErrorOnFailure(DRBG_get_bytes(&msg_rand[0], sizeof(msg_rand)));

    // Generate an ephemeral keypair
#ifdef ENABLE_HSM_CASE_EPHEMERAL_KEY
    mEphemeralKey.SetKeyId(CASE_EPHEMERAL_KEY);
#endif
    ReturnErrorOnFailure(mEphemeralKey.Initialize());

    // Generate a Shared Secret
    ReturnErrorOnFailure(mEphemeralKey.ECDH_derive_secret(mRemotePubKey, mSharedSecret));

    uint8_t msg_salt[kIPKSize + kSigmaParamRandomNumberSize + kP256_PublicKey_Length + kSHA256_Hash_Length];

    MutableByteSpan saltSpan(msg_salt);
    ReturnErrorOnFailure(ConstructSaltSigma2(ByteSpan(msg_rand), mEphemeralKey.Pubkey(), ByteSpan(mIPK), saltSpan));

    HKDF_sha_crypto mHKDF;
    uint8_t sr2k[kAEADKeySize];
    ReturnErrorOnFailure(mHKDF.HKDF_SHA256(mSharedSecret, mSharedSecret.Length(), saltSpan.data(), saltSpan.size(), kKDFSR2Info,
                                           kKDFInfoLength, sr2k, kAEADKeySize));

    // Construct Sigma2 TBS Data
    size_t msg_r2_signed_len = EstimateTLVStructOverhead(nocCert.size() + icaCert.size() + kP256_PublicKey_Length * 2, 4);

    chip::Platform::ScopedMemoryBuffer<uint8_t> msg_R2_Signed;
    VerifyOrReturnError(msg_R2_Signed.Alloc(msg_r2_signed_len), CHIP_ERROR_NO_MEMORY);

    ReturnErrorOnFailure(ConstructTBSData(nocCert, icaCert, ByteSpan(mEphemeralKey.Pubkey(), mEphemeralKey.Pubkey().Length()),
                                          ByteSpan(mRemotePubKey, mRemotePubKey.Length()), msg_R2_Signed.Get(), msg_r2_signed_len));

    // Generate a Signature
    VerifyOrReturnError(mFabricInfo->GetOperationalKey() != nullptr, CHIP_ERROR_INCORRECT_STATE);

    P256ECDSASignature tbsData2Signature;
    ReturnErrorOnFailure(
        mFabricInfo->GetOperationalKey()->ECDSA_sign_msg(msg_R2_Signed.Get(), msg_r2_signed_len, tbsData2Signature));

    msg_R2_Signed.Free();

    // Construct Sigma2 TBE Data
    size_t msg_r2_signed_enc_len =
        EstimateTLVStructOverhead(nocCert.size() + icaCert.size() + tbsData2Signature.Length() + kCASEResumptionIDSize, 4);

    chip::Platform::ScopedMemoryBuffer<uint8_t> msg_R2_Encrypted;
    VerifyOrReturnError(msg_R2_Encrypted.Alloc(msg_r2_signed_enc_len + kTAGSize), CHIP_ERROR_NO_MEMORY);

    TLV::TLVWriter tlvWriter;
    TLV::TLVType outerContainerType = TLV::kTLVType_NotSpecified;

    tlvWriter.Init(msg_R2_Encrypted.Get(), msg_r2_signed_enc_len);
    ReturnErrorOnFailure(tlvWriter.StartContainer(TLV::AnonymousTag, TLV::kTLVType_Structure, outerContainerType));
    ReturnErrorOnFailure(tlvWriter.Put(TLV::ContextTag(kTag_TBEData_SenderNOC), nocCert));
    if (!icaCert.empty())
    {
        ReturnErrorOnFailure(tlvWriter.Put(TLV::ContextTag(kTag_TBEData_SenderICAC), icaCert));
    }
    ReturnErrorOnFailure(tlvWriter.PutBytes(TLV::ContextTag(kTag_TBEData_Signature), tbsData2Signature,
                                            static_cast<uint32_t>(tbsData2Signature.Length())));

    // Generate a new resumption ID
    ReturnErrorOnFailure(DRBG_get_bytes(mResumptionId, sizeof(mResumptionId)));
    ReturnErrorOnFailure(tlvWriter.PutBytes(TLV::ContextTag(kTag_TBEData_ResumptionID), mResumptionId,
                                            static_cast<uint32_t>(sizeof(mResumptionId))));

    ReturnErrorOnFailure(tlvWriter.EndContainer(outerContainerType));
    ReturnErrorOnFailure(tlvWriter.Finalize());
    msg_r2_signed_enc_len = static_cast<size_t>(tlvWriter.GetLengthWritten());

    // Generate the encrypted data blob
    ReturnErrorOnFailure(AES_CCM_encrypt(msg_R2_Encrypted.Get(), msg_r2_signed_enc_len, nullptr, 0, sr2k, kAEADKeySize,
                                         kTBEData2_Nonce, kTBEDataNonceLength, msg_R2_Encrypted.Get(),
                                         msg_R2_Encrypted.Get() + msg_r2_signed_enc_len, kTAGSize));

    // Construct Sigma2 Msg
    size_t data_len = EstimateTLVStructOverhead(
        kSigmaParamRandomNumberSize + sizeof(uint16_t) + kP256_PublicKey_Length + msg_r2_signed_enc_len + kTAGSize, 4);

    System::PacketBufferHandle msg_R2 = System::PacketBufferHandle::New(data_len);
    VerifyOrReturnError(!msg_R2.IsNull(), CHIP_ERROR_NO_MEMORY);

    System::PacketBufferTLVWriter tlvWriterMsg2;
    outerContainerType = TLV::kTLVType_NotSpecified;

    tlvWriterMsg2.Init(std::move(msg_R2));
    ReturnErrorOnFailure(tlvWriterMsg2.StartContainer(TLV::AnonymousTag, TLV::kTLVType_Structure, outerContainerType));
    ReturnErrorOnFailure(tlvWriterMsg2.PutBytes(TLV::ContextTag(1), &msg_rand[0], sizeof(msg_rand)));
    ReturnErrorOnFailure(tlvWriterMsg2.Put(TLV::ContextTag(2), GetLocalSessionId(), true));
    ReturnErrorOnFailure(
        tlvWriterMsg2.PutBytes(TLV::ContextTag(3), mEphemeralKey.Pubkey(), static_cast<uint32_t>(mEphemeralKey.Pubkey().Length())));
    ReturnErrorOnFailure(tlvWriterMsg2.PutBytes(TLV::ContextTag(4), msg_R2_Encrypted.Get(),
                                                static_cast<uint32_t>(msg_r2_signed_enc_len + kTAGSize)));
    ReturnErrorOnFailure(tlvWriterMsg2.EndContainer(outerContainerType));
    ReturnErrorOnFailure(tlvWriterMsg2.Finalize(&msg_R2));

    ReturnErrorOnFailure(mCommissioningHash.AddData(ByteSpan{ msg_R2->Start(), msg_R2->DataLength() }));

    // The state is being updated here before the message is successfully sent.
    // This is done here due to limitation in unit test harness, where the SendMessage() immediately calls
    // the OnMessageReceived(). If mState was updated after SendMessage, the receive will fail in unit tests.
    // TODO: Update secure session SendMessage() unit test harness to do asynchronous send and receives.
    mState = kSentSigma2;

    // Call delegate to send the msg to peer
    ReturnErrorOnFailure(mExchangeCtxt->SendMessage(Protocols::SecureChannel::MsgType::CASE_Sigma2, std::move(msg_R2),
                                                    SendFlags(SendMessageFlags::kExpectResponse)));

    ChipLogDetail(SecureChannel, "Sent Sigma2 msg");

    return CHIP_NO_ERROR;
}

CHIP_ERROR CASESession::HandleSigma2Resume(System::PacketBufferHandle && msg)
{
    CHIP_ERROR err = CHIP_NO_ERROR;
    System::PacketBufferTLVReader tlvReader;
    TLV::TLVType containerType = TLV::kTLVType_Structure;

    uint16_t responderSessionId;

    uint32_t decodeTagIdSeq = 0;

    ChipLogDetail(SecureChannel, "Received Sigma2Resume msg");

    uint8_t sigma2ResumeMIC[kTAGSize];

    tlvReader.Init(std::move(msg));
    SuccessOrExit(err = tlvReader.Next(containerType, TLV::AnonymousTag));
    SuccessOrExit(err = tlvReader.EnterContainer(containerType));

    SuccessOrExit(err = tlvReader.Next());
    VerifyOrExit(TLV::TagNumFromTag(tlvReader.GetTag()) == ++decodeTagIdSeq, err = CHIP_ERROR_INVALID_TLV_TAG);
    VerifyOrExit(tlvReader.GetLength() == kCASEResumptionIDSize, err = CHIP_ERROR_INVALID_TLV_ELEMENT);
    SuccessOrExit(err = tlvReader.GetBytes(mResumptionId, kCASEResumptionIDSize));

    SuccessOrExit(err = tlvReader.Next());
    VerifyOrExit(TLV::TagNumFromTag(tlvReader.GetTag()) == ++decodeTagIdSeq, err = CHIP_ERROR_INVALID_TLV_TAG);
    VerifyOrExit(tlvReader.GetLength() == kTAGSize, err = CHIP_ERROR_INVALID_TLV_ELEMENT);
    SuccessOrExit(err = tlvReader.GetBytes(sigma2ResumeMIC, kTAGSize));

    SuccessOrExit(err = ValidateSigmaResumeMIC(ByteSpan(sigma2ResumeMIC), ByteSpan(mInitiatorRandom), ByteSpan(mResumptionId),
                                               ByteSpan(kKDFS2RKeyInfo), ByteSpan(kResume2MIC_Nonce)));

    SuccessOrExit(err = tlvReader.Next());
    VerifyOrExit(TLV::TagNumFromTag(tlvReader.GetTag()) == ++decodeTagIdSeq, err = CHIP_ERROR_INVALID_TLV_TAG);
    SuccessOrExit(err = tlvReader.Get(responderSessionId));

    ChipLogDetail(SecureChannel, "Peer assigned session session ID %d", responderSessionId);
    SetPeerSessionId(responderSessionId);

    SendStatusReport(mExchangeCtxt, kProtocolCodeSuccess);

    // TODO: Set timestamp on the new session, to allow selecting a least-recently-used session for eviction
    // on running out of session contexts.

    mCASESessionEstablished = true;

    // Forget our exchange, as no additional messages are expected from the peer
    mExchangeCtxt = nullptr;

    // Call delegate to indicate session establishment is successful
    mDelegate->OnSessionEstablished();

exit:
    if (err != CHIP_NO_ERROR)
    {
        SendStatusReport(mExchangeCtxt, kProtocolCodeInvalidParam);
    }
    return err;
}

CHIP_ERROR CASESession::HandleSigma2_and_SendSigma3(System::PacketBufferHandle && msg)
{
    ReturnErrorOnFailure(HandleSigma2(std::move(msg)));
    ReturnErrorOnFailure(SendSigma3());

    return CHIP_NO_ERROR;
}

CHIP_ERROR CASESession::HandleSigma2(System::PacketBufferHandle && msg)
{
    CHIP_ERROR err = CHIP_NO_ERROR;
    System::PacketBufferTLVReader tlvReader;
    TLV::TLVReader decryptedDataTlvReader;
    TLV::TLVType containerType = TLV::kTLVType_Structure;

    const uint8_t * buf = msg->Start();
    size_t buflen       = msg->DataLength();

    uint8_t msg_salt[kIPKSize + kSigmaParamRandomNumberSize + kP256_PublicKey_Length + kSHA256_Hash_Length];

    chip::Platform::ScopedMemoryBuffer<uint8_t> msg_R2_Encrypted;
    size_t msg_r2_encrypted_len          = 0;
    size_t msg_r2_encrypted_len_with_tag = 0;

    chip::Platform::ScopedMemoryBuffer<uint8_t> msg_R2_Signed;
    size_t msg_r2_signed_len;

    uint8_t sr2k[kAEADKeySize];

    P256ECDSASignature tbsData2Signature;

    P256PublicKey remoteCredential;

    uint8_t responderRandom[kSigmaParamRandomNumberSize];
    ByteSpan responderNOC;
    ByteSpan responderICAC;

    uint16_t responderSessionId;

    uint32_t decodeTagIdSeq = 0;

    VerifyOrExit(buf != nullptr, err = CHIP_ERROR_MESSAGE_INCOMPLETE);

    ChipLogDetail(SecureChannel, "Received Sigma2 msg");

    tlvReader.Init(std::move(msg));
    SuccessOrExit(err = tlvReader.Next(containerType, TLV::AnonymousTag));
    SuccessOrExit(err = tlvReader.EnterContainer(containerType));

    // Retrieve Responder's Random value
    SuccessOrExit(err = tlvReader.Next());
    VerifyOrExit(TLV::TagNumFromTag(tlvReader.GetTag()) == ++decodeTagIdSeq, err = CHIP_ERROR_INVALID_TLV_TAG);
    SuccessOrExit(err = tlvReader.GetBytes(responderRandom, sizeof(responderRandom)));

    // Assign Session ID
    SuccessOrExit(err = tlvReader.Next());
    VerifyOrExit(TLV::TagNumFromTag(tlvReader.GetTag()) == ++decodeTagIdSeq, err = CHIP_ERROR_INVALID_TLV_TAG);
    SuccessOrExit(err = tlvReader.Get(responderSessionId));

    ChipLogDetail(SecureChannel, "Peer assigned session session ID %d", responderSessionId);
    SetPeerSessionId(responderSessionId);

    // Retrieve Responder's Ephemeral Pubkey
    SuccessOrExit(err = tlvReader.Next());
    VerifyOrExit(TLV::TagNumFromTag(tlvReader.GetTag()) == ++decodeTagIdSeq, err = CHIP_ERROR_INVALID_TLV_TAG);
    SuccessOrExit(err = tlvReader.GetBytes(mRemotePubKey, static_cast<uint32_t>(mRemotePubKey.Length())));

    // Generate a Shared Secret
    SuccessOrExit(err = mEphemeralKey.ECDH_derive_secret(mRemotePubKey, mSharedSecret));

    // Generate the S2K key
    {
        MutableByteSpan saltSpan(msg_salt);
        err = ConstructSaltSigma2(ByteSpan(responderRandom), mRemotePubKey, ByteSpan(mIPK), saltSpan);
        SuccessOrExit(err);

        HKDF_sha_crypto mHKDF;
        err = mHKDF.HKDF_SHA256(mSharedSecret, mSharedSecret.Length(), saltSpan.data(), saltSpan.size(), kKDFSR2Info,
                                kKDFInfoLength, sr2k, kAEADKeySize);
        SuccessOrExit(err);
    }

    SuccessOrExit(err = mCommissioningHash.AddData(ByteSpan{ buf, buflen }));

    // Generate decrypted data
    SuccessOrExit(err = tlvReader.Next());
    VerifyOrExit(TLV::TagNumFromTag(tlvReader.GetTag()) == ++decodeTagIdSeq, err = CHIP_ERROR_INVALID_TLV_TAG);
    VerifyOrExit(msg_R2_Encrypted.Alloc(tlvReader.GetLength()), err = CHIP_ERROR_NO_MEMORY);
    msg_r2_encrypted_len_with_tag = tlvReader.GetLength();
    VerifyOrExit(msg_r2_encrypted_len_with_tag > kTAGSize, err = CHIP_ERROR_INVALID_TLV_ELEMENT);
    SuccessOrExit(err = tlvReader.GetBytes(msg_R2_Encrypted.Get(), static_cast<uint32_t>(msg_r2_encrypted_len_with_tag)));
    msg_r2_encrypted_len = msg_r2_encrypted_len_with_tag - kTAGSize;

    SuccessOrExit(err = AES_CCM_decrypt(msg_R2_Encrypted.Get(), msg_r2_encrypted_len, nullptr, 0,
                                        msg_R2_Encrypted.Get() + msg_r2_encrypted_len, kTAGSize, sr2k, kAEADKeySize,
                                        kTBEData2_Nonce, kTBEDataNonceLength, msg_R2_Encrypted.Get()));

    decryptedDataTlvReader.Init(msg_R2_Encrypted.Get(), msg_r2_encrypted_len);
    containerType = TLV::kTLVType_Structure;
    SuccessOrExit(err = decryptedDataTlvReader.Next(containerType, TLV::AnonymousTag));
    SuccessOrExit(err = decryptedDataTlvReader.EnterContainer(containerType));

    SuccessOrExit(err = decryptedDataTlvReader.Next(TLV::kTLVType_ByteString, TLV::ContextTag(kTag_TBEData_SenderNOC)));
    SuccessOrExit(err = decryptedDataTlvReader.Get(responderNOC));

    SuccessOrExit(err = decryptedDataTlvReader.Next());
    if (TLV::TagNumFromTag(decryptedDataTlvReader.GetTag()) == kTag_TBEData_SenderICAC)
    {
        VerifyOrExit(decryptedDataTlvReader.GetType() == TLV::kTLVType_ByteString, err = CHIP_ERROR_WRONG_TLV_TYPE);
        SuccessOrExit(err = decryptedDataTlvReader.Get(responderICAC));
        SuccessOrExit(err = decryptedDataTlvReader.Next(TLV::kTLVType_ByteString, TLV::ContextTag(kTag_TBEData_Signature)));
    }

    // Validate responder identity located in msg_r2_encrypted
    // Constructing responder identity
    SuccessOrExit(err = Validate_and_RetrieveResponderID(responderNOC, responderICAC, remoteCredential));

    // Construct msg_R2_Signed and validate the signature in msg_r2_encrypted
    msg_r2_signed_len =
        EstimateTLVStructOverhead(sizeof(uint16_t) + responderNOC.size() + responderICAC.size() + kP256_PublicKey_Length * 2, 4);

    VerifyOrExit(msg_R2_Signed.Alloc(msg_r2_signed_len), err = CHIP_ERROR_NO_MEMORY);

    SuccessOrExit(err = ConstructTBSData(responderNOC, responderICAC, ByteSpan(mRemotePubKey, mRemotePubKey.Length()),
                                         ByteSpan(mEphemeralKey.Pubkey(), mEphemeralKey.Pubkey().Length()), msg_R2_Signed.Get(),
                                         msg_r2_signed_len));

    VerifyOrExit(TLV::TagNumFromTag(decryptedDataTlvReader.GetTag()) == kTag_TBEData_Signature, err = CHIP_ERROR_INVALID_TLV_TAG);
    VerifyOrExit(tbsData2Signature.Capacity() >= decryptedDataTlvReader.GetLength(), err = CHIP_ERROR_INVALID_TLV_ELEMENT);
    tbsData2Signature.SetLength(decryptedDataTlvReader.GetLength());
    SuccessOrExit(err = decryptedDataTlvReader.GetBytes(tbsData2Signature, tbsData2Signature.Length()));

    // Validate signature
    SuccessOrExit(err = remoteCredential.ECDSA_validate_msg_signature(msg_R2_Signed.Get(), msg_r2_signed_len, tbsData2Signature));

    // Retrieve session resumption ID
    SuccessOrExit(err = decryptedDataTlvReader.Next(TLV::kTLVType_ByteString, TLV::ContextTag(kTag_TBEData_ResumptionID)));
    SuccessOrExit(err = decryptedDataTlvReader.GetBytes(mResumptionId, static_cast<uint32_t>(sizeof(mResumptionId))));

exit:
    if (err != CHIP_NO_ERROR)
    {
        SendStatusReport(mExchangeCtxt, kProtocolCodeInvalidParam);
    }
    return err;
}

CHIP_ERROR CASESession::SendSigma3()
{
    CHIP_ERROR err = CHIP_NO_ERROR;

    MutableByteSpan messageDigestSpan(mMessageDigest);
    System::PacketBufferHandle msg_R3;
    size_t data_len;

    chip::Platform::ScopedMemoryBuffer<uint8_t> msg_R3_Encrypted;
    size_t msg_r3_encrypted_len;

    uint8_t msg_salt[kIPKSize + kSHA256_Hash_Length];

    uint8_t sr3k[kAEADKeySize];

    chip::Platform::ScopedMemoryBuffer<uint8_t> msg_R3_Signed;
    size_t msg_r3_signed_len;

    P256ECDSASignature tbsData3Signature;

    ChipLogDetail(SecureChannel, "Sending Sigma3");

    ByteSpan icaCert;
    ByteSpan nocCert;

    VerifyOrExit(mFabricInfo != nullptr, err = CHIP_ERROR_INCORRECT_STATE);

    SuccessOrExit(err = mFabricInfo->GetICACert(icaCert));
    SuccessOrExit(err = mFabricInfo->GetNOCCert(nocCert));

    mTrustedRootId = mFabricInfo->GetTrustedRootId();
    VerifyOrExit(!mTrustedRootId.empty(), err = CHIP_ERROR_INTERNAL);

    // Prepare Sigma3 TBS Data Blob
    msg_r3_signed_len = EstimateTLVStructOverhead(icaCert.size() + nocCert.size() + kP256_PublicKey_Length * 2, 4);

    VerifyOrExit(msg_R3_Signed.Alloc(msg_r3_signed_len), err = CHIP_ERROR_NO_MEMORY);

    SuccessOrExit(err = ConstructTBSData(nocCert, icaCert, ByteSpan(mEphemeralKey.Pubkey(), mEphemeralKey.Pubkey().Length()),
                                         ByteSpan(mRemotePubKey, mRemotePubKey.Length()), msg_R3_Signed.Get(), msg_r3_signed_len));

    // Generate a signature
    VerifyOrExit(mFabricInfo->GetOperationalKey() != nullptr, err = CHIP_ERROR_INCORRECT_STATE);
    err = mFabricInfo->GetOperationalKey()->ECDSA_sign_msg(msg_R3_Signed.Get(), msg_r3_signed_len, tbsData3Signature);
    SuccessOrExit(err);

    // Prepare Sigma3 TBE Data Blob
    msg_r3_encrypted_len = EstimateTLVStructOverhead(nocCert.size() + icaCert.size() + tbsData3Signature.Length(), 3);

    VerifyOrExit(msg_R3_Encrypted.Alloc(msg_r3_encrypted_len + kTAGSize), err = CHIP_ERROR_NO_MEMORY);

    {
        TLV::TLVWriter tlvWriter;
        TLV::TLVType outerContainerType = TLV::kTLVType_NotSpecified;

        tlvWriter.Init(msg_R3_Encrypted.Get(), msg_r3_encrypted_len);
        SuccessOrExit(err = tlvWriter.StartContainer(TLV::AnonymousTag, TLV::kTLVType_Structure, outerContainerType));
        SuccessOrExit(err = tlvWriter.Put(TLV::ContextTag(kTag_TBEData_SenderNOC), nocCert));
        if (!icaCert.empty())
        {
            SuccessOrExit(err = tlvWriter.Put(TLV::ContextTag(kTag_TBEData_SenderICAC), icaCert));
        }
        SuccessOrExit(err = tlvWriter.PutBytes(TLV::ContextTag(kTag_TBEData_Signature), tbsData3Signature,
                                               static_cast<uint32_t>(tbsData3Signature.Length())));
        SuccessOrExit(err = tlvWriter.EndContainer(outerContainerType));
        SuccessOrExit(err = tlvWriter.Finalize());
        msg_r3_encrypted_len = static_cast<size_t>(tlvWriter.GetLengthWritten());
    }

    // Generate S3K key
    {
        MutableByteSpan saltSpan(msg_salt);
        err = ConstructSaltSigma3(ByteSpan(mIPK), saltSpan);
        SuccessOrExit(err);

        HKDF_sha_crypto mHKDF;
        err = mHKDF.HKDF_SHA256(mSharedSecret, mSharedSecret.Length(), saltSpan.data(), saltSpan.size(), kKDFSR3Info,
                                kKDFInfoLength, sr3k, kAEADKeySize);
        SuccessOrExit(err);
    }

    // Generated Encrypted data blob
    err = AES_CCM_encrypt(msg_R3_Encrypted.Get(), msg_r3_encrypted_len, nullptr, 0, sr3k, kAEADKeySize, kTBEData3_Nonce,
                          kTBEDataNonceLength, msg_R3_Encrypted.Get(), msg_R3_Encrypted.Get() + msg_r3_encrypted_len, kTAGSize);
    SuccessOrExit(err);

    // Generate Sigma3 Msg
    data_len = EstimateTLVStructOverhead(kTAGSize + msg_r3_encrypted_len, 1);

    msg_R3 = System::PacketBufferHandle::New(data_len);
    VerifyOrExit(!msg_R3.IsNull(), err = CHIP_ERROR_NO_MEMORY);

    {
        System::PacketBufferTLVWriter tlvWriter;
        TLV::TLVType outerContainerType = TLV::kTLVType_NotSpecified;

        tlvWriter.Init(std::move(msg_R3));
        err = tlvWriter.StartContainer(TLV::AnonymousTag, TLV::kTLVType_Structure, outerContainerType);
        SuccessOrExit(err);
        err =
            tlvWriter.PutBytes(TLV::ContextTag(1), msg_R3_Encrypted.Get(), static_cast<uint32_t>(msg_r3_encrypted_len + kTAGSize));
        SuccessOrExit(err);
        err = tlvWriter.EndContainer(outerContainerType);
        SuccessOrExit(err);
        err = tlvWriter.Finalize(&msg_R3);
        SuccessOrExit(err);
    }

    err = mCommissioningHash.AddData(ByteSpan{ msg_R3->Start(), msg_R3->DataLength() });
    SuccessOrExit(err);

    // The state is being updated here before the message is successfully sent.
    // This is done here due to limitation in unit test harness, where the SendMessage() immediately calls
    // the OnMessageReceived(). If mState was updated after SendMessage, the receive will fail in unit tests.
    // TODO: Update secure session SendMessage() unit test harness to do asynchronous send and receives.
    mState = kSentSigma3;

    // Call delegate to send the Msg3 to peer
    err = mExchangeCtxt->SendMessage(Protocols::SecureChannel::MsgType::CASE_Sigma3, std::move(msg_R3),
                                     SendFlags(SendMessageFlags::kExpectResponse));
    SuccessOrExit(err);

    ChipLogDetail(SecureChannel, "Sent Sigma3 msg");

    err = mCommissioningHash.Finish(messageDigestSpan);
    SuccessOrExit(err);

exit:

    if (err != CHIP_NO_ERROR)
    {
        SendStatusReport(mExchangeCtxt, kProtocolCodeInvalidParam);
        mState = kInitialized;
    }
    return err;
}

CHIP_ERROR CASESession::HandleSigma3(System::PacketBufferHandle && msg)
{
    CHIP_ERROR err = CHIP_NO_ERROR;
    MutableByteSpan messageDigestSpan(mMessageDigest);
    System::PacketBufferTLVReader tlvReader;
    TLV::TLVReader decryptedDataTlvReader;
    TLV::TLVType containerType = TLV::kTLVType_Structure;

    const uint8_t * buf   = msg->Start();
    const uint16_t bufLen = msg->DataLength();

    chip::Platform::ScopedMemoryBuffer<uint8_t> msg_R3_Encrypted;
    size_t msg_r3_encrypted_len          = 0;
    size_t msg_r3_encrypted_len_with_tag = 0;
    chip::Platform::ScopedMemoryBuffer<uint8_t> msg_R3_Signed;
    size_t msg_r3_signed_len;

    uint8_t sr3k[kAEADKeySize];

    P256ECDSASignature tbsData3Signature;

    P256PublicKey remoteCredential;

    ByteSpan initiatorNOC;
    ByteSpan initiatorICAC;

    uint8_t msg_salt[kIPKSize + kSHA256_Hash_Length];

    uint32_t decodeTagIdSeq = 0;

    ChipLogDetail(SecureChannel, "Received Sigma3 msg");

    tlvReader.Init(std::move(msg));
    SuccessOrExit(err = tlvReader.Next(containerType, TLV::AnonymousTag));
    SuccessOrExit(err = tlvReader.EnterContainer(containerType));

    // Fetch encrypted data
    SuccessOrExit(err = tlvReader.Next());
    VerifyOrExit(TLV::TagNumFromTag(tlvReader.GetTag()) == ++decodeTagIdSeq, err = CHIP_ERROR_INVALID_TLV_TAG);
    VerifyOrExit(msg_R3_Encrypted.Alloc(tlvReader.GetLength()), err = CHIP_ERROR_NO_MEMORY);
    msg_r3_encrypted_len_with_tag = tlvReader.GetLength();
    VerifyOrExit(msg_r3_encrypted_len_with_tag > kTAGSize, err = CHIP_ERROR_INVALID_TLV_ELEMENT);
    SuccessOrExit(err = tlvReader.GetBytes(msg_R3_Encrypted.Get(), static_cast<uint32_t>(msg_r3_encrypted_len_with_tag)));
    msg_r3_encrypted_len = msg_r3_encrypted_len_with_tag - kTAGSize;

    // Step 1
    {
        MutableByteSpan saltSpan(msg_salt);
        err = ConstructSaltSigma3(ByteSpan(mIPK), saltSpan);
        SuccessOrExit(err);

        HKDF_sha_crypto mHKDF;
        err = mHKDF.HKDF_SHA256(mSharedSecret, mSharedSecret.Length(), saltSpan.data(), saltSpan.size(), kKDFSR3Info,
                                kKDFInfoLength, sr3k, kAEADKeySize);
        SuccessOrExit(err);
    }

    SuccessOrExit(err = mCommissioningHash.AddData(ByteSpan{ buf, bufLen }));

    // Step 2 - Decrypt data blob
    SuccessOrExit(err = AES_CCM_decrypt(msg_R3_Encrypted.Get(), msg_r3_encrypted_len, nullptr, 0,
                                        msg_R3_Encrypted.Get() + msg_r3_encrypted_len, kTAGSize, sr3k, kAEADKeySize,
                                        kTBEData3_Nonce, kTBEDataNonceLength, msg_R3_Encrypted.Get()));

    decryptedDataTlvReader.Init(msg_R3_Encrypted.Get(), msg_r3_encrypted_len);
    containerType = TLV::kTLVType_Structure;
    SuccessOrExit(err = decryptedDataTlvReader.Next(containerType, TLV::AnonymousTag));
    SuccessOrExit(err = decryptedDataTlvReader.EnterContainer(containerType));

    SuccessOrExit(err = decryptedDataTlvReader.Next(TLV::kTLVType_ByteString, TLV::ContextTag(kTag_TBEData_SenderNOC)));
    SuccessOrExit(err = decryptedDataTlvReader.Get(initiatorNOC));

    SuccessOrExit(err = decryptedDataTlvReader.Next());
    if (TLV::TagNumFromTag(decryptedDataTlvReader.GetTag()) == kTag_TBEData_SenderICAC)
    {
        VerifyOrExit(decryptedDataTlvReader.GetType() == TLV::kTLVType_ByteString, err = CHIP_ERROR_WRONG_TLV_TYPE);
        SuccessOrExit(err = decryptedDataTlvReader.Get(initiatorICAC));
        SuccessOrExit(err = decryptedDataTlvReader.Next(TLV::kTLVType_ByteString, TLV::ContextTag(kTag_TBEData_Signature)));
    }

    // Step 5/6
    // Validate initiator identity located in msg->Start()
    // Constructing responder identity
    SuccessOrExit(err = Validate_and_RetrieveResponderID(initiatorNOC, initiatorICAC, remoteCredential));

    // Step 4 - Construct Sigma3 TBS Data
    msg_r3_signed_len =
        EstimateTLVStructOverhead(sizeof(uint16_t) + initiatorNOC.size() + initiatorICAC.size() + kP256_PublicKey_Length * 2, 4);

    VerifyOrExit(msg_R3_Signed.Alloc(msg_r3_signed_len), err = CHIP_ERROR_NO_MEMORY);

    SuccessOrExit(err = ConstructTBSData(initiatorNOC, initiatorICAC, ByteSpan(mRemotePubKey, mRemotePubKey.Length()),
                                         ByteSpan(mEphemeralKey.Pubkey(), mEphemeralKey.Pubkey().Length()), msg_R3_Signed.Get(),
                                         msg_r3_signed_len));

    VerifyOrExit(TLV::TagNumFromTag(decryptedDataTlvReader.GetTag()) == kTag_TBEData_Signature, err = CHIP_ERROR_INVALID_TLV_TAG);
    VerifyOrExit(tbsData3Signature.Capacity() >= decryptedDataTlvReader.GetLength(), err = CHIP_ERROR_INVALID_TLV_ELEMENT);
    tbsData3Signature.SetLength(decryptedDataTlvReader.GetLength());
    SuccessOrExit(err = decryptedDataTlvReader.GetBytes(tbsData3Signature, tbsData3Signature.Length()));

    // TODO - Validate message signature prior to validating the received operational credentials.
    //        The op cert check requires traversal of cert chain, that is a more expensive operation.
    //        If message signature check fails, the cert chain check will be unnecessary, but with the
    //        current flow of code, a malicious node can trigger a DoS style attack on the device.
    //        The same change should be made in Sigma2 processing.
    // Step 7 - Validate Signature
    SuccessOrExit(err = remoteCredential.ECDSA_validate_msg_signature(msg_R3_Signed.Get(), msg_r3_signed_len, tbsData3Signature));

    SuccessOrExit(err = mCommissioningHash.Finish(messageDigestSpan));

    SendStatusReport(mExchangeCtxt, kProtocolCodeSuccess);

    // TODO: Set timestamp on the new session, to allow selecting a least-recently-used session for eviction
    // on running out of session contexts.

    mCASESessionEstablished = true;

    // Forget our exchange, as no additional messages are expected from the peer
    mExchangeCtxt = nullptr;

    // Call delegate to indicate session establishment is successful
    mDelegate->OnSessionEstablished();

exit:
    if (err != CHIP_NO_ERROR)
    {
        SendStatusReport(mExchangeCtxt, kProtocolCodeInvalidParam);
    }
    return err;
}

CHIP_ERROR CASESession::ConstructSaltSigma2(const ByteSpan & rand, const Crypto::P256PublicKey & pubkey, const ByteSpan & ipk,
                                            MutableByteSpan & salt)
{
    uint8_t md[kSHA256_Hash_Length];
    memset(salt.data(), 0, salt.size());
    Encoding::LittleEndian::BufferWriter bbuf(salt.data(), salt.size());

    bbuf.Put(ipk.data(), ipk.size());
    bbuf.Put(rand.data(), kSigmaParamRandomNumberSize);
    bbuf.Put(pubkey, pubkey.Length());
    MutableByteSpan messageDigestSpan(md);
    ReturnErrorOnFailure(mCommissioningHash.GetDigest(messageDigestSpan));
    bbuf.Put(messageDigestSpan.data(), messageDigestSpan.size());

    size_t saltWritten = 0;
    VerifyOrReturnError(bbuf.Fit(saltWritten), CHIP_ERROR_BUFFER_TOO_SMALL);
    salt = salt.SubSpan(0, saltWritten);

    return CHIP_NO_ERROR;
}

CHIP_ERROR CASESession::ConstructSaltSigma3(const ByteSpan & ipk, MutableByteSpan & salt)
{
    uint8_t md[kSHA256_Hash_Length];
    memset(salt.data(), 0, salt.size());
    Encoding::LittleEndian::BufferWriter bbuf(salt.data(), salt.size());

    bbuf.Put(ipk.data(), ipk.size());
    MutableByteSpan messageDigestSpan(md);
    ReturnErrorOnFailure(mCommissioningHash.GetDigest(messageDigestSpan));
    bbuf.Put(messageDigestSpan.data(), messageDigestSpan.size());

    size_t saltWritten = 0;
    VerifyOrReturnError(bbuf.Fit(saltWritten), CHIP_ERROR_BUFFER_TOO_SMALL);
    salt = salt.SubSpan(0, saltWritten);

    return CHIP_NO_ERROR;
}

CHIP_ERROR CASESession::ConstructSigmaResumeKey(const ByteSpan & initiatorRandom, const ByteSpan & resumptionID,
                                                const ByteSpan & skInfo, const ByteSpan & nonce, MutableByteSpan & resumeKey)
{
    VerifyOrReturnError(resumeKey.size() >= kAEADKeySize, CHIP_ERROR_BUFFER_TOO_SMALL);

    constexpr size_t saltSize = kSigmaParamRandomNumberSize + kCASEResumptionIDSize;
    uint8_t salt[saltSize];

    memset(salt, 0, saltSize);
    Encoding::LittleEndian::BufferWriter bbuf(salt, saltSize);

    bbuf.Put(initiatorRandom.data(), initiatorRandom.size());
    bbuf.Put(resumptionID.data(), resumptionID.size());

    size_t saltWritten = 0;
    VerifyOrReturnError(bbuf.Fit(saltWritten), CHIP_ERROR_BUFFER_TOO_SMALL);

    HKDF_sha_crypto mHKDF;
    ReturnErrorOnFailure(mHKDF.HKDF_SHA256(mSharedSecret, mSharedSecret.Length(), salt, saltWritten, skInfo.data(), skInfo.size(),
                                           resumeKey.data(), kAEADKeySize));
    resumeKey.reduce_size(kAEADKeySize);
    return CHIP_NO_ERROR;
}

CHIP_ERROR CASESession::GenerateSigmaResumeMIC(const ByteSpan & initiatorRandom, const ByteSpan & resumptionID,
                                               const ByteSpan & skInfo, const ByteSpan & nonce, MutableByteSpan & resumeMIC)
{
    VerifyOrReturnError(resumeMIC.size() >= kTAGSize, CHIP_ERROR_BUFFER_TOO_SMALL);

    uint8_t srk[kAEADKeySize];
    MutableByteSpan resumeKey(srk);

    ReturnErrorOnFailure(ConstructSigmaResumeKey(initiatorRandom, resumptionID, skInfo, nonce, resumeKey));

    ReturnErrorOnFailure(AES_CCM_encrypt(nullptr, 0, nullptr, 0, resumeKey.data(), resumeKey.size(), nonce.data(), nonce.size(),
                                         nullptr, resumeMIC.data(), kTAGSize));
    resumeMIC.reduce_size(kTAGSize);

    return CHIP_NO_ERROR;
}

CHIP_ERROR CASESession::ValidateSigmaResumeMIC(const ByteSpan & resumeMIC, const ByteSpan & initiatorRandom,
                                               const ByteSpan & resumptionID, const ByteSpan & skInfo, const ByteSpan & nonce)
{
    VerifyOrReturnError(resumeMIC.size() == kTAGSize, CHIP_ERROR_BUFFER_TOO_SMALL);

    uint8_t srk[kAEADKeySize];
    MutableByteSpan resumeKey(srk);

    ReturnErrorOnFailure(ConstructSigmaResumeKey(initiatorRandom, resumptionID, skInfo, nonce, resumeKey));

    ReturnErrorOnFailure(AES_CCM_decrypt(nullptr, 0, nullptr, 0, resumeMIC.data(), resumeMIC.size(), resumeKey.data(),
                                         resumeKey.size(), nonce.data(), nonce.size(), nullptr));

    return CHIP_NO_ERROR;
}

CHIP_ERROR CASESession::Validate_and_RetrieveResponderID(const ByteSpan & responderNOC, const ByteSpan & responderICAC,
                                                         Crypto::P256PublicKey & responderID)
{
    ReturnErrorCodeIf(mFabricInfo == nullptr, CHIP_ERROR_INCORRECT_STATE);

    ReturnErrorOnFailure(SetEffectiveTime());

    PeerId peerId;
    FabricId rawFabricId;
    ReturnErrorOnFailure(
        mFabricInfo->VerifyCredentials(responderNOC, responderICAC, mValidContext, peerId, rawFabricId, responderID));

    SetPeerNodeId(peerId.GetNodeId());

    return CHIP_NO_ERROR;
}

CHIP_ERROR CASESession::ConstructTBSData(const ByteSpan & senderNOC, const ByteSpan & senderICAC, const ByteSpan & senderPubKey,
                                         const ByteSpan & receiverPubKey, uint8_t * tbsData, size_t & tbsDataLen)
{
    TLV::TLVWriter tlvWriter;
    TLV::TLVType outerContainerType = TLV::kTLVType_NotSpecified;

    enum
    {
        kTag_TBSData_SenderNOC      = 1,
        kTag_TBSData_SenderICAC     = 2,
        kTag_TBSData_SenderPubKey   = 3,
        kTag_TBSData_ReceiverPubKey = 4,
    };

    tlvWriter.Init(tbsData, tbsDataLen);
    ReturnErrorOnFailure(tlvWriter.StartContainer(TLV::AnonymousTag, TLV::kTLVType_Structure, outerContainerType));
    ReturnErrorOnFailure(tlvWriter.Put(TLV::ContextTag(kTag_TBSData_SenderNOC), senderNOC));
    if (!senderICAC.empty())
    {
        ReturnErrorOnFailure(tlvWriter.Put(TLV::ContextTag(kTag_TBSData_SenderICAC), senderICAC));
    }
    ReturnErrorOnFailure(tlvWriter.Put(TLV::ContextTag(kTag_TBSData_SenderPubKey), senderPubKey));
    ReturnErrorOnFailure(tlvWriter.Put(TLV::ContextTag(kTag_TBSData_ReceiverPubKey), receiverPubKey));
    ReturnErrorOnFailure(tlvWriter.EndContainer(outerContainerType));
    ReturnErrorOnFailure(tlvWriter.Finalize());
    tbsDataLen = static_cast<size_t>(tlvWriter.GetLengthWritten());

    return CHIP_NO_ERROR;
}

CHIP_ERROR CASESession::RetrieveIPK(FabricId fabricId, MutableByteSpan & ipk)
{
    memset(ipk.data(), static_cast<int>(fabricId), ipk.size());
    return CHIP_NO_ERROR;
}

// TODO: Remove this and replace with system method to retrieve current time
CHIP_ERROR CASESession::SetEffectiveTime(void)
{
    using namespace ASN1;
    ASN1UniversalTime effectiveTime;

    effectiveTime.Year   = 2021;
    effectiveTime.Month  = 2;
    effectiveTime.Day    = 12;
    effectiveTime.Hour   = 10;
    effectiveTime.Minute = 10;
    effectiveTime.Second = 10;

    return ASN1ToChipEpochTime(effectiveTime, mValidContext.mEffectiveTime);
}

void CASESession::OnSuccessStatusReport()
{
    ChipLogProgress(SecureChannel, "Success status report received. Session was established");
    mCASESessionEstablished = true;

    // Forget our exchange, as no additional messages are expected from the peer
    mExchangeCtxt = nullptr;

    // Call delegate to indicate pairing completion
    mDelegate->OnSessionEstablished();

    mState = kInitialized;

    // TODO: Set timestamp on the new session, to allow selecting a least-recently-used session for eviction
    // on running out of session contexts.
}

CHIP_ERROR CASESession::OnFailureStatusReport(Protocols::SecureChannel::GeneralStatusCode generalCode, uint16_t protocolCode)
{
    CHIP_ERROR err = CHIP_NO_ERROR;
    switch (protocolCode)
    {
    case kProtocolCodeInvalidParam:
        err = CHIP_ERROR_INVALID_CASE_PARAMETER;
        break;

    case kProtocolCodeNoSharedRoot:
        err = CHIP_ERROR_NO_SHARED_TRUSTED_ROOT;
        break;

    default:
        err = CHIP_ERROR_INTERNAL;
        break;
    };
    mState = kInitialized;
    ChipLogError(SecureChannel, "Received error (protocol code %d) during pairing process. %s", protocolCode, ErrorStr(err));
    return err;
}

CHIP_ERROR CASESession::ParseSigma1(TLV::ContiguousBufferTLVReader & tlvReader, ByteSpan & initiatorRandom,
                                    uint16_t & initiatorSessionId, ByteSpan & destinationId, ByteSpan & initiatorEphPubKey,
                                    bool & resumptionRequested, ByteSpan & resumptionId, ByteSpan & initiatorResumeMIC)
{
    using namespace TLV;

    constexpr uint8_t kInitiatorRandomTag    = 1;
    constexpr uint8_t kInitiatorSessionIdTag = 2;
    constexpr uint8_t kDestinationIdTag      = 3;
    constexpr uint8_t kInitiatorPubKeyTag    = 4;
    constexpr uint8_t kInitiatorMRPParamsTag = 5;
    constexpr uint8_t kResumptionIDTag       = 6;
    constexpr uint8_t kResume1MICTag         = 7;

    TLVType containerType = kTLVType_Structure;
    ReturnErrorOnFailure(tlvReader.Next(containerType, AnonymousTag));
    ReturnErrorOnFailure(tlvReader.EnterContainer(containerType));

    ReturnErrorOnFailure(tlvReader.Next(ContextTag(kInitiatorRandomTag)));
    ReturnErrorOnFailure(tlvReader.GetByteView(initiatorRandom));
    VerifyOrReturnError(initiatorRandom.size() == kSigmaParamRandomNumberSize, CHIP_ERROR_INVALID_CASE_PARAMETER);

    ReturnErrorOnFailure(tlvReader.Next(ContextTag(kInitiatorSessionIdTag)));
    ReturnErrorOnFailure(tlvReader.Get(initiatorSessionId));

    ReturnErrorOnFailure(tlvReader.Next(ContextTag(kDestinationIdTag)));
    ReturnErrorOnFailure(tlvReader.GetByteView(destinationId));
    VerifyOrReturnError(destinationId.size() == kSHA256_Hash_Length, CHIP_ERROR_INVALID_CASE_PARAMETER);

    ReturnErrorOnFailure(tlvReader.Next(ContextTag(kInitiatorPubKeyTag)));
    ReturnErrorOnFailure(tlvReader.GetByteView(initiatorEphPubKey));
    VerifyOrReturnError(initiatorEphPubKey.size() == kP256_PublicKey_Length, CHIP_ERROR_INVALID_CASE_PARAMETER);

    // Optional members start here.
    CHIP_ERROR err = tlvReader.Next();
    if (err == CHIP_NO_ERROR && tlvReader.GetTag() == ContextTag(kInitiatorMRPParamsTag))
    {
        // We don't handle this yet; just move on.
        err = tlvReader.Next();
    }

    bool resumptionIDTagFound = false;
    bool resume1MICTagFound   = false;

    if (err == CHIP_NO_ERROR && tlvReader.GetTag() == ContextTag(kResumptionIDTag))
    {
<<<<<<< HEAD
        SuccessOrExit(err = tlvReader.Next());

        // Make sure that tlv tags are in order.
        // There are optional TLV elements, so some of them may not be present.
        // So the check cannot match the absolute value of the expected tag.
        uint32_t tlvTag = TLV::TagNumFromTag(tlvReader.GetTag());
        VerifyOrExit(tlvTag > lastDecodedTLVTag, err = CHIP_ERROR_INVALID_TLV_TAG);
        lastDecodedTLVTag = tlvTag;

        if (tlvTag == kResumptionIDTag)
        {
            resumptionIDTagFound = true;
            SuccessOrExit(err = tlvReader.GetByteView(resumptionID));
        }
        else if (tlvTag == kResume1MICTag)
        {
            VerifyOrExit(resumptionIDTagFound, err = CHIP_ERROR_INVALID_TLV_TAG);
            resume1MICTagFound = true;
            SuccessOrExit(err = tlvReader.GetByteView(resume1MIC));
        }
=======
        resumptionIDTagFound = true;
        ReturnErrorOnFailure(tlvReader.GetByteView(resumptionId));
        VerifyOrReturnError(resumptionId.size() == kCASEResumptionIDSize, CHIP_ERROR_INVALID_CASE_PARAMETER);
        err = tlvReader.Next();
    }

    if (err == CHIP_NO_ERROR && tlvReader.GetTag() == ContextTag(kResume1MICTag))
    {
        resume1MICTagFound = true;
        ReturnErrorOnFailure(tlvReader.GetByteView(initiatorResumeMIC));
        VerifyOrReturnError(initiatorResumeMIC.size() == kTAGSize, CHIP_ERROR_INVALID_CASE_PARAMETER);
        err = tlvReader.Next();
>>>>>>> 07ff4f13
    }

    if (err == CHIP_END_OF_TLV)
    {
        // We ran out of struct members, but that's OK, because they were optional.
        err = CHIP_NO_ERROR;
    }

    ReturnErrorOnFailure(err);
    ReturnErrorOnFailure(tlvReader.ExitContainer(containerType));

    if (resumptionIDTagFound && resume1MICTagFound)
    {
        resumptionRequested = true;
    }
    else if (!resumptionIDTagFound && !resume1MICTagFound)
    {
        resumptionRequested = false;
    }
    else
    {
        return CHIP_ERROR_UNEXPECTED_TLV_ELEMENT;
    }

    return CHIP_NO_ERROR;
}

CHIP_ERROR CASESession::ValidateReceivedMessage(ExchangeContext * ec, const PayloadHeader & payloadHeader,
                                                System::PacketBufferHandle & msg)
{
    VerifyOrReturnError(ec != nullptr, CHIP_ERROR_INVALID_ARGUMENT);

    // mExchangeCtxt can be nullptr if this is the first message (CASE_Sigma1) received by CASESession
    // via UnsolicitedMessageHandler. The exchange context is allocated by exchange manager and provided
    // to the handler (CASESession object).
    if (mExchangeCtxt != nullptr)
    {
        if (mExchangeCtxt != ec)
        {
            ReturnErrorOnFailure(CHIP_ERROR_INVALID_ARGUMENT);
        }
    }
    else
    {
        mExchangeCtxt = ec;
        mExchangeCtxt->SetResponseTimeout(kSigma_Response_Timeout);
    }

    VerifyOrReturnError(!msg.IsNull(), CHIP_ERROR_INVALID_ARGUMENT);
    return CHIP_NO_ERROR;
}

CHIP_ERROR CASESession::OnMessageReceived(ExchangeContext * ec, const PayloadHeader & payloadHeader,
                                          System::PacketBufferHandle && msg)
{
    CHIP_ERROR err                            = ValidateReceivedMessage(ec, payloadHeader, msg);
    Protocols::SecureChannel::MsgType msgType = static_cast<Protocols::SecureChannel::MsgType>(payloadHeader.GetMessageType());
    SuccessOrExit(err);

    // By default, CHIP_ERROR_INVALID_MESSAGE_TYPE is returned if in the current state
    // a message handler is not defined for the received message type.
    err = CHIP_ERROR_INVALID_MESSAGE_TYPE;

    switch (mState)
    {
    case kInitialized:
        if (msgType == Protocols::SecureChannel::MsgType::CASE_Sigma1)
        {
            err = HandleSigma1_and_SendSigma2(std::move(msg));
        }
        break;
    case kSentSigma1:
        switch (static_cast<Protocols::SecureChannel::MsgType>(payloadHeader.GetMessageType()))
        {
        case Protocols::SecureChannel::MsgType::CASE_Sigma2:
            err = HandleSigma2_and_SendSigma3(std::move(msg));
            break;

        case Protocols::SecureChannel::MsgType::CASE_Sigma2Resume:
            err = HandleSigma2Resume(std::move(msg));
            break;

        case MsgType::StatusReport:
            err = HandleStatusReport(std::move(msg), /* successExpected*/ false);
            break;

        default:
            // Return the default error that was set above
            break;
        };
        break;
    case kSentSigma2:
        switch (static_cast<Protocols::SecureChannel::MsgType>(payloadHeader.GetMessageType()))
        {
        case Protocols::SecureChannel::MsgType::CASE_Sigma3:
            err = HandleSigma3(std::move(msg));
            break;

        case MsgType::StatusReport:
            err = HandleStatusReport(std::move(msg), /* successExpected*/ false);
            break;

        default:
            // Return the default error that was set above
            break;
        };
        break;
    case kSentSigma3:
    case kSentSigma2Resume:
        if (msgType == Protocols::SecureChannel::MsgType::StatusReport)
        {
            err = HandleStatusReport(std::move(msg), /* successExpected*/ true);
        }
        break;
    default:
        // Return the default error that was set above
        break;
    };

exit:

    if (err == CHIP_ERROR_INVALID_MESSAGE_TYPE)
    {
        ChipLogError(SecureChannel, "Received message (type %d) cannot be handled in %d state.", to_underlying(msgType), mState);
    }

    // Call delegate to indicate session establishment failure.
    if (err != CHIP_NO_ERROR)
    {
        // Null out mExchangeCtxt so that Clear() doesn't try closing it.  The
        // exchange will handle that.
        mExchangeCtxt = nullptr;
        Clear();
        mDelegate->OnSessionEstablishmentError(err);
    }
    return err;
}

} // namespace chip<|MERGE_RESOLUTION|>--- conflicted
+++ resolved
@@ -1390,28 +1390,6 @@
 
     if (err == CHIP_NO_ERROR && tlvReader.GetTag() == ContextTag(kResumptionIDTag))
     {
-<<<<<<< HEAD
-        SuccessOrExit(err = tlvReader.Next());
-
-        // Make sure that tlv tags are in order.
-        // There are optional TLV elements, so some of them may not be present.
-        // So the check cannot match the absolute value of the expected tag.
-        uint32_t tlvTag = TLV::TagNumFromTag(tlvReader.GetTag());
-        VerifyOrExit(tlvTag > lastDecodedTLVTag, err = CHIP_ERROR_INVALID_TLV_TAG);
-        lastDecodedTLVTag = tlvTag;
-
-        if (tlvTag == kResumptionIDTag)
-        {
-            resumptionIDTagFound = true;
-            SuccessOrExit(err = tlvReader.GetByteView(resumptionID));
-        }
-        else if (tlvTag == kResume1MICTag)
-        {
-            VerifyOrExit(resumptionIDTagFound, err = CHIP_ERROR_INVALID_TLV_TAG);
-            resume1MICTagFound = true;
-            SuccessOrExit(err = tlvReader.GetByteView(resume1MIC));
-        }
-=======
         resumptionIDTagFound = true;
         ReturnErrorOnFailure(tlvReader.GetByteView(resumptionId));
         VerifyOrReturnError(resumptionId.size() == kCASEResumptionIDSize, CHIP_ERROR_INVALID_CASE_PARAMETER);
@@ -1424,7 +1402,6 @@
         ReturnErrorOnFailure(tlvReader.GetByteView(initiatorResumeMIC));
         VerifyOrReturnError(initiatorResumeMIC.size() == kTAGSize, CHIP_ERROR_INVALID_CASE_PARAMETER);
         err = tlvReader.Next();
->>>>>>> 07ff4f13
     }
 
     if (err == CHIP_END_OF_TLV)
