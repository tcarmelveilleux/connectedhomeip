--- conflicted
+++ resolved
@@ -106,18 +106,6 @@
 
         mSystemLayer = params.exchangeMgr->GetSessionManager()->SystemLayer();
         mPeerId      = peerId;
-<<<<<<< HEAD
-
-        const auto * fabricInfo = params.fabricTable->FindFabricWithCompressedId(peerId.GetCompressedFabricId());
-        if (fabricInfo == nullptr)
-        {
-            mState = State::Uninitialized;
-            return;
-        }
-
-        mFabricIndex  = fabricInfo->GetFabricIndex();
-        mState       = State::NeedsAddress;
-=======
         mFabricTable = params.fabricTable;
         if (mFabricTable != nullptr)
         {
@@ -127,8 +115,8 @@
                 mFabricIndex = fabricInfo->GetFabricIndex();
             }
         }
+        mFabricIndex  = fabricInfo->GetFabricIndex();
         mState = State::NeedsAddress;
->>>>>>> 8cc291d7
         mAddressLookupHandle.SetListener(this);
     }
 
@@ -214,14 +202,7 @@
     /**
      * @brief Get the fabricIndex
      */
-<<<<<<< HEAD
-    FabricIndex GetFabricIndex() const
-    {
-        return mFabricIndex;
-    }
-=======
     FabricIndex GetFabricIndex() const { return mFabricIndex; }
->>>>>>> 8cc291d7
 
     /**
      * Triggers a DNSSD lookup to find a usable peer address for this operational device.
@@ -244,12 +225,8 @@
     };
 
     DeviceProxyInitParams mInitParams;
-<<<<<<< HEAD
-    FabricIndex mFabricIndex;
-=======
     FabricTable * mFabricTable = nullptr;
     FabricIndex mFabricIndex   = kUndefinedFabricIndex;
->>>>>>> 8cc291d7
     System::Layer * mSystemLayer;
 
     // mCASEClient is only non-null if we are in State::Connecting or just
