--- conflicted
+++ resolved
@@ -134,18 +134,6 @@
 
         err = commandPath.GetEndpointId(&endpointId);
         SuccessOrExit(err);
-<<<<<<< HEAD
-        ChipLogProgress(DataManagement,
-                        "Received Command Response Status for Endpoint=%" PRIu16 " Cluster=" ChipLogFormatMEI
-                        " Command=" ChipLogFormatMEI " Status=0x%" PRIx16,
-                        endpointId, ChipLogValueMEI(clusterId), ChipLogValueMEI(commandId), to_underlying(generalCode));
-        if (mpDelegate != nullptr)
-        {
-            mpDelegate->CommandResponseStatus(this, generalCode, protocolId, protocolCode, endpointId, clusterId, commandId,
-                                              mCommandIndex);
-        }
-=======
->>>>>>> 9fa4b3f8
     }
 
     {
@@ -165,26 +153,29 @@
             hasDataResponse = true;
             err             = aCommandElement.GetData(&commandDataReader);
         }
-        SuccessOrExit(err);
-<<<<<<< HEAD
-        ChipLogProgress(DataManagement,
+
+        if (err != CHIP_NO_ERROR)
+        {
+            ChipLogError(DataManagement, "Received malformed Command Response, err=%" CHIP_ERROR_FORMAT, err.Format());
+        }
+        else
+        {
+            if (hasDataResponse)
+            {
+                ChipLogProgress(DataManagement,
                         "Received Command Response Data, Endpoint=%" PRIu16 " Cluster=" ChipLogFormatMEI
                         " Command=" ChipLogFormatMEI,
                         endpointId, ChipLogValueMEI(clusterId), ChipLogValueMEI(commandId));
-        // TODO(#4503): Should call callbacks of cluster that sends the command.
-        DispatchSingleClusterResponseCommand(ConcreteCommandPath(endpointId, clusterId, commandId), commandDataReader, this);
-    }
-
-exit:
-    if (err != CHIP_NO_ERROR)
-    {
-        ChipLogError(DataManagement, "Received malformed Command Response, err=%" CHIP_ERROR_FORMAT, err.Format());
-        if (mpDelegate != nullptr)
-        {
-            mpDelegate->CommandResponseProtocolError(this, mCommandIndex);
+            }
+            else
+            {
+                ChipLogProgress(DataManagement,
+                        "Received Command Response Status for Endpoint=%" PRIu16 " Cluster=" ChipLogFormatMEI
+                        " Command=" ChipLogFormatMEI " Status=0x%" PRIx16,
+                        endpointId, ChipLogValueMEI(clusterId), ChipLogValueMEI(commandId), to_underlying(statusIB.mStatus));
+            }
         }
-    }
-=======
+        SuccessOrExit(err);
 
         if (mpCallback != nullptr)
         {
@@ -201,7 +192,6 @@
     }
 
 exit:
->>>>>>> 9fa4b3f8
     return err;
 }
 
