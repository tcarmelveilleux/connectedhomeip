DarwinForceWritable:
    # Work-around for not allowing changes from writable to read-only
    # happened in https://github.com/project-chip/connectedhomeip/pull/30134
    - ApplicationLauncher::CurrentApp
    - ContentLauncher::SupportedStreamingProtocols
    - FanControl::FanModeSequence

EnumsNotUsedAsTypeInXML:
    # List of enums that are not used as a type in XML. By adding an enum
    # to this list you prevent incorrectly assuming from code that you are
    # able to use kUnknownEnumValue safely. This happens for derived clusters
    # such as ModeBase where there are CommonTag, DerivedClusterTags, MfgTags.
    - "DishwasherMode::ModeTag"
    - "LaundryWasherMode::ModeTag"
    - "RefrigeratorAndTemperatureControlledCabinetMode::ModeTag"
    - "RvcRunMode::ModeTag"
    - "RvcRunMode::StatusCode"
    - "RvcCleanMode::ModeTag"
    - "RvcCleanMode::StatusCode"
    - "RvcOperationalState::OperationalStateEnum"
    - "RvcOperationalState::ErrorStateEnum"

CommandHandlerInterfaceOnlyClusters:
    # List of clusters that are implemented entirely with
    # CommandHandlerInterface and hence do not need generated command dispatch.
    # This uses asUpperCamelCase versions of the cluster name.
    - Network Commissioning
    - Scenes
    - RVC Run Mode
    - RVC Clean Mode
    - Dishwasher Mode
    - Laundry Washer Mode
    - Refrigerator And Temperature Controlled Cabinet Mode
    - Operational State
    - Activated Carbon Filter Monitoring
    - HEPA Filter Monitoring
    - RVC Operational State
    - Sample MEI
<<<<<<< HEAD
    - Disco Ball
=======
    - Microwave Oven Control
>>>>>>> b58488e5

# We need a more configurable way of deciding which clusters have which init functions....
# See https://github.com/project-chip/connectedhomeip/issues/4369
ClustersWithInitFunctions:
    - Color Control
    - Groups
    - Identify
    - Level Control
    - Localization Configuration
    - Occupancy Sensing
    - On/Off
    - Pump Configuration and Control
    - Time Format Localization
    - Thermostat
    - Mode Select
    - Sample MEI
    - Scenes

ClustersWithAttributeChangedFunctions:
    - Bridged Device Basic
    - Door Lock
    - Identify
    - Pump Configuration and Control
    - Window Covering
    - Fan Control

ClustersWithShutdownFunctions:
    - Barrier Control
    - On/Off
    - Door Lock
    - Level Control
    - Color Control
    - Sample MEI
    - Scenes

ClustersWithPreAttributeChangeFunctions:
    - Door Lock
    - Pump Configuration and Control
    - Thermostat User Interface Configuration
    - Time Format Localization
    - Localization Configuration
    - Mode Select
    - Fan Control
    - Thermostat
    - Laundry Washer Controls<|MERGE_RESOLUTION|>--- conflicted
+++ resolved
@@ -36,11 +36,8 @@
     - HEPA Filter Monitoring
     - RVC Operational State
     - Sample MEI
-<<<<<<< HEAD
     - Disco Ball
-=======
     - Microwave Oven Control
->>>>>>> b58488e5
 
 # We need a more configurable way of deciding which clusters have which init functions....
 # See https://github.com/project-chip/connectedhomeip/issues/4369
