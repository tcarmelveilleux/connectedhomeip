/*
 *
 *    Copyright (c) 2021 Project CHIP Authors
 *
 *    Licensed under the Apache License, Version 2.0 (the "License");
 *    you may not use this file except in compliance with the License.
 *    You may obtain a copy of the License at
 *
 *        http://www.apache.org/licenses/LICENSE-2.0
 *
 *    Unless required by applicable law or agreed to in writing, software
 *    distributed under the License is distributed on an "AS IS" BASIS,
 *    WITHOUT WARRANTIES OR CONDITIONS OF ANY KIND, either express or implied.
 *    See the License for the specific language governing permissions and
 *    limitations under the License.
 */

#pragma once

#include <credentials/GroupDataProvider.h>
#include <messaging/ExchangeMgr.h>
#include <messaging/ReliableMessageProtocolConfig.h>
#include <protocols/secure_channel/CASESession.h>

namespace chip {

class CASEClient;

struct CASEClientInitParams
{
<<<<<<< HEAD
    SessionManager * sessionManager                     = nullptr;
    SessionResumptionStorage * sessionResumptionStorage = nullptr;
    Messaging::ExchangeManager * exchangeMgr            = nullptr;
    FabricTable * fabricTable                           = nullptr;
    FabricIndex fabricIndex                             = kUndefinedFabricIndex;

    Credentials::GroupDataProvider * groupDataProvider  = nullptr;
=======
    SessionManager * sessionManager                                    = nullptr;
    SessionResumptionStorage * sessionResumptionStorage                = nullptr;
    Credentials::CertificateValidityPolicy * certificateValidityPolicy = nullptr;
    Messaging::ExchangeManager * exchangeMgr                           = nullptr;
    FabricTable * fabricTable                                          = nullptr;
    FabricIndex fabricIndex                                            = kUndefinedFabricIndex;
    Credentials::GroupDataProvider * groupDataProvider                 = nullptr;
>>>>>>> 8cc291d7

    Optional<ReliableMessageProtocolConfig> mrpLocalConfig = Optional<ReliableMessageProtocolConfig>::Missing();
};

class DLL_EXPORT CASEClient
{
public:
    CASEClient(const CASEClientInitParams & params);

    void SetRemoteMRPIntervals(const ReliableMessageProtocolConfig & remoteMRPConfig);

    CHIP_ERROR EstablishSession(PeerId peer, const Transport::PeerAddress & peerAddress,
                                const ReliableMessageProtocolConfig & remoteMRPConfig, SessionEstablishmentDelegate * delegate);

private:
    CASEClientInitParams mInitParams;

    CASESession mCASESession;
};

} // namespace chip<|MERGE_RESOLUTION|>--- conflicted
+++ resolved
@@ -28,15 +28,6 @@
 
 struct CASEClientInitParams
 {
-<<<<<<< HEAD
-    SessionManager * sessionManager                     = nullptr;
-    SessionResumptionStorage * sessionResumptionStorage = nullptr;
-    Messaging::ExchangeManager * exchangeMgr            = nullptr;
-    FabricTable * fabricTable                           = nullptr;
-    FabricIndex fabricIndex                             = kUndefinedFabricIndex;
-
-    Credentials::GroupDataProvider * groupDataProvider  = nullptr;
-=======
     SessionManager * sessionManager                                    = nullptr;
     SessionResumptionStorage * sessionResumptionStorage                = nullptr;
     Credentials::CertificateValidityPolicy * certificateValidityPolicy = nullptr;
@@ -44,7 +35,6 @@
     FabricTable * fabricTable                                          = nullptr;
     FabricIndex fabricIndex                                            = kUndefinedFabricIndex;
     Credentials::GroupDataProvider * groupDataProvider                 = nullptr;
->>>>>>> 8cc291d7
 
     Optional<ReliableMessageProtocolConfig> mrpLocalConfig = Optional<ReliableMessageProtocolConfig>::Missing();
 };
