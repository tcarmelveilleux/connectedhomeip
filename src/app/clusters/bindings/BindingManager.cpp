--- conflicted
+++ resolved
@@ -47,14 +47,10 @@
     void OnFabricRetrievedFromStorage(const chip::FabricTable & fabricTable, chip::FabricIndex fabricIndex) override {}
 
     // Intentionally left blank
-<<<<<<< HEAD
     void OnFabricPersistedToStorage(const chip::FabricTable & fabricTable, chip::FabricIndex fabricIndex) override {}
-=======
-    void OnFabricPersistedToStorage(chip::FabricTable & fabricTable, chip::FabricIndex fabricIndex) override {}
 
     // Intentionally left blank
-    void OnFabricNOCUpdated(chip::FabricTable & fabricTable, chip::FabricIndex fabricIndex) override {}
->>>>>>> 89c5d501
+    void OnFabricNOCUpdated(const chip::FabricTable & fabricTable, chip::FabricIndex fabricIndex) override {}
 };
 
 BindingFabricTableDelegate gFabricTableDelegate;
