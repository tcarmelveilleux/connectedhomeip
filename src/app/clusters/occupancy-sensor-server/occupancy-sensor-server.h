--- conflicted
+++ resolved
@@ -153,7 +153,6 @@
 
     // ============= Call-in interface from driver to cluster ==========
 
-<<<<<<< HEAD
     /**
      * Called by the delegate on detection edges.
      *
@@ -162,15 +161,6 @@
      * @param detected - true if occupancy is currently detected, false otherwise.
      */
     void SetOccupancyDetectedFromSensor(bool detected);
-=======
-private:
-    BitMask<Feature> mFeature;
-};
-
-CHIP_ERROR SetHoldTimeLimits(EndpointId endpointId, const Structs::HoldTimeLimitsStruct::Type & holdTimeLimits);
-
-CHIP_ERROR SetHoldTime(EndpointId endpointId, uint16_t newHoldTime);
->>>>>>> 31894f61
 
     /**
      * Called by the delegate when something on the side of the product is configured
@@ -189,12 +179,25 @@
     BitFlags<Feature> mFeatures{};
     bool mHasHoldTime = false;
     bool mHasPirOccupiedToUnoccupiedDelaySeconds = false;
+    bool mHasUltrasonicOccupiedToUnoccupiedDelaySeconds = false;
+    bool mHasPhysicalContactOccupiedToUnoccupiedDelaySeconds = false;
     uint16_t mHoldTimeSeconds = 0; // When set to zero, no hold timer will be called.
     bool mOccupancyDetected = false;
     bool mIsHoldTimerRunning = false;
     bool mLastOccupancyDetectedFromDelegate = false;
 };
 
+// TODO: Fix Linux simulation
+#if 0
+CHIP_ERROR SetHoldTimeLimits(EndpointId endpointId, const Structs::HoldTimeLimitsStruct::Type & holdTimeLimits);
+
+CHIP_ERROR SetHoldTime(EndpointId endpointId, uint16_t newHoldTime);
+
+Structs::HoldTimeLimitsStruct::Type * GetHoldTimeLimitsForEndpoint(EndpointId endpoint);
+
+uint16_t * GetHoldTimeForEndpoint(EndpointId endpoint);
+#endif
+
 } // namespace OccupancySensing
 } // namespace Clusters
 } // namespace app
