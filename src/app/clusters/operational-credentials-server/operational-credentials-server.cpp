/*
 *
 *    Copyright (c) 2021-2022 Project CHIP Authors
 *
 *    Licensed under the Apache License, Version 2.0 (the "License");
 *    you may not use this file except in compliance with the License.
 *    You may obtain a copy of the License at
 *
 *        http://www.apache.org/licenses/LICENSE-2.0
 *
 *    Unless required by applicable law or agreed to in writing, software
 *    distributed under the License is distributed on an "AS IS" BASIS,
 *    WITHOUT WARRANTIES OR CONDITIONS OF ANY KIND, either express or implied.
 *    See the License for the specific language governing permissions and
 *    limitations under the License.
 */

/****************************************************************************
 * @file
 * @brief Implementation for the Operational Credentials Cluster
 ***************************************************************************/

#include <access/AccessControl.h>
#include <app-common/zap-generated/attributes/Accessors.h>
#include <app-common/zap-generated/cluster-objects.h>
#include <app-common/zap-generated/ids/Attributes.h>
#include <app/AttributeAccessInterface.h>
#include <app/AttributeAccessInterfaceRegistry.h>
#include <app/CommandHandler.h>
#include <app/ConcreteCommandPath.h>
#include <app/EventLogging.h>
#include <app/InteractionModelEngine.h>
#include <app/reporting/reporting.h>
#include <app/server/Dnssd.h>
#include <app/server/Server.h>
#include <app/util/attribute-storage.h>
#include <credentials/CHIPCert.h>
#include <credentials/CertificationDeclaration.h>
#include <credentials/DeviceAttestationConstructor.h>
#include <credentials/DeviceAttestationCredsProvider.h>
#include <credentials/FabricTable.h>
#include <credentials/GroupDataProvider.h>
#include <lib/core/CHIPSafeCasts.h>
#include <lib/core/PeerId.h>
#include <lib/support/CodeUtils.h>
#include <lib/support/ScopedBuffer.h>
#include <lib/support/logging/CHIPLogging.h>
#include <platform/CHIPDeviceLayer.h>
#include <string.h>
#include <tracing/macros.h>

using namespace chip;
using namespace ::chip::Transport;
using namespace chip::app;
using namespace chip::app::Clusters;
using namespace chip::app::Clusters::OperationalCredentials;
using namespace chip::Credentials;
using namespace chip::Crypto;
using namespace chip::Protocols::InteractionModel;

namespace {

void SendNOCResponse(app::CommandHandler * commandObj, const ConcreteCommandPath & path, NodeOperationalCertStatusEnum status,
                     uint8_t index, const CharSpan & debug_text);
NodeOperationalCertStatusEnum ConvertToNOCResponseStatus(CHIP_ERROR err);

constexpr auto kDACCertificate = CertificateChainTypeEnum::kDACCertificate;
constexpr auto kPAICertificate = CertificateChainTypeEnum::kPAICertificate;

CHIP_ERROR CreateAccessControlEntryForNewFabricAdministrator(const Access::SubjectDescriptor & subjectDescriptor,
                                                             FabricIndex fabricIndex, uint64_t subject)
{
    NodeId subjectAsNodeID = static_cast<NodeId>(subject);

    if (!IsOperationalNodeId(subjectAsNodeID) && !IsCASEAuthTag(subjectAsNodeID))
    {
        return CHIP_ERROR_INVALID_ADMIN_SUBJECT;
    }

    Access::AccessControl::Entry entry;
    ReturnErrorOnFailure(Access::GetAccessControl().PrepareEntry(entry));
    ReturnErrorOnFailure(entry.SetFabricIndex(fabricIndex));
    ReturnErrorOnFailure(entry.SetPrivilege(Access::Privilege::kAdminister));
    ReturnErrorOnFailure(entry.SetAuthMode(Access::AuthMode::kCase));
    ReturnErrorOnFailure(entry.AddSubject(nullptr, subject));
    CHIP_ERROR err = Access::GetAccessControl().CreateEntry(&subjectDescriptor, fabricIndex, nullptr, entry);

    if (err != CHIP_NO_ERROR)
    {
        ChipLogError(Zcl, "OpCreds: Failed to add administrative node ACL entry: %" CHIP_ERROR_FORMAT, err.Format());
        return err;
    }

    ChipLogProgress(Zcl, "OpCreds: ACL entry created for Fabric index 0x%x CASE Admin Subject 0x" ChipLogFormatX64,
                    static_cast<unsigned>(fabricIndex), ChipLogValueX64(subject));

    return CHIP_NO_ERROR;
}

class OperationalCredentialsAttrAccess : public AttributeAccessInterface
{
public:
    // Register for the OperationalCredentials cluster on all endpoints.
    OperationalCredentialsAttrAccess() :
        AttributeAccessInterface(Optional<EndpointId>::Missing(), Clusters::OperationalCredentials::Id)
    {}

    CHIP_ERROR Read(const ConcreteReadAttributePath & aPath, AttributeValueEncoder & aEncoder) override;

private:
    CHIP_ERROR ReadNOCs(EndpointId endpoint, AttributeValueEncoder & aEncoder);
    CHIP_ERROR ReadSupportedFabrics(EndpointId endpoint, AttributeValueEncoder & aEncoder);
    CHIP_ERROR ReadCommissionedFabrics(EndpointId endpoint, AttributeValueEncoder & aEncoder);
    CHIP_ERROR ReadFabricsList(EndpointId endpoint, AttributeValueEncoder & aEncoder);
    CHIP_ERROR ReadRootCertificates(EndpointId endpoint, AttributeValueEncoder & aEncoder);
};

CHIP_ERROR OperationalCredentialsAttrAccess::ReadNOCs(EndpointId endpoint, AttributeValueEncoder & aEncoder)
{
    auto accessingFabricIndex = aEncoder.AccessingFabricIndex();

    return aEncoder.EncodeList([accessingFabricIndex](const auto & encoder) -> CHIP_ERROR {
        const auto & fabricTable = Server::GetInstance().GetFabricTable();
        for (const auto & fabricInfo : fabricTable)
        {
            Clusters::OperationalCredentials::Structs::NOCStruct::Type nocStruct;
            uint8_t nocBuf[kMaxCHIPCertLength];
            uint8_t icacOrVvscBuf[kMaxCHIPCertLength];
            MutableByteSpan nocSpan{ nocBuf };
            MutableByteSpan icacOrVvscSpan{ icacOrVvscBuf };
            FabricIndex fabricIndex = fabricInfo.GetFabricIndex();

            nocStruct.fabricIndex = fabricIndex;

            ReturnErrorOnFailure(fabricTable.FetchNOCCert(fabricIndex, nocSpan));
            nocStruct.noc = nocSpan;

            // ICAC and VVSC are mutually exclusive. ICAC is nullable, VVSC is optional.
            ReturnErrorOnFailure(fabricTable.FetchICACert(fabricIndex, icacOrVvscSpan));
            if (!icacOrVvscSpan.empty())
            {
                nocStruct.icac.SetNonNull(icacOrVvscSpan);
            }
            else
            {
<<<<<<< HEAD
                icacOrVvscSpan = MutableByteSpan{icacOrVvscBuf};
=======
                icacOrVvscSpan = MutableByteSpan{ icacOrVvscBuf };
>>>>>>> e5896c30
                ReturnErrorOnFailure(fabricTable.FetchVVSC(fabricIndex, icacOrVvscSpan));
                if (!icacOrVvscSpan.empty())
                {
                    nocStruct.vvsc = MakeOptional(icacOrVvscSpan);
                }
            }

            ReturnErrorOnFailure(encoder.Encode(nocStruct));
        }

        return CHIP_NO_ERROR;
    });
}

CHIP_ERROR OperationalCredentialsAttrAccess::ReadSupportedFabrics(EndpointId endpoint, AttributeValueEncoder & aEncoder)
{
    uint8_t fabricCount = CHIP_CONFIG_MAX_FABRICS;

    return aEncoder.Encode(fabricCount);
}

CHIP_ERROR OperationalCredentialsAttrAccess::ReadCommissionedFabrics(EndpointId endpoint, AttributeValueEncoder & aEncoder)
{
    return aEncoder.Encode(Server::GetInstance().GetFabricTable().FabricCount());
}

CHIP_ERROR OperationalCredentialsAttrAccess::ReadFabricsList(EndpointId endpoint, AttributeValueEncoder & aEncoder)
{
    return aEncoder.EncodeList([](const auto & encoder) -> CHIP_ERROR {
        const auto & fabricTable = Server::GetInstance().GetFabricTable();

        for (const auto & fabricInfo : fabricTable)
        {
            Clusters::OperationalCredentials::Structs::FabricDescriptorStruct::Type fabricDescriptor;
            FabricIndex fabricIndex = fabricInfo.GetFabricIndex();

            fabricDescriptor.fabricIndex = fabricIndex;
            fabricDescriptor.nodeID      = fabricInfo.GetPeerId().GetNodeId();
            fabricDescriptor.vendorID    = fabricInfo.GetVendorId();
            fabricDescriptor.fabricID    = fabricInfo.GetFabricId();

            fabricDescriptor.label = fabricInfo.GetFabricLabel();

            Crypto::P256PublicKey pubKey;
            ReturnErrorOnFailure(fabricTable.FetchRootPubkey(fabricIndex, pubKey));
            fabricDescriptor.rootPublicKey = ByteSpan{ pubKey.ConstBytes(), pubKey.Length() };

            uint8_t vidVerificationStatement[Crypto::kVendorIdVerificationStatementV1Size];
<<<<<<< HEAD
            MutableByteSpan vidVerificationStatementSpan{vidVerificationStatement};
=======
            MutableByteSpan vidVerificationStatementSpan{ vidVerificationStatement };
>>>>>>> e5896c30
            ReturnErrorOnFailure(fabricTable.FetchVIDVerificationStatement(fabricIndex, vidVerificationStatementSpan));
            if (!vidVerificationStatementSpan.empty())
            {
                fabricDescriptor.VIDVerificationStatement = MakeOptional(vidVerificationStatementSpan);
            }

            ReturnErrorOnFailure(encoder.Encode(fabricDescriptor));
        }

        return CHIP_NO_ERROR;
    });
}

CHIP_ERROR OperationalCredentialsAttrAccess::ReadRootCertificates(EndpointId endpoint, AttributeValueEncoder & aEncoder)
{
    // It is OK to have duplicates.
    return aEncoder.EncodeList([](const auto & encoder) -> CHIP_ERROR {
        const auto & fabricTable = Server::GetInstance().GetFabricTable();

        for (const auto & fabricInfo : fabricTable)
        {
            uint8_t certBuf[kMaxCHIPCertLength];
            MutableByteSpan cert{ certBuf };
            ReturnErrorOnFailure(fabricTable.FetchRootCert(fabricInfo.GetFabricIndex(), cert));
            ReturnErrorOnFailure(encoder.Encode(ByteSpan{ cert }));
        }

        {
            uint8_t certBuf[kMaxCHIPCertLength];
            MutableByteSpan cert{ certBuf };
            CHIP_ERROR err = fabricTable.FetchPendingNonFabricAssociatedRootCert(cert);
            if (err == CHIP_ERROR_NOT_FOUND)
            {
                // No pending root cert, do nothing
            }
            else if (err != CHIP_NO_ERROR)
            {
                return err;
            }
            else
            {
                ReturnErrorOnFailure(encoder.Encode(ByteSpan{ cert }));
            }
        }

        return CHIP_NO_ERROR;
    });
}

OperationalCredentialsAttrAccess gAttrAccess;

CHIP_ERROR OperationalCredentialsAttrAccess::Read(const ConcreteReadAttributePath & aPath, AttributeValueEncoder & aEncoder)
{
    VerifyOrDie(aPath.mClusterId == Clusters::OperationalCredentials::Id);

    switch (aPath.mAttributeId)
    {
    case Attributes::NOCs::Id: {
        return ReadNOCs(aPath.mEndpointId, aEncoder);
    }
    case Attributes::SupportedFabrics::Id: {
        return ReadSupportedFabrics(aPath.mEndpointId, aEncoder);
    }
    case Attributes::CommissionedFabrics::Id: {
        return ReadCommissionedFabrics(aPath.mEndpointId, aEncoder);
    }
    case Attributes::Fabrics::Id: {
        return ReadFabricsList(aPath.mEndpointId, aEncoder);
    }
    case Attributes::TrustedRootCertificates::Id: {
        return ReadRootCertificates(aPath.mEndpointId, aEncoder);
    }
    case Attributes::CurrentFabricIndex::Id: {
        return aEncoder.Encode(aEncoder.AccessingFabricIndex());
    }
    default:
        break;
    }

    return CHIP_NO_ERROR;
}

const FabricInfo * RetrieveCurrentFabric(CommandHandler * aCommandHandler)
{
    FabricIndex index = aCommandHandler->GetAccessingFabricIndex();
    ChipLogDetail(Zcl, "OpCreds: Finding fabric with fabricIndex 0x%x", static_cast<unsigned>(index));
    return Server::GetInstance().GetFabricTable().FindFabricWithIndex(index);
}

CHIP_ERROR DeleteFabricFromTable(FabricIndex fabricIndex)
{
    ReturnErrorOnFailure(Server::GetInstance().GetFabricTable().Delete(fabricIndex));
    return CHIP_NO_ERROR;
}

void CleanupSessionsForFabric(SessionManager & sessionMgr, FabricIndex fabricIndex)
{
    sessionMgr.ExpireAllSessionsForFabric(fabricIndex);
}

void FailSafeCleanup(const chip::DeviceLayer::ChipDeviceEvent * event)
{
    ChipLogError(Zcl, "OpCreds: Proceeding to FailSafeCleanup on fail-safe expiry!");

    FabricIndex fabricIndex = event->FailSafeTimerExpired.fabricIndex;

    // If an AddNOC or UpdateNOC command has been successfully invoked, terminate all CASE sessions associated with the Fabric
    // whose Fabric Index is recorded in the Fail-Safe context (see ArmFailSafe Command) by clearing any associated Secure
    // Session Context at the Server.
    if (event->FailSafeTimerExpired.addNocCommandHasBeenInvoked || event->FailSafeTimerExpired.updateNocCommandHasBeenInvoked)
    {
        SessionManager & sessionMgr = Server::GetInstance().GetSecureSessionManager();
        CleanupSessionsForFabric(sessionMgr, fabricIndex);
    }

    auto & fabricTable = Server::GetInstance().GetFabricTable();
    fabricTable.RevertPendingFabricData();

    // If an AddNOC command had been successfully invoked, achieve the equivalent effect of invoking the RemoveFabric command
    // against the Fabric Index stored in the Fail-Safe Context for the Fabric Index that was the subject of the AddNOC
    // command.
    if (event->FailSafeTimerExpired.addNocCommandHasBeenInvoked)
    {
        CHIP_ERROR err;
        err = DeleteFabricFromTable(fabricIndex);
        if (err != CHIP_NO_ERROR)
        {
            ChipLogError(Zcl, "OpCreds: failed to delete fabric at index %u: %" CHIP_ERROR_FORMAT, fabricIndex, err.Format());
        }
    }
}

void OnPlatformEventHandler(const chip::DeviceLayer::ChipDeviceEvent * event, intptr_t arg)
{
    if (event->Type == DeviceLayer::DeviceEventType::kFailSafeTimerExpired)
    {
        ChipLogError(Zcl, "OpCreds: Got FailSafeTimerExpired");
        FailSafeCleanup(event);
    }
}

// Get the attestation challenge for the current session in progress. Only valid when called
// synchronously from inside a CommandHandler.
// TODO: Create an alternative way to retrieve the Attestation Challenge without this huge amount of calls.
ByteSpan GetAttestationChallengeFromCurrentSession(app::CommandHandler * commandObj)
{
    VerifyOrDie((commandObj != nullptr) && (commandObj->GetExchangeContext() != nullptr));

    ByteSpan attestationChallenge =
        commandObj->GetExchangeContext()->GetSessionHandle()->AsSecureSession()->GetCryptoContext().GetAttestationChallenge();
    return attestationChallenge;
}

} // anonymous namespace

class OpCredsFabricTableDelegate : public chip::FabricTable::Delegate
{
public:
    // Gets called when a fabric is about to be deleted
    void FabricWillBeRemoved(const FabricTable & fabricTable, FabricIndex fabricIndex) override
    {
        // The Leave event SHOULD be emitted by a Node prior to permanently leaving the Fabric.
        for (auto endpoint : EnabledEndpointsWithServerCluster(BasicInformation::Id))
        {
            // If Basic cluster is implemented on this endpoint
            BasicInformation::Events::Leave::Type event;
            event.fabricIndex = fabricIndex;
            EventNumber eventNumber;

            if (CHIP_NO_ERROR != LogEvent(event, endpoint, eventNumber))
            {
                ChipLogError(Zcl, "OpCredsFabricTableDelegate: Failed to record Leave event");
            }
        }

        // Try to send the queued events as soon as possible for this fabric. If the just emitted leave event won't
        // be sent this time, it will likely not be delivered at all for the following reasons:
        // - removing the fabric expires all associated ReadHandlers, so all subscriptions to
        //   the leave event will be cancelled.
        // - removing the fabric removes all associated access control entries, so generating
        //   subsequent reports containing the leave event will fail the access control check.
        InteractionModelEngine::GetInstance()->GetReportingEngine().ScheduleUrgentEventDeliverySync(MakeOptional(fabricIndex));
    }

    // Gets called when a fabric is deleted
    void OnFabricRemoved(const FabricTable & fabricTable, FabricIndex fabricIndex) override
    {
        ChipLogProgress(Zcl, "OpCreds: Fabric index 0x%x was removed", static_cast<unsigned>(fabricIndex));

        // We need to withdraw the advertisement for the now-removed fabric, so need
        // to restart advertising altogether.
        app::DnssdServer::Instance().StartServer();

        EventManagement::GetInstance().FabricRemoved(fabricIndex);

        NotifyFabricTableChanged();
    }

    // Gets called when a fabric is added/updated, but not necessarily committed to storage
    void OnFabricUpdated(const FabricTable & fabricTable, FabricIndex fabricIndex) override { NotifyFabricTableChanged(); }

    // Gets called when a fabric in FabricTable is persisted to storage
    void OnFabricCommitted(const FabricTable & fabricTable, FabricIndex fabricIndex) override
    {
        const FabricInfo * fabric = fabricTable.FindFabricWithIndex(fabricIndex);
        // Safety check, but should not happen by the code paths involved
        VerifyOrReturn(fabric != nullptr);

        ChipLogProgress(Zcl,
                        "OpCreds: Fabric index 0x%x was committed to storage. Compressed Fabric Id 0x" ChipLogFormatX64
                        ", FabricId " ChipLogFormatX64 ", NodeId " ChipLogFormatX64 ", VendorId 0x%04X",
                        static_cast<unsigned>(fabric->GetFabricIndex()), ChipLogValueX64(fabric->GetCompressedFabricId()),
                        ChipLogValueX64(fabric->GetFabricId()), ChipLogValueX64(fabric->GetNodeId()), fabric->GetVendorId());
    }

private:
    void NotifyFabricTableChanged()
    {
        // Opcreds cluster is always on Endpoint 0
        MatterReportingAttributeChangeCallback(0, OperationalCredentials::Id,
                                               OperationalCredentials::Attributes::CommissionedFabrics::Id);
        MatterReportingAttributeChangeCallback(0, OperationalCredentials::Id, OperationalCredentials::Attributes::Fabrics::Id);
    }
};

OpCredsFabricTableDelegate gFabricDelegate;

void MatterOperationalCredentialsPluginServerInitCallback()
{
    AttributeAccessInterfaceRegistry::Instance().Register(&gAttrAccess);

    Server::GetInstance().GetFabricTable().AddFabricDelegate(&gFabricDelegate);

    DeviceLayer::PlatformMgrImpl().AddEventHandler(OnPlatformEventHandler);
}

void MatterOperationalCredentialsPluginServerShutdownCallback()
{
    DeviceLayer::PlatformMgrImpl().RemoveEventHandler(OnPlatformEventHandler);
    Server::GetInstance().GetFabricTable().RemoveFabricDelegate(&gFabricDelegate);
    AttributeAccessInterfaceRegistry::Instance().Unregister(&gAttrAccess);
}

bool emberAfOperationalCredentialsClusterRemoveFabricCallback(app::CommandHandler * commandObj,
                                                              const app::ConcreteCommandPath & commandPath,
                                                              const Commands::RemoveFabric::DecodableType & commandData)
{
    MATTER_TRACE_SCOPE("RemoveFabric", "OperationalCredentials");
    auto & fabricBeingRemoved = commandData.fabricIndex;

    ChipLogProgress(Zcl, "OpCreds: Received a RemoveFabric Command for FabricIndex 0x%x",
                    static_cast<unsigned>(fabricBeingRemoved));

    if (!IsValidFabricIndex(fabricBeingRemoved))
    {
        ChipLogError(Zcl, "OpCreds: Failed RemoveFabric due to invalid FabricIndex");
        commandObj->AddStatus(commandPath, Status::InvalidCommand);
        return true;
    }

    commandObj->FlushAcksRightAwayOnSlowCommand();

    CHIP_ERROR err = DeleteFabricFromTable(fabricBeingRemoved);
    SuccessOrExit(err);

    // Notification was already done by FabricTable delegate

exit:
    // Not using ConvertToNOCResponseStatus here because it's pretty
    // AddNOC/UpdateNOC specific.
    if (err == CHIP_ERROR_NOT_FOUND)
    {
        ChipLogError(Zcl, "OpCreds: Failed RemoveFabric due to FabricIndex not found locally");
        SendNOCResponse(commandObj, commandPath, NodeOperationalCertStatusEnum::kInvalidFabricIndex, fabricBeingRemoved,
                        CharSpan());
    }
    else if (err != CHIP_NO_ERROR)
    {
        // We have no idea what happened; just report failure.
        ChipLogError(Zcl, "OpCreds: Failed RemoveFabric due to internal error (err = %" CHIP_ERROR_FORMAT ")", err.Format());
        StatusIB status(err);
        commandObj->AddStatus(commandPath, status.mStatus);
    }
    else
    {
        ChipLogProgress(Zcl, "OpCreds: RemoveFabric successful");
        SendNOCResponse(commandObj, commandPath, NodeOperationalCertStatusEnum::kOk, fabricBeingRemoved, CharSpan());

        chip::Messaging::ExchangeContext * ec = commandObj->GetExchangeContext();
        FabricIndex currentFabricIndex        = commandObj->GetAccessingFabricIndex();
        if (currentFabricIndex == fabricBeingRemoved)
        {
            ec->AbortAllOtherCommunicationOnFabric();
        }
        else
        {
            SessionManager * sessionManager = ec->GetExchangeMgr()->GetSessionManager();
            CleanupSessionsForFabric(*sessionManager, fabricBeingRemoved);
        }
    }
    return true;
}

bool emberAfOperationalCredentialsClusterUpdateFabricLabelCallback(app::CommandHandler * commandObj,
                                                                   const app::ConcreteCommandPath & commandPath,
                                                                   const Commands::UpdateFabricLabel::DecodableType & commandData)
{
    MATTER_TRACE_SCOPE("UpdateFabricLabel", "OperationalCredentials");
    auto & label        = commandData.label;
    auto ourFabricIndex = commandObj->GetAccessingFabricIndex();
    auto finalStatus    = Status::Failure;
    auto & fabricTable  = Server::GetInstance().GetFabricTable();

    ChipLogProgress(Zcl, "OpCreds: Received an UpdateFabricLabel command");

    if (label.size() > 32)
    {
        ChipLogError(Zcl, "OpCreds: Failed UpdateFabricLabel due to invalid label size %u", static_cast<unsigned>(label.size()));
        commandObj->AddStatus(commandPath, Status::InvalidCommand);
        return true;
    }

    for (const auto & fabricInfo : fabricTable)
    {
        if (fabricInfo.GetFabricLabel().data_equal(label) && fabricInfo.GetFabricIndex() != ourFabricIndex)
        {
            ChipLogError(Zcl, "Fabric label already in use");
            SendNOCResponse(commandObj, commandPath, NodeOperationalCertStatusEnum::kLabelConflict, ourFabricIndex, CharSpan());
            return true;
        }
    }

    // Set Label on fabric. Any error on this is basically an internal error...
    // NOTE: if an UpdateNOC had caused a pending fabric, that pending fabric is
    //       the one updated thereafter. Otherwise, the data is committed to storage
    //       as soon as the update is done.
    CHIP_ERROR err = fabricTable.SetFabricLabel(ourFabricIndex, label);
    VerifyOrExit(err == CHIP_NO_ERROR, finalStatus = Status::Failure);

    finalStatus = Status::Success;

    // Succeeded at updating the label, mark Fabrics table changed.
    MatterReportingAttributeChangeCallback(commandPath.mEndpointId, OperationalCredentials::Id,
                                           OperationalCredentials::Attributes::Fabrics::Id);
exit:
    if (finalStatus == Status::Success)
    {
        SendNOCResponse(commandObj, commandPath, NodeOperationalCertStatusEnum::kOk, ourFabricIndex, CharSpan());
    }
    else
    {
        commandObj->AddStatus(commandPath, finalStatus);
    }
    return true;
}

namespace {

void SendNOCResponse(app::CommandHandler * commandObj, const ConcreteCommandPath & path, NodeOperationalCertStatusEnum status,
                     uint8_t index, const CharSpan & debug_text)
{
    Commands::NOCResponse::Type payload;
    payload.statusCode = status;
    if (status == NodeOperationalCertStatusEnum::kOk)
    {
        payload.fabricIndex.Emplace(index);
    }
    if (!debug_text.empty())
    {
        // Max length of DebugText is 128 in the spec.
        const CharSpan & to_send = debug_text.size() > 128 ? debug_text.SubSpan(0, 128) : debug_text;
        payload.debugText.Emplace(to_send);
    }

    commandObj->AddResponse(path, payload);
}

NodeOperationalCertStatusEnum ConvertToNOCResponseStatus(CHIP_ERROR err)
{
    if (err == CHIP_NO_ERROR)
    {
        return NodeOperationalCertStatusEnum::kOk;
    }
    if (err == CHIP_ERROR_INVALID_PUBLIC_KEY)
    {
        return NodeOperationalCertStatusEnum::kInvalidPublicKey;
    }
    if (err == CHIP_ERROR_WRONG_NODE_ID)
    {
        return NodeOperationalCertStatusEnum::kInvalidNodeOpId;
    }
    if (err == CHIP_ERROR_UNSUPPORTED_CERT_FORMAT)
    {
        return NodeOperationalCertStatusEnum::kInvalidNOC;
    }
    if (err == CHIP_ERROR_WRONG_CERT_DN)
    {
        return NodeOperationalCertStatusEnum::kInvalidNOC;
    }
    if (err == CHIP_ERROR_INCORRECT_STATE)
    {
        return NodeOperationalCertStatusEnum::kMissingCsr;
    }
    if (err == CHIP_ERROR_NO_MEMORY)
    {
        return NodeOperationalCertStatusEnum::kTableFull;
    }
    if (err == CHIP_ERROR_FABRIC_EXISTS)
    {
        return NodeOperationalCertStatusEnum::kFabricConflict;
    }
    if (err == CHIP_ERROR_INVALID_FABRIC_INDEX)
    {
        return NodeOperationalCertStatusEnum::kInvalidFabricIndex;
    }
    if (err == CHIP_ERROR_INVALID_ADMIN_SUBJECT)
    {
        return NodeOperationalCertStatusEnum::kInvalidAdminSubject;
    }

    return NodeOperationalCertStatusEnum::kInvalidNOC;
}

} // namespace

bool emberAfOperationalCredentialsClusterAddNOCCallback(app::CommandHandler * commandObj,
                                                        const app::ConcreteCommandPath & commandPath,
                                                        const Commands::AddNOC::DecodableType & commandData)
{
    MATTER_TRACE_SCOPE("AddNOC", "OperationalCredentials");
    auto & NOCValue          = commandData.NOCValue;
    auto & ICACValue         = commandData.ICACValue;
    auto & adminVendorId     = commandData.adminVendorId;
    auto & ipkValue          = commandData.IPKValue;
    auto * groupDataProvider = Credentials::GetGroupDataProvider();
    auto nocResponse         = NodeOperationalCertStatusEnum::kOk;
    auto nonDefaultStatus    = Status::Success;
    bool needRevert          = false;

    CHIP_ERROR err             = CHIP_NO_ERROR;
    FabricIndex newFabricIndex = kUndefinedFabricIndex;
    Credentials::GroupDataProvider::KeySet keyset;
    const FabricInfo * newFabricInfo = nullptr;
    auto & fabricTable               = Server::GetInstance().GetFabricTable();

    auto * secureSession   = commandObj->GetExchangeContext()->GetSessionHandle()->AsSecureSession();
    auto & failSafeContext = Server::GetInstance().GetFailSafeContext();

    uint8_t compressed_fabric_id_buffer[sizeof(uint64_t)];
    MutableByteSpan compressed_fabric_id(compressed_fabric_id_buffer);

    bool csrWasForUpdateNoc = false; //< Output param of HasPendingOperationalKey
    bool hasPendingKey      = fabricTable.HasPendingOperationalKey(csrWasForUpdateNoc);

    ChipLogProgress(Zcl, "OpCreds: Received an AddNOC command");

    VerifyOrExit(NOCValue.size() <= Credentials::kMaxCHIPCertLength, nonDefaultStatus = Status::InvalidCommand);
    VerifyOrExit(!ICACValue.HasValue() || ICACValue.Value().size() <= Credentials::kMaxCHIPCertLength,
                 nonDefaultStatus = Status::InvalidCommand);
    VerifyOrExit(ipkValue.size() == Crypto::CHIP_CRYPTO_SYMMETRIC_KEY_LENGTH_BYTES, nonDefaultStatus = Status::InvalidCommand);
    VerifyOrExit(IsVendorIdValidOperationally(adminVendorId), nonDefaultStatus = Status::InvalidCommand);

    VerifyOrExit(failSafeContext.IsFailSafeArmed(commandObj->GetAccessingFabricIndex()),
                 nonDefaultStatus = Status::FailsafeRequired);

    VerifyOrExit(!failSafeContext.NocCommandHasBeenInvoked(), nonDefaultStatus = Status::ConstraintError);

    // Must have had a previous CSR request, not tagged for UpdateNOC
    VerifyOrExit(hasPendingKey, nocResponse = NodeOperationalCertStatusEnum::kMissingCsr);
    VerifyOrExit(!csrWasForUpdateNoc, nonDefaultStatus = Status::ConstraintError);

    // Internal error that would prevent IPK from being added
    VerifyOrExit(groupDataProvider != nullptr, nonDefaultStatus = Status::Failure);

    // Flush acks before really slow work
    commandObj->FlushAcksRightAwayOnSlowCommand();

    // We can't possibly have a matching root based on the fact that we don't have
    // a shared root store. Therefore we would later fail path validation due to
    // missing root. Let's early-bail with InvalidNOC.
    VerifyOrExit(failSafeContext.AddTrustedRootCertHasBeenInvoked(), nocResponse = NodeOperationalCertStatusEnum::kInvalidNOC);

    // Check this explicitly before adding the fabric so we don't need to back out changes if this is an error.
    VerifyOrExit(IsOperationalNodeId(commandData.caseAdminSubject) || IsCASEAuthTag(commandData.caseAdminSubject),
                 nocResponse = NodeOperationalCertStatusEnum::kInvalidAdminSubject);

    err = fabricTable.AddNewPendingFabricWithOperationalKeystore(NOCValue, ICACValue.ValueOr(ByteSpan{}), adminVendorId,
                                                                 &newFabricIndex);
    VerifyOrExit(err == CHIP_NO_ERROR, nocResponse = ConvertToNOCResponseStatus(err));

    // From here if we error-out, we should revert the fabric table pending updates
    needRevert = true;

    newFabricInfo = fabricTable.FindFabricWithIndex(newFabricIndex);
    VerifyOrExit(newFabricInfo != nullptr, nonDefaultStatus = Status::Failure);

    // Set the Identity Protection Key (IPK)
    // The IPK SHALL be the operational group key under GroupKeySetID of 0
    keyset.keyset_id                = Credentials::GroupDataProvider::kIdentityProtectionKeySetId;
    keyset.policy                   = GroupKeyManagement::GroupKeySecurityPolicyEnum::kTrustFirst;
    keyset.num_keys_used            = 1;
    keyset.epoch_keys[0].start_time = 0;
    memcpy(keyset.epoch_keys[0].key, ipkValue.data(), Crypto::CHIP_CRYPTO_SYMMETRIC_KEY_LENGTH_BYTES);

    err = newFabricInfo->GetCompressedFabricIdBytes(compressed_fabric_id);
    VerifyOrExit(err == CHIP_NO_ERROR, nonDefaultStatus = Status::Failure);

    err = groupDataProvider->SetKeySet(newFabricIndex, compressed_fabric_id, keyset);
    VerifyOrExit(err == CHIP_NO_ERROR, nocResponse = ConvertToNOCResponseStatus(err));

    /**
     * . If the current secure session was established with PASE,
     *   the receiver SHALL:
     *     .. Augment the secure session context with the `FabricIndex` generated above
     *        such that subsequent interactions have the proper accessing fabric.
     *
     * . If the current secure session was established with CASE, subsequent configuration
     *   of the newly installed Fabric requires the opening of a new CASE session from the
     *   Administrator from the Fabric just installed. This Administrator is the one listed
     *   in the `caseAdminSubject` argument.
     *
     */
    if (secureSession->GetSecureSessionType() == SecureSession::Type::kPASE)
    {
        err = secureSession->AdoptFabricIndex(newFabricIndex);
        VerifyOrExit(err == CHIP_NO_ERROR, nonDefaultStatus = Status::Failure);
    }

    // Creating the initial ACL must occur after the PASE session has adopted the fabric index
    // (see above) so that the concomitant event, which is fabric scoped, is properly handled.
    err = CreateAccessControlEntryForNewFabricAdministrator(commandObj->GetSubjectDescriptor(), newFabricIndex,
                                                            commandData.caseAdminSubject);
    VerifyOrExit(err != CHIP_ERROR_INTERNAL, nonDefaultStatus = Status::Failure);
    VerifyOrExit(err == CHIP_NO_ERROR, nocResponse = ConvertToNOCResponseStatus(err));

    // The Fabric Index associated with the armed fail-safe context SHALL be updated to match the Fabric
    // Index just allocated.
    failSafeContext.SetAddNocCommandInvoked(newFabricIndex);

    // Done all intermediate steps, we are now successful
    needRevert = false;

    // We might have a new operational identity, so we should start advertising it right away.
    err = app::DnssdServer::Instance().AdvertiseOperational();
    if (err != CHIP_NO_ERROR)
    {
        ChipLogError(AppServer, "Operational advertising failed: %" CHIP_ERROR_FORMAT, err.Format());
    }

    // Notify the attributes containing fabric metadata can be read with new data
    MatterReportingAttributeChangeCallback(commandPath.mEndpointId, OperationalCredentials::Id,
                                           OperationalCredentials::Attributes::Fabrics::Id);

    // Notify we have one more fabric
    MatterReportingAttributeChangeCallback(commandPath.mEndpointId, OperationalCredentials::Id,
                                           OperationalCredentials::Attributes::CommissionedFabrics::Id);

exit:
    if (needRevert)
    {
        // Here, on revert, we DO NOT call FabricTable::Delete as this would also remove the existing
        // trusted root previously added. It possibly got reverted in case of the worst kinds of errors,
        // but a better impl of the innards of FabricTable::CommitPendingFabricData would make it work.
        fabricTable.RevertPendingOpCertsExceptRoot();

        // Revert IPK and ACL entries added, ignoring errors, since some steps may have been skipped
        // and error handling does not assist.
        if (groupDataProvider != nullptr)
        {
            (void) groupDataProvider->RemoveFabric(newFabricIndex);
        }

        (void) Access::GetAccessControl().DeleteAllEntriesForFabric(newFabricIndex);

        MatterReportingAttributeChangeCallback(commandPath.mEndpointId, OperationalCredentials::Id,
                                               OperationalCredentials::Attributes::CommissionedFabrics::Id);
        MatterReportingAttributeChangeCallback(commandPath.mEndpointId, OperationalCredentials::Id,
                                               OperationalCredentials::Attributes::Fabrics::Id);
    }

    // We have an NOC response
    if (nonDefaultStatus == Status::Success)
    {
        SendNOCResponse(commandObj, commandPath, nocResponse, newFabricIndex, CharSpan());
        // Failed to add NOC
        if (nocResponse != NodeOperationalCertStatusEnum::kOk)
        {
            ChipLogError(Zcl, "OpCreds: Failed AddNOC request (err=%" CHIP_ERROR_FORMAT ") with OperationalCert error %d",
                         err.Format(), to_underlying(nocResponse));
        }
        // Success
        else
        {
            ChipLogProgress(Zcl, "OpCreds: successfully created fabric index 0x%x via AddNOC",
                            static_cast<unsigned>(newFabricIndex));
        }
    }
    // No NOC response - Failed constraints
    else
    {
        commandObj->AddStatus(commandPath, nonDefaultStatus);
        ChipLogError(Zcl, "OpCreds: Failed AddNOC request with IM error 0x%02x", to_underlying(nonDefaultStatus));
    }

    return true;
}

bool emberAfOperationalCredentialsClusterUpdateNOCCallback(app::CommandHandler * commandObj,
                                                           const app::ConcreteCommandPath & commandPath,
                                                           const Commands::UpdateNOC::DecodableType & commandData)
{
    MATTER_TRACE_SCOPE("UpdateNOC", "OperationalCredentials");
    auto & NOCValue  = commandData.NOCValue;
    auto & ICACValue = commandData.ICACValue;

    auto nocResponse      = NodeOperationalCertStatusEnum::kOk;
    auto nonDefaultStatus = Status::Success;

    CHIP_ERROR err          = CHIP_NO_ERROR;
    FabricIndex fabricIndex = 0;

    ChipLogProgress(Zcl, "OpCreds: Received an UpdateNOC command");

    auto & fabricTable            = Server::GetInstance().GetFabricTable();
    auto & failSafeContext        = Server::GetInstance().GetFailSafeContext();
    const FabricInfo * fabricInfo = RetrieveCurrentFabric(commandObj);

    bool csrWasForUpdateNoc = false; //< Output param of HasPendingOperationalKey
    bool hasPendingKey      = fabricTable.HasPendingOperationalKey(csrWasForUpdateNoc);

    VerifyOrExit(NOCValue.size() <= Credentials::kMaxCHIPCertLength, nonDefaultStatus = Status::InvalidCommand);
    VerifyOrExit(!ICACValue.HasValue() || ICACValue.Value().size() <= Credentials::kMaxCHIPCertLength,
                 nonDefaultStatus = Status::InvalidCommand);
    VerifyOrExit(failSafeContext.IsFailSafeArmed(commandObj->GetAccessingFabricIndex()),
                 nonDefaultStatus = Status::FailsafeRequired);

    VerifyOrExit(!failSafeContext.NocCommandHasBeenInvoked(), nonDefaultStatus = Status::ConstraintError);

    // Must have had a previous CSR request, tagged for UpdateNOC
    VerifyOrExit(hasPendingKey, nocResponse = NodeOperationalCertStatusEnum::kMissingCsr);
    VerifyOrExit(csrWasForUpdateNoc, nonDefaultStatus = Status::ConstraintError);

    // If current fabric is not available, command was invoked over PASE which is not legal
    VerifyOrExit(fabricInfo != nullptr, nocResponse = ConvertToNOCResponseStatus(CHIP_ERROR_INSUFFICIENT_PRIVILEGE));
    fabricIndex = fabricInfo->GetFabricIndex();

    // Flush acks before really slow work
    commandObj->FlushAcksRightAwayOnSlowCommand();

    err = fabricTable.UpdatePendingFabricWithOperationalKeystore(fabricIndex, NOCValue, ICACValue.ValueOr(ByteSpan{}));
    VerifyOrExit(err == CHIP_NO_ERROR, nocResponse = ConvertToNOCResponseStatus(err));

    // Flag on the fail-safe context that the UpdateNOC command was invoked.
    failSafeContext.SetUpdateNocCommandInvoked();

    // We might have a new operational identity, so we should start advertising
    // it right away.  Also, we need to withdraw our old operational identity.
    // So we need to StartServer() here.
    app::DnssdServer::Instance().StartServer();

    // Attribute notification was already done by fabric table
exit:
    // We have an NOC response
    if (nonDefaultStatus == Status::Success)
    {
        SendNOCResponse(commandObj, commandPath, nocResponse, fabricIndex, CharSpan());
        // Failed to update NOC
        if (nocResponse != NodeOperationalCertStatusEnum::kOk)
        {
            ChipLogError(Zcl, "OpCreds: Failed UpdateNOC request (err=%" CHIP_ERROR_FORMAT ") with OperationalCert error %d",
                         err.Format(), to_underlying(nocResponse));
        }
        // Success
        else
        {
            ChipLogProgress(Zcl, "OpCreds: UpdateNOC successful.");

            // On success, revoke all CASE sessions on the fabric hosting the exchange.
            // From spec:
            //
            //    All internal data reflecting the prior operational identifier of the Node within the Fabric
            //    SHALL be revoked and removed, to an outcome equivalent to the disappearance of the prior Node,
            //    except for the ongoing CASE session context, which SHALL temporarily remain valid until the
            //    `NOCResponse` has been successfully delivered or until the next transport-layer error, so
            //    that the response can be received by the Administrator invoking the command.

            commandObj->GetExchangeContext()->AbortAllOtherCommunicationOnFabric();
        }
    }
    // No NOC response - Failed constraints
    else
    {
        commandObj->AddStatus(commandPath, nonDefaultStatus);
        ChipLogError(Zcl, "OpCreds: Failed UpdateNOC request with IM error 0x%02x", to_underlying(nonDefaultStatus));
    }

    return true;
}

bool emberAfOperationalCredentialsClusterCertificateChainRequestCallback(
    app::CommandHandler * commandObj, const app::ConcreteCommandPath & commandPath,
    const Commands::CertificateChainRequest::DecodableType & commandData)
{
    MATTER_TRACE_SCOPE("CertificateChainRequest", "OperationalCredentials");
    auto & certificateType = commandData.certificateType;

    CHIP_ERROR err = CHIP_NO_ERROR;

    uint8_t derBuf[Credentials::kMaxDERCertLength];
    MutableByteSpan derBufSpan(derBuf);

    Commands::CertificateChainResponse::Type response;

    Credentials::DeviceAttestationCredentialsProvider * dacProvider = Credentials::GetDeviceAttestationCredentialsProvider();

    VerifyOrExit(commandObj != nullptr, err = CHIP_ERROR_INCORRECT_STATE);

    if (certificateType == kDACCertificate)
    {
        ChipLogProgress(Zcl, "OpCreds: Certificate Chain request received for DAC");
        SuccessOrExit(err = dacProvider->GetDeviceAttestationCert(derBufSpan));
    }
    else if (certificateType == kPAICertificate)
    {
        ChipLogProgress(Zcl, "OpCreds: Certificate Chain request received for PAI");
        SuccessOrExit(err = dacProvider->GetProductAttestationIntermediateCert(derBufSpan));
    }
    else
    {
        ChipLogError(Zcl, "OpCreds: Certificate Chain request received for unknown type: %d", static_cast<int>(certificateType));
        commandObj->AddStatus(commandPath, Status::InvalidCommand);
        return true;
    }

    response.certificate = derBufSpan;
    commandObj->AddResponse(commandPath, response);

exit:
    if (err != CHIP_NO_ERROR)
    {
        ChipLogError(Zcl, "OpCreds: Failed CertificateChainRequest: %" CHIP_ERROR_FORMAT, err.Format());
        commandObj->AddStatus(commandPath, Status::Failure);
    }

    return true;
}

bool emberAfOperationalCredentialsClusterAttestationRequestCallback(app::CommandHandler * commandObj,
                                                                    const app::ConcreteCommandPath & commandPath,
                                                                    const Commands::AttestationRequest::DecodableType & commandData)
{
    MATTER_TRACE_SCOPE("AttestationRequest", "OperationalCredentials");
    auto & attestationNonce = commandData.attestationNonce;

    auto finalStatus = Status::Failure;
    CHIP_ERROR err   = CHIP_ERROR_INVALID_ARGUMENT;
    ByteSpan tbsSpan;

    Platform::ScopedMemoryBuffer<uint8_t> attestationElements;
    size_t attestationElementsLen = 0;
    MutableByteSpan attestationElementsSpan;
    uint8_t certDeclBuf[Credentials::kMaxCMSSignedCDMessage]; // Sized to hold the example certificate declaration with 100 PIDs.
                                                              // See DeviceAttestationCredsExample
    MutableByteSpan certDeclSpan(certDeclBuf);

    ByteSpan attestationChallenge = GetAttestationChallengeFromCurrentSession(commandObj);

    // TODO: in future versions, retrieve vendor information to populate the fields below.
    uint32_t timestamp = 0;
    Credentials::DeviceAttestationVendorReservedConstructor emptyVendorReserved(nullptr, 0);

    // TODO: in future versions, also retrieve and use firmware Information
    const ByteSpan kEmptyFirmwareInfo;

    ChipLogProgress(Zcl, "OpCreds: Received an AttestationRequest command");

    // Flush acks before really slow work
    commandObj->FlushAcksRightAwayOnSlowCommand();

    Credentials::DeviceAttestationCredentialsProvider * dacProvider = Credentials::GetDeviceAttestationCredentialsProvider();

    VerifyOrExit(attestationNonce.size() == Credentials::kExpectedAttestationNonceSize, finalStatus = Status::InvalidCommand);

    if (dacProvider == nullptr)
    {
        err = CHIP_ERROR_INTERNAL;
        VerifyOrExit(dacProvider != nullptr, finalStatus = Status::Failure);
    }

    err = dacProvider->GetCertificationDeclaration(certDeclSpan);
    VerifyOrExit(err == CHIP_NO_ERROR, finalStatus = Status::Failure);

    attestationElementsLen = TLV::EstimateStructOverhead(certDeclSpan.size(), attestationNonce.size(), sizeof(uint64_t) * 8);

    if (!attestationElements.Alloc(attestationElementsLen + attestationChallenge.size()))
    {
        err = CHIP_ERROR_NO_MEMORY;
        VerifyOrExit(err == CHIP_NO_ERROR, finalStatus = Status::ResourceExhausted);
    }

    attestationElementsSpan = MutableByteSpan{ attestationElements.Get(), attestationElementsLen };
    err = Credentials::ConstructAttestationElements(certDeclSpan, attestationNonce, timestamp, kEmptyFirmwareInfo,
                                                    emptyVendorReserved, attestationElementsSpan);
    VerifyOrExit(err == CHIP_NO_ERROR, finalStatus = Status::Failure);

    // Append attestation challenge in the back of the reserved space for the signature
    memcpy(attestationElements.Get() + attestationElementsSpan.size(), attestationChallenge.data(), attestationChallenge.size());
    tbsSpan = ByteSpan{ attestationElements.Get(), attestationElementsSpan.size() + attestationChallenge.size() };

    {
        Crypto::P256ECDSASignature signature;
        MutableByteSpan signatureSpan{ signature.Bytes(), signature.Capacity() };

        // Generate attestation signature
        err = dacProvider->SignWithDeviceAttestationKey(tbsSpan, signatureSpan);
        ClearSecretData(attestationElements.Get() + attestationElementsSpan.size(), attestationChallenge.size());
        VerifyOrExit(err == CHIP_NO_ERROR, finalStatus = Status::Failure);
        VerifyOrExit(signatureSpan.size() == Crypto::P256ECDSASignature::Capacity(), finalStatus = Status::Failure);

        Commands::AttestationResponse::Type response;

        response.attestationElements  = attestationElementsSpan;
        response.attestationSignature = signatureSpan;

        ChipLogProgress(Zcl, "OpCreds: AttestationRequest successful.");
        finalStatus = Status::Success;
        commandObj->AddResponse(commandPath, response);
    }

exit:
    if (finalStatus != Status::Success)
    {
        commandObj->AddStatus(commandPath, finalStatus);
        ChipLogError(Zcl, "OpCreds: Failed AttestationRequest request with IM error 0x%02x (err = %" CHIP_ERROR_FORMAT ")",
                     to_underlying(finalStatus), err.Format());
    }

    return true;
}

bool emberAfOperationalCredentialsClusterCSRRequestCallback(app::CommandHandler * commandObj,
                                                            const app::ConcreteCommandPath & commandPath,
                                                            const Commands::CSRRequest::DecodableType & commandData)
{
    MATTER_TRACE_SCOPE("CSRRequest", "OperationalCredentials");
    ChipLogProgress(Zcl, "OpCreds: Received a CSRRequest command");

    chip::Platform::ScopedMemoryBuffer<uint8_t> nocsrElements;
    MutableByteSpan nocsrElementsSpan;
    auto finalStatus = Status::Failure;
    ByteSpan tbsSpan;

    // Start with CHIP_ERROR_INVALID_ARGUMENT so that cascading errors yield correct
    // logs by the end. We use finalStatus as our overall success marker, not error
    CHIP_ERROR err = CHIP_ERROR_INVALID_ARGUMENT;

    auto & fabricTable     = Server::GetInstance().GetFabricTable();
    auto & failSafeContext = Server::GetInstance().GetFailSafeContext();

    auto & CSRNonce     = commandData.CSRNonce;
    bool isForUpdateNoc = commandData.isForUpdateNOC.ValueOr(false);

    ByteSpan attestationChallenge = GetAttestationChallengeFromCurrentSession(commandObj);

    failSafeContext.SetCsrRequestForUpdateNoc(isForUpdateNoc);
    const FabricInfo * fabricInfo = RetrieveCurrentFabric(commandObj);

    VerifyOrExit(CSRNonce.size() == Credentials::kExpectedAttestationNonceSize, finalStatus = Status::InvalidCommand);

    // If current fabric is not available, command was invoked over PASE which is not legal if IsForUpdateNOC is true.
    VerifyOrExit(!isForUpdateNoc || (fabricInfo != nullptr), finalStatus = Status::InvalidCommand);

    VerifyOrExit(failSafeContext.IsFailSafeArmed(commandObj->GetAccessingFabricIndex()), finalStatus = Status::FailsafeRequired);
    VerifyOrExit(!failSafeContext.NocCommandHasBeenInvoked(), finalStatus = Status::ConstraintError);

    // Flush acks before really slow work
    commandObj->FlushAcksRightAwayOnSlowCommand();

    // Prepare NOCSRElements structure
    {
        constexpr size_t csrLength = Crypto::kMIN_CSR_Buffer_Size;
        size_t nocsrLengthEstimate = 0;
        ByteSpan kNoVendorReserved;
        Platform::ScopedMemoryBuffer<uint8_t> csr;
        MutableByteSpan csrSpan;

        // Generate the actual CSR from the ephemeral key
        if (!csr.Alloc(csrLength))
        {
            err = CHIP_ERROR_NO_MEMORY;
            VerifyOrExit(err == CHIP_NO_ERROR, finalStatus = Status::ResourceExhausted);
        }
        csrSpan = MutableByteSpan{ csr.Get(), csrLength };

        Optional<FabricIndex> fabricIndexForCsr;
        if (isForUpdateNoc)
        {
            fabricIndexForCsr.SetValue(commandObj->GetAccessingFabricIndex());
        }

        err = fabricTable.AllocatePendingOperationalKey(fabricIndexForCsr, csrSpan);

        if (csrSpan.size() > csrLength)
        {
            err = CHIP_ERROR_INTERNAL;
        }

        if (err != CHIP_NO_ERROR)
        {
            ChipLogError(Zcl, "OpCreds: AllocatePendingOperationalKey returned %" CHIP_ERROR_FORMAT, err.Format());
            VerifyOrExit(err == CHIP_NO_ERROR, finalStatus = Status::Failure);
        }

        ChipLogProgress(Zcl, "OpCreds: AllocatePendingOperationalKey succeeded");

        // Encode the NOCSR elements with the CSR and Nonce
        nocsrLengthEstimate = TLV::EstimateStructOverhead(csrSpan.size(),  // CSR buffer
                                                          CSRNonce.size(), // CSR Nonce
                                                          0u               // no vendor reserved data
        );

        if (!nocsrElements.Alloc(nocsrLengthEstimate + attestationChallenge.size()))
        {
            err = CHIP_ERROR_NO_MEMORY;
            VerifyOrExit(err == CHIP_NO_ERROR, finalStatus = Status::ResourceExhausted);
        }

        nocsrElementsSpan = MutableByteSpan{ nocsrElements.Get(), nocsrLengthEstimate };

        err = Credentials::ConstructNOCSRElements(ByteSpan{ csrSpan.data(), csrSpan.size() }, CSRNonce, kNoVendorReserved,
                                                  kNoVendorReserved, kNoVendorReserved, nocsrElementsSpan);
        VerifyOrExit(err == CHIP_NO_ERROR, finalStatus = Status::Failure);

        // Append attestation challenge in the back of the reserved space for the signature
        memcpy(nocsrElements.Get() + nocsrElementsSpan.size(), attestationChallenge.data(), attestationChallenge.size());
        tbsSpan = ByteSpan{ nocsrElements.Get(), nocsrElementsSpan.size() + attestationChallenge.size() };

        {
            Credentials::DeviceAttestationCredentialsProvider * dacProvider =
                Credentials::GetDeviceAttestationCredentialsProvider();
            Crypto::P256ECDSASignature signature;
            MutableByteSpan signatureSpan{ signature.Bytes(), signature.Capacity() };

            // Generate attestation signature
            err = dacProvider->SignWithDeviceAttestationKey(tbsSpan, signatureSpan);
            ClearSecretData(nocsrElements.Get() + nocsrElementsSpan.size(), attestationChallenge.size());
            VerifyOrExit(err == CHIP_NO_ERROR, finalStatus = Status::Failure);
            VerifyOrExit(signatureSpan.size() == Crypto::P256ECDSASignature::Capacity(), finalStatus = Status::Failure);

            Commands::CSRResponse::Type response;

            response.NOCSRElements        = nocsrElementsSpan;
            response.attestationSignature = signatureSpan;

            ChipLogProgress(Zcl, "OpCreds: CSRRequest successful.");
            finalStatus = Status::Success;
            commandObj->AddResponse(commandPath, response);
        }
    }

exit:
    // If failed constraints or internal errors, send a status report instead of the response sent above
    if (finalStatus != Status::Success)
    {
        commandObj->AddStatus(commandPath, finalStatus);
        ChipLogError(Zcl, "OpCreds: Failed CSRRequest request with IM error 0x%02x (err = %" CHIP_ERROR_FORMAT ")",
                     to_underlying(finalStatus), err.Format());
    }

    return true;
}

bool emberAfOperationalCredentialsClusterAddTrustedRootCertificateCallback(
    app::CommandHandler * commandObj, const app::ConcreteCommandPath & commandPath,
    const Commands::AddTrustedRootCertificate::DecodableType & commandData)
{
    MATTER_TRACE_SCOPE("AddTrustedRootCertificate", "OperationalCredentials");

    auto & fabricTable = Server::GetInstance().GetFabricTable();
    auto finalStatus   = Status::Failure;

    // Start with CHIP_ERROR_INVALID_ARGUMENT so that cascading errors yield correct
    // logs by the end. We use finalStatus as our overall success marker, not error
    CHIP_ERROR err = CHIP_ERROR_INVALID_ARGUMENT;

    auto & rootCertificate = commandData.rootCACertificate;
    auto & failSafeContext = Server::GetInstance().GetFailSafeContext();

    ChipLogProgress(Zcl, "OpCreds: Received an AddTrustedRootCertificate command");

    VerifyOrExit(rootCertificate.size() <= Credentials::kMaxCHIPCertLength, finalStatus = Status::InvalidCommand);

    VerifyOrExit(failSafeContext.IsFailSafeArmed(commandObj->GetAccessingFabricIndex()), finalStatus = Status::FailsafeRequired);

    // Can only add a single trusted root cert per fail-safe
    VerifyOrExit(!failSafeContext.AddTrustedRootCertHasBeenInvoked(), finalStatus = Status::ConstraintError);

    // If we successfully invoked AddNOC/UpdateNOC, this command cannot possibly
    // be useful in the context.
    VerifyOrExit(!failSafeContext.NocCommandHasBeenInvoked(), finalStatus = Status::ConstraintError);

    // Flush acks before really slow work
    commandObj->FlushAcksRightAwayOnSlowCommand();

    err = ValidateChipRCAC(rootCertificate);
    VerifyOrExit(err == CHIP_NO_ERROR, finalStatus = Status::InvalidCommand);

    err = fabricTable.AddNewPendingTrustedRootCert(rootCertificate);
    VerifyOrExit(err != CHIP_ERROR_NO_MEMORY, finalStatus = Status::ResourceExhausted);

    // CHIP_ERROR_INVALID_ARGUMENT by the time we reach here means bad format
    VerifyOrExit(err != CHIP_ERROR_INVALID_ARGUMENT, finalStatus = Status::InvalidCommand);
    VerifyOrExit(err == CHIP_NO_ERROR, finalStatus = Status::Failure);

    // Got here, so we succeeded, mark AddTrustedRootCert has having been invoked.
    ChipLogProgress(Zcl, "OpCreds: AddTrustedRootCertificate successful.");
    finalStatus = Status::Success;
    failSafeContext.SetAddTrustedRootCertInvoked();

exit:
    if (finalStatus != Status::Success)
    {
        ChipLogError(Zcl, "OpCreds: Failed AddTrustedRootCertificate request with IM error 0x%02x (err = %" CHIP_ERROR_FORMAT ")",
                     to_underlying(finalStatus), err.Format());
    }

    commandObj->AddStatus(commandPath, finalStatus);
    return true;
}

bool emberAfOperationalCredentialsClusterSetVIDVerificationStatementCallback(
    app::CommandHandler * commandObj, const app::ConcreteCommandPath & commandPath,
    const Commands::SetVIDVerificationStatement::DecodableType & commandData)
{
    (void) commandData;
    commandObj->AddStatus(commandPath, Status::UnsupportedCommand);
    return true;
}

bool emberAfOperationalCredentialsClusterSignVIDVerificationRequestCallback(
    app::CommandHandler * commandObj, const app::ConcreteCommandPath & commandPath,
    const Commands::SignVIDVerificationRequest::DecodableType & commandData)
{
    ChipLogProgress(Zcl, "OpCreds: Received a SignVIDVerificationRequest Command for FabricIndex 0x%x",
                    static_cast<unsigned>(commandData.fabricIndex));

<<<<<<< HEAD
    if (!IsValidFabricIndex(commandData.fabricIndex) || (commandData.clientChallenge.size() != kVendorIdVerificationClientChallengeSize))
=======
    if (!IsValidFabricIndex(commandData.fabricIndex) ||
        (commandData.clientChallenge.size() != kVendorIdVerificationClientChallengeSize))
>>>>>>> e5896c30
    {
        commandObj->AddStatus(commandPath, Status::ConstraintError);
        return true;
    }

    commandObj->FlushAcksRightAwayOnSlowCommand();

    auto & fabricTable = Server::GetInstance().GetFabricTable();
    FabricTable::SignVIDVerificationResponseData responseData;
    ByteSpan attestationChallenge = GetAttestationChallengeFromCurrentSession(commandObj);

<<<<<<< HEAD
    CHIP_ERROR err = fabricTable.SignVIDVerificationRequest(commandData.fabricIndex, commandData.clientChallenge, attestationChallenge, responseData);
=======
    CHIP_ERROR err = fabricTable.SignVIDVerificationRequest(commandData.fabricIndex, commandData.clientChallenge,
                                                            attestationChallenge, responseData);
>>>>>>> e5896c30
    if (err == CHIP_ERROR_INVALID_ARGUMENT)
    {
        commandObj->AddStatus(commandPath, Status::ConstraintError);
        return true;
    }

    if (err != CHIP_NO_ERROR)
    {
        // We have no idea what happened; just report failure.
        StatusIB status(err);
        commandObj->AddStatus(commandPath, status.mStatus);
        return true;
    }

    Commands::SignVIDVerificationResponse::Type response;
<<<<<<< HEAD
    response.fabricIndex = responseData.fabricIndex;
    response.fabricBindingVersion = responseData.fabricBindingVersion;
    response.signature = responseData.signature.Span();
=======
    response.fabricIndex          = responseData.fabricIndex;
    response.fabricBindingVersion = responseData.fabricBindingVersion;
    response.signature            = responseData.signature.Span();
>>>>>>> e5896c30
    commandObj->AddResponse(commandPath, response);

    return true;
}<|MERGE_RESOLUTION|>--- conflicted
+++ resolved
@@ -143,11 +143,7 @@
             }
             else
             {
-<<<<<<< HEAD
-                icacOrVvscSpan = MutableByteSpan{icacOrVvscBuf};
-=======
                 icacOrVvscSpan = MutableByteSpan{ icacOrVvscBuf };
->>>>>>> e5896c30
                 ReturnErrorOnFailure(fabricTable.FetchVVSC(fabricIndex, icacOrVvscSpan));
                 if (!icacOrVvscSpan.empty())
                 {
@@ -196,11 +192,7 @@
             fabricDescriptor.rootPublicKey = ByteSpan{ pubKey.ConstBytes(), pubKey.Length() };
 
             uint8_t vidVerificationStatement[Crypto::kVendorIdVerificationStatementV1Size];
-<<<<<<< HEAD
-            MutableByteSpan vidVerificationStatementSpan{vidVerificationStatement};
-=======
             MutableByteSpan vidVerificationStatementSpan{ vidVerificationStatement };
->>>>>>> e5896c30
             ReturnErrorOnFailure(fabricTable.FetchVIDVerificationStatement(fabricIndex, vidVerificationStatementSpan));
             if (!vidVerificationStatementSpan.empty())
             {
@@ -1247,12 +1239,8 @@
     ChipLogProgress(Zcl, "OpCreds: Received a SignVIDVerificationRequest Command for FabricIndex 0x%x",
                     static_cast<unsigned>(commandData.fabricIndex));
 
-<<<<<<< HEAD
-    if (!IsValidFabricIndex(commandData.fabricIndex) || (commandData.clientChallenge.size() != kVendorIdVerificationClientChallengeSize))
-=======
     if (!IsValidFabricIndex(commandData.fabricIndex) ||
         (commandData.clientChallenge.size() != kVendorIdVerificationClientChallengeSize))
->>>>>>> e5896c30
     {
         commandObj->AddStatus(commandPath, Status::ConstraintError);
         return true;
@@ -1264,12 +1252,8 @@
     FabricTable::SignVIDVerificationResponseData responseData;
     ByteSpan attestationChallenge = GetAttestationChallengeFromCurrentSession(commandObj);
 
-<<<<<<< HEAD
-    CHIP_ERROR err = fabricTable.SignVIDVerificationRequest(commandData.fabricIndex, commandData.clientChallenge, attestationChallenge, responseData);
-=======
     CHIP_ERROR err = fabricTable.SignVIDVerificationRequest(commandData.fabricIndex, commandData.clientChallenge,
                                                             attestationChallenge, responseData);
->>>>>>> e5896c30
     if (err == CHIP_ERROR_INVALID_ARGUMENT)
     {
         commandObj->AddStatus(commandPath, Status::ConstraintError);
@@ -1285,15 +1269,9 @@
     }
 
     Commands::SignVIDVerificationResponse::Type response;
-<<<<<<< HEAD
-    response.fabricIndex = responseData.fabricIndex;
-    response.fabricBindingVersion = responseData.fabricBindingVersion;
-    response.signature = responseData.signature.Span();
-=======
     response.fabricIndex          = responseData.fabricIndex;
     response.fabricBindingVersion = responseData.fabricBindingVersion;
     response.signature            = responseData.signature.Span();
->>>>>>> e5896c30
     commandObj->AddResponse(commandPath, response);
 
     return true;
