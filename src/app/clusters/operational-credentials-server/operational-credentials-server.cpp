/*
 *
 *    Copyright (c) 2021-2025 Project CHIP Authors
 *
 *    Licensed under the Apache License, Version 2.0 (the "License");
 *    you may not use this file except in compliance with the License.
 *    You may obtain a copy of the License at
 *
 *        http://www.apache.org/licenses/LICENSE-2.0
 *
 *    Unless required by applicable law or agreed to in writing, software
 *    distributed under the License is distributed on an "AS IS" BASIS,
 *    WITHOUT WARRANTIES OR CONDITIONS OF ANY KIND, either express or implied.
 *    See the License for the specific language governing permissions and
 *    limitations under the License.
 */

/****************************************************************************
 * @file
 * @brief Implementation for the Operational Credentials Cluster
 ***************************************************************************/

#include <access/AccessControl.h>
#include <app-common/zap-generated/attributes/Accessors.h>
#include <app-common/zap-generated/ids/Attributes.h>
#include <app/AttributeAccessInterface.h>
#include <app/AttributeAccessInterfaceRegistry.h>
#include <app/CommandHandler.h>
#include <app/ConcreteCommandPath.h>
#include <app/EventLogging.h>
#include <app/InteractionModelEngine.h>
#include <app/reporting/reporting.h>
#include <app/server/Dnssd.h>
#include <app/server/Server.h>
#include <app/util/attribute-storage.h>
#include <clusters/OperationalCredentials/Attributes.h>
#include <clusters/OperationalCredentials/Commands.h>
#include <clusters/OperationalCredentials/Events.h>
#include <clusters/OperationalCredentials/Structs.h>
#include <credentials/CHIPCert.h>
#include <credentials/CertificationDeclaration.h>
#include <credentials/DeviceAttestationConstructor.h>
#include <credentials/DeviceAttestationCredsProvider.h>
#include <credentials/FabricTable.h>
#include <credentials/GroupDataProvider.h>
#include <lib/core/CHIPSafeCasts.h>
#include <lib/core/PeerId.h>
#include <lib/support/CodeUtils.h>
#include <lib/support/ScopedBuffer.h>
#include <lib/support/logging/CHIPLogging.h>
#include <platform/CHIPDeviceLayer.h>
#include <string.h>
#include <tracing/macros.h>

using namespace chip;
using namespace ::chip::Transport;
using namespace chip::app;
using namespace chip::app::Clusters;
using namespace chip::app::Clusters::OperationalCredentials;
using namespace chip::Credentials;
using namespace chip::Crypto;
using namespace chip::Protocols::InteractionModel;

namespace {

constexpr auto kDACCertificate = CertificateChainTypeEnum::kDACCertificate;
constexpr auto kPAICertificate = CertificateChainTypeEnum::kPAICertificate;

void SendNOCResponse(app::CommandHandler * commandObj, const ConcreteCommandPath & path, NodeOperationalCertStatusEnum status,
                     uint8_t index, const CharSpan & debug_text);
NodeOperationalCertStatusEnum ConvertToNOCResponseStatus(CHIP_ERROR err);

CHIP_ERROR CreateAccessControlEntryForNewFabricAdministrator(const Access::SubjectDescriptor & subjectDescriptor,
                                                             FabricIndex fabricIndex, uint64_t subject)
{
    NodeId subjectAsNodeID = static_cast<NodeId>(subject);

    if (!IsOperationalNodeId(subjectAsNodeID) && !IsCASEAuthTag(subjectAsNodeID))
    {
        return CHIP_ERROR_INVALID_ADMIN_SUBJECT;
    }

    Access::AccessControl::Entry entry;
    ReturnErrorOnFailure(Access::GetAccessControl().PrepareEntry(entry));
    ReturnErrorOnFailure(entry.SetFabricIndex(fabricIndex));
    ReturnErrorOnFailure(entry.SetPrivilege(Access::Privilege::kAdminister));
    ReturnErrorOnFailure(entry.SetAuthMode(Access::AuthMode::kCase));
    ReturnErrorOnFailure(entry.AddSubject(nullptr, subject));
    CHIP_ERROR err = Access::GetAccessControl().CreateEntry(&subjectDescriptor, fabricIndex, nullptr, entry);

    if (err != CHIP_NO_ERROR)
    {
        ChipLogError(Zcl, "OpCreds: Failed to add administrative node ACL entry: %" CHIP_ERROR_FORMAT, err.Format());
        return err;
    }

    ChipLogProgress(Zcl, "OpCreds: ACL entry created for Fabric index 0x%x CASE Admin Subject 0x" ChipLogFormatX64,
                    static_cast<unsigned>(fabricIndex), ChipLogValueX64(subject));

    return CHIP_NO_ERROR;
}

class OperationalCredentialsAttrAccess : public AttributeAccessInterface
{
public:
    // Register for the OperationalCredentials cluster on all endpoints.
    OperationalCredentialsAttrAccess() :
        AttributeAccessInterface(Optional<EndpointId>::Missing(), Clusters::OperationalCredentials::Id)
    {}

    CHIP_ERROR Read(const ConcreteReadAttributePath & aPath, AttributeValueEncoder & aEncoder) override;

private:
    CHIP_ERROR ReadNOCs(EndpointId endpoint, AttributeValueEncoder & aEncoder);
    CHIP_ERROR ReadSupportedFabrics(EndpointId endpoint, AttributeValueEncoder & aEncoder);
    CHIP_ERROR ReadCommissionedFabrics(EndpointId endpoint, AttributeValueEncoder & aEncoder);
    CHIP_ERROR ReadFabricsList(EndpointId endpoint, AttributeValueEncoder & aEncoder);
    CHIP_ERROR ReadRootCertificates(EndpointId endpoint, AttributeValueEncoder & aEncoder);
};

CHIP_ERROR OperationalCredentialsAttrAccess::ReadNOCs(EndpointId endpoint, AttributeValueEncoder & aEncoder)
{
    return aEncoder.EncodeList([](const auto & encoder) -> CHIP_ERROR {
        const auto & fabricTable = Server::GetInstance().GetFabricTable();
        for (const auto & fabricInfo : fabricTable)
        {
            Clusters::OperationalCredentials::Structs::NOCStruct::Type nocStruct;
            uint8_t nocBuf[kMaxCHIPCertLength];
            uint8_t icacOrVvscBuf[kMaxCHIPCertLength];
            MutableByteSpan nocSpan{ nocBuf };
            MutableByteSpan icacOrVvscSpan{ icacOrVvscBuf };
            FabricIndex fabricIndex = fabricInfo.GetFabricIndex();

            nocStruct.fabricIndex = fabricIndex;

            ReturnErrorOnFailure(fabricTable.FetchNOCCert(fabricIndex, nocSpan));
            nocStruct.noc = nocSpan;

            // ICAC and VVSC are mutually exclusive. ICAC is nullable, VVSC is optional.
            ReturnErrorOnFailure(fabricTable.FetchICACert(fabricIndex, icacOrVvscSpan));
            if (!icacOrVvscSpan.empty())
            {
                nocStruct.icac.SetNonNull(icacOrVvscSpan);
            }
            else
            {
                icacOrVvscSpan = MutableByteSpan{ icacOrVvscBuf };
                ReturnErrorOnFailure(fabricTable.FetchVVSC(fabricIndex, icacOrVvscSpan));
                if (!icacOrVvscSpan.empty())
                {
                    nocStruct.vvsc = MakeOptional(icacOrVvscSpan);
                }
            }

            ReturnErrorOnFailure(encoder.Encode(nocStruct));
        }

        return CHIP_NO_ERROR;
    });
}

CHIP_ERROR OperationalCredentialsAttrAccess::ReadSupportedFabrics(EndpointId endpoint, AttributeValueEncoder & aEncoder)
{
    uint8_t fabricCount = CHIP_CONFIG_MAX_FABRICS;

    return aEncoder.Encode(fabricCount);
}

CHIP_ERROR OperationalCredentialsAttrAccess::ReadCommissionedFabrics(EndpointId endpoint, AttributeValueEncoder & aEncoder)
{
    return aEncoder.Encode(Server::GetInstance().GetFabricTable().FabricCount());
}

CHIP_ERROR OperationalCredentialsAttrAccess::ReadFabricsList(EndpointId endpoint, AttributeValueEncoder & aEncoder)
{
    return aEncoder.EncodeList([](const auto & encoder) -> CHIP_ERROR {
        const auto & fabricTable = Server::GetInstance().GetFabricTable();

        for (const auto & fabricInfo : fabricTable)
        {
            Clusters::OperationalCredentials::Structs::FabricDescriptorStruct::Type fabricDescriptor;
            FabricIndex fabricIndex = fabricInfo.GetFabricIndex();

            fabricDescriptor.fabricIndex = fabricIndex;
            fabricDescriptor.nodeID      = fabricInfo.GetPeerId().GetNodeId();
            fabricDescriptor.vendorID    = fabricInfo.GetVendorId();
            fabricDescriptor.fabricID    = fabricInfo.GetFabricId();

            fabricDescriptor.label = fabricInfo.GetFabricLabel();

            Crypto::P256PublicKey pubKey;
            ReturnErrorOnFailure(fabricTable.FetchRootPubkey(fabricIndex, pubKey));
            fabricDescriptor.rootPublicKey = ByteSpan{ pubKey.ConstBytes(), pubKey.Length() };

            uint8_t vidVerificationStatement[Crypto::kVendorIdVerificationStatementV1Size];
            MutableByteSpan vidVerificationStatementSpan{ vidVerificationStatement };
            ReturnErrorOnFailure(fabricTable.FetchVIDVerificationStatement(fabricIndex, vidVerificationStatementSpan));
            if (!vidVerificationStatementSpan.empty())
            {
                fabricDescriptor.VIDVerificationStatement = MakeOptional(vidVerificationStatementSpan);
            }

            ReturnErrorOnFailure(encoder.Encode(fabricDescriptor));
        }

        return CHIP_NO_ERROR;
    });
}

CHIP_ERROR OperationalCredentialsAttrAccess::ReadRootCertificates(EndpointId endpoint, AttributeValueEncoder & aEncoder)
{
    // It is OK to have duplicates.
    return aEncoder.EncodeList([](const auto & encoder) -> CHIP_ERROR {
        const auto & fabricTable = Server::GetInstance().GetFabricTable();

        for (const auto & fabricInfo : fabricTable)
        {
            uint8_t certBuf[kMaxCHIPCertLength];
            MutableByteSpan cert{ certBuf };
            ReturnErrorOnFailure(fabricTable.FetchRootCert(fabricInfo.GetFabricIndex(), cert));
            ReturnErrorOnFailure(encoder.Encode(ByteSpan{ cert }));
        }

        {
            uint8_t certBuf[kMaxCHIPCertLength];
            MutableByteSpan cert{ certBuf };
            CHIP_ERROR err = fabricTable.FetchPendingNonFabricAssociatedRootCert(cert);
            if (err == CHIP_ERROR_NOT_FOUND)
            {
                // No pending root cert, do nothing
            }
            else if (err != CHIP_NO_ERROR)
            {
                return err;
            }
            else
            {
                ReturnErrorOnFailure(encoder.Encode(ByteSpan{ cert }));
            }
        }

        return CHIP_NO_ERROR;
    });
}

OperationalCredentialsAttrAccess gAttrAccess;

CHIP_ERROR OperationalCredentialsAttrAccess::Read(const ConcreteReadAttributePath & aPath, AttributeValueEncoder & aEncoder)
{
    static constexpr uint16_t kCurrentClusterRevision = 2u;

    switch (aPath.mAttributeId)
    {
    case Attributes::ClusterRevision::Id: {
        return aEncoder.Encode(kCurrentClusterRevision);
    }
    case Attributes::NOCs::Id: {
        return ReadNOCs(aPath.mEndpointId, aEncoder);
    }
    case Attributes::SupportedFabrics::Id: {
        return ReadSupportedFabrics(aPath.mEndpointId, aEncoder);
    }
    case Attributes::CommissionedFabrics::Id: {
        return ReadCommissionedFabrics(aPath.mEndpointId, aEncoder);
    }
    case Attributes::Fabrics::Id: {
        return ReadFabricsList(aPath.mEndpointId, aEncoder);
    }
    case Attributes::TrustedRootCertificates::Id: {
        return ReadRootCertificates(aPath.mEndpointId, aEncoder);
    }
    case Attributes::CurrentFabricIndex::Id: {
        return aEncoder.Encode(aEncoder.AccessingFabricIndex());
    }
    default:
        break;
    }

    return CHIP_NO_ERROR;
}

const FabricInfo * RetrieveCurrentFabric(CommandHandler * aCommandHandler)
{
    FabricIndex index = aCommandHandler->GetAccessingFabricIndex();
    ChipLogDetail(Zcl, "OpCreds: Finding fabric with fabricIndex 0x%x", static_cast<unsigned>(index));
    return Server::GetInstance().GetFabricTable().FindFabricWithIndex(index);
}

CHIP_ERROR DeleteFabricFromTable(FabricIndex fabricIndex)
{
    ReturnErrorOnFailure(Server::GetInstance().GetFabricTable().Delete(fabricIndex));
    return CHIP_NO_ERROR;
}

void CleanupSessionsForFabric(SessionManager & sessionMgr, FabricIndex fabricIndex)
{
    sessionMgr.ExpireAllSessionsForFabric(fabricIndex);
}

void FailSafeCleanup(const chip::DeviceLayer::ChipDeviceEvent * event)
{
    ChipLogError(Zcl, "OpCreds: Proceeding to FailSafeCleanup on fail-safe expiry!");

    FabricIndex fabricIndex = event->FailSafeTimerExpired.fabricIndex;

    // If an AddNOC or UpdateNOC command has been successfully invoked, terminate all CASE sessions associated with the Fabric
    // whose Fabric Index is recorded in the Fail-Safe context (see ArmFailSafe Command) by clearing any associated Secure
    // Session Context at the Server.
    if (event->FailSafeTimerExpired.addNocCommandHasBeenInvoked || event->FailSafeTimerExpired.updateNocCommandHasBeenInvoked)
    {
        SessionManager & sessionMgr = Server::GetInstance().GetSecureSessionManager();
        CleanupSessionsForFabric(sessionMgr, fabricIndex);
    }

    auto & fabricTable = Server::GetInstance().GetFabricTable();
    fabricTable.RevertPendingFabricData();

    // If an AddNOC command had been successfully invoked, achieve the equivalent effect of invoking the RemoveFabric command
    // against the Fabric Index stored in the Fail-Safe Context for the Fabric Index that was the subject of the AddNOC
    // command.
    if (event->FailSafeTimerExpired.addNocCommandHasBeenInvoked)
    {
        CHIP_ERROR err;
        err = DeleteFabricFromTable(fabricIndex);
        if (err != CHIP_NO_ERROR)
        {
            ChipLogError(Zcl, "OpCreds: failed to delete fabric at index %u: %" CHIP_ERROR_FORMAT, fabricIndex, err.Format());
        }
    }
}

void OnPlatformEventHandler(const chip::DeviceLayer::ChipDeviceEvent * event, intptr_t arg)
{
    if (event->Type == DeviceLayer::DeviceEventType::kFailSafeTimerExpired)
    {
        ChipLogError(Zcl, "OpCreds: Got FailSafeTimerExpired");
        FailSafeCleanup(event);
    }
}

// Get the attestation challenge for the current session in progress. Only valid when called
// synchronously from inside a CommandHandler. If not called in CASE/PASE session context,
// return an empty span. This will for sure make the procedures that rely on the challenge
// fail, which is intended as it never should have reached here.
// TODO: Create an alternative way to retrieve the Attestation Challenge without this huge amount of calls.
ByteSpan GetAttestationChallengeFromCurrentSession(app::CommandHandler * commandObj)
{
    VerifyOrDie((commandObj != nullptr) && (commandObj->GetExchangeContext() != nullptr));
    Transport::Session::SessionType sessionType = commandObj->GetExchangeContext()->GetSessionHandle()->GetSessionType();
    VerifyOrReturnValue(sessionType == Transport::Session::SessionType::kSecure, ByteSpan{});

    ByteSpan attestationChallenge =
        commandObj->GetExchangeContext()->GetSessionHandle()->AsSecureSession()->GetCryptoContext().GetAttestationChallenge();
    return attestationChallenge;
}

} // anonymous namespace

class OpCredsFabricTableDelegate : public chip::FabricTable::Delegate
{
public:
    // Gets called when a fabric is about to be deleted
    void FabricWillBeRemoved(const FabricTable & fabricTable, FabricIndex fabricIndex) override
    {
        // The Leave event SHOULD be emitted by a Node prior to permanently leaving the Fabric.
        for (auto endpoint : EnabledEndpointsWithServerCluster(BasicInformation::Id))
        {
            // If Basic cluster is implemented on this endpoint
            BasicInformation::Events::Leave::Type event;
            event.fabricIndex = fabricIndex;
            EventNumber eventNumber;

            if (CHIP_NO_ERROR != LogEvent(event, endpoint, eventNumber))
            {
                ChipLogError(Zcl, "OpCredsFabricTableDelegate: Failed to record Leave event");
            }
        }

        // Try to send the queued events as soon as possible for this fabric. If the just emitted leave event won't
        // be sent this time, it will likely not be delivered at all for the following reasons:
        // - removing the fabric expires all associated ReadHandlers, so all subscriptions to
        //   the leave event will be cancelled.
        // - removing the fabric removes all associated access control entries, so generating
        //   subsequent reports containing the leave event will fail the access control check.
        InteractionModelEngine::GetInstance()->GetReportingEngine().ScheduleUrgentEventDeliverySync(MakeOptional(fabricIndex));
    }

    // Gets called when a fabric is deleted
    void OnFabricRemoved(const FabricTable & fabricTable, FabricIndex fabricIndex) override
    {
        ChipLogProgress(Zcl, "OpCreds: Fabric index 0x%x was removed", static_cast<unsigned>(fabricIndex));

        // We need to withdraw the advertisement for the now-removed fabric, so need
        // to restart advertising altogether.
        app::DnssdServer::Instance().StartServer();

        EventManagement::GetInstance().FabricRemoved(fabricIndex);

        NotifyFabricTableChanged();
    }

    // Gets called when a fabric is added/updated, but not necessarily committed to storage
    void OnFabricUpdated(const FabricTable & fabricTable, FabricIndex fabricIndex) override { NotifyFabricTableChanged(); }

    // Gets called when a fabric in FabricTable is persisted to storage
    void OnFabricCommitted(const FabricTable & fabricTable, FabricIndex fabricIndex) override
    {
        const FabricInfo * fabric = fabricTable.FindFabricWithIndex(fabricIndex);
        // Safety check, but should not happen by the code paths involved
        VerifyOrReturn(fabric != nullptr);

        ChipLogProgress(Zcl,
                        "OpCreds: Fabric index 0x%x was committed to storage. Compressed Fabric Id 0x" ChipLogFormatX64
                        ", FabricId " ChipLogFormatX64 ", NodeId " ChipLogFormatX64 ", VendorId 0x%04X",
                        static_cast<unsigned>(fabric->GetFabricIndex()), ChipLogValueX64(fabric->GetCompressedFabricId()),
                        ChipLogValueX64(fabric->GetFabricId()), ChipLogValueX64(fabric->GetNodeId()), fabric->GetVendorId());
    }

private:
    void NotifyFabricTableChanged()
    {
        // Opcreds cluster is always on Endpoint 0
        MatterReportingAttributeChangeCallback(0, OperationalCredentials::Id,
                                               OperationalCredentials::Attributes::CommissionedFabrics::Id);
        MatterReportingAttributeChangeCallback(0, OperationalCredentials::Id, OperationalCredentials::Attributes::Fabrics::Id);
    }
};

OpCredsFabricTableDelegate gFabricDelegate;

void MatterOperationalCredentialsPluginServerInitCallback()
{
    AttributeAccessInterfaceRegistry::Instance().Register(&gAttrAccess);

    Server::GetInstance().GetFabricTable().AddFabricDelegate(&gFabricDelegate);

    DeviceLayer::PlatformMgrImpl().AddEventHandler(OnPlatformEventHandler);
}

void MatterOperationalCredentialsPluginServerShutdownCallback()
{
    DeviceLayer::PlatformMgrImpl().RemoveEventHandler(OnPlatformEventHandler);
    Server::GetInstance().GetFabricTable().RemoveFabricDelegate(&gFabricDelegate);
    AttributeAccessInterfaceRegistry::Instance().Unregister(&gAttrAccess);
}

bool emberAfOperationalCredentialsClusterRemoveFabricCallback(app::CommandHandler * commandObj,
                                                              const app::ConcreteCommandPath & commandPath,
                                                              const Commands::RemoveFabric::DecodableType & commandData)
{
    MATTER_TRACE_SCOPE("RemoveFabric", "OperationalCredentials");
    auto & fabricBeingRemoved = commandData.fabricIndex;

    ChipLogProgress(Zcl, "OpCreds: Received a RemoveFabric Command for FabricIndex 0x%x",
                    static_cast<unsigned>(fabricBeingRemoved));

    if (!IsValidFabricIndex(fabricBeingRemoved))
    {
        ChipLogError(Zcl, "OpCreds: Failed RemoveFabric due to invalid FabricIndex");
        commandObj->AddStatus(commandPath, Status::InvalidCommand);
        return true;
    }

    commandObj->FlushAcksRightAwayOnSlowCommand();

    CHIP_ERROR err = DeleteFabricFromTable(fabricBeingRemoved);
    SuccessOrExit(err);

    // Notification was already done by FabricTable delegate

exit:
    // Not using ConvertToNOCResponseStatus here because it's pretty
    // AddNOC/UpdateNOC specific.
    if (err == CHIP_ERROR_NOT_FOUND)
    {
        ChipLogError(Zcl, "OpCreds: Failed RemoveFabric due to FabricIndex not found locally");
        SendNOCResponse(commandObj, commandPath, NodeOperationalCertStatusEnum::kInvalidFabricIndex, fabricBeingRemoved,
                        CharSpan());
    }
    else if (err != CHIP_NO_ERROR)
    {
        // We have no idea what happened; just report failure.
        ChipLogError(Zcl, "OpCreds: Failed RemoveFabric due to internal error (err = %" CHIP_ERROR_FORMAT ")", err.Format());
        StatusIB status(err);
        commandObj->AddStatus(commandPath, status.mStatus);
    }
    else
    {
        ChipLogProgress(Zcl, "OpCreds: RemoveFabric successful");
        SendNOCResponse(commandObj, commandPath, NodeOperationalCertStatusEnum::kOk, fabricBeingRemoved, CharSpan());

        chip::Messaging::ExchangeContext * ec = commandObj->GetExchangeContext();
        FabricIndex currentFabricIndex        = commandObj->GetAccessingFabricIndex();
        if (currentFabricIndex == fabricBeingRemoved)
        {
            ec->AbortAllOtherCommunicationOnFabric();
        }
        else
        {
            SessionManager * sessionManager = ec->GetExchangeMgr()->GetSessionManager();
            CleanupSessionsForFabric(*sessionManager, fabricBeingRemoved);
        }
    }
    return true;
}

bool emberAfOperationalCredentialsClusterUpdateFabricLabelCallback(app::CommandHandler * commandObj,
                                                                   const app::ConcreteCommandPath & commandPath,
                                                                   const Commands::UpdateFabricLabel::DecodableType & commandData)
{
    MATTER_TRACE_SCOPE("UpdateFabricLabel", "OperationalCredentials");
    auto & label        = commandData.label;
    auto ourFabricIndex = commandObj->GetAccessingFabricIndex();
    auto finalStatus    = Status::Failure;
    auto & fabricTable  = Server::GetInstance().GetFabricTable();

    ChipLogProgress(Zcl, "OpCreds: Received an UpdateFabricLabel command");

    if (label.size() > 32)
    {
        ChipLogError(Zcl, "OpCreds: Failed UpdateFabricLabel due to invalid label size %u", static_cast<unsigned>(label.size()));
        commandObj->AddStatus(commandPath, Status::InvalidCommand);
        return true;
    }

    for (const auto & fabricInfo : fabricTable)
    {
        if (fabricInfo.GetFabricLabel().data_equal(label) && fabricInfo.GetFabricIndex() != ourFabricIndex)
        {
            ChipLogError(Zcl, "Fabric label already in use");
            SendNOCResponse(commandObj, commandPath, NodeOperationalCertStatusEnum::kLabelConflict, ourFabricIndex, CharSpan());
            return true;
        }
    }

    // Set Label on fabric. Any error on this is basically an internal error...
    // NOTE: if an UpdateNOC had caused a pending fabric, that pending fabric is
    //       the one updated thereafter. Otherwise, the data is committed to storage
    //       as soon as the update is done.
    CHIP_ERROR err = fabricTable.SetFabricLabel(ourFabricIndex, label);
    VerifyOrExit(err == CHIP_NO_ERROR, finalStatus = Status::Failure);

    finalStatus = Status::Success;

    // Succeeded at updating the label, mark Fabrics table changed.
    MatterReportingAttributeChangeCallback(commandPath.mEndpointId, OperationalCredentials::Id,
                                           OperationalCredentials::Attributes::Fabrics::Id);
exit:
    if (finalStatus == Status::Success)
    {
        SendNOCResponse(commandObj, commandPath, NodeOperationalCertStatusEnum::kOk, ourFabricIndex, CharSpan());
    }
    else
    {
        commandObj->AddStatus(commandPath, finalStatus);
    }
    return true;
}

namespace {

void SendNOCResponse(app::CommandHandler * commandObj, const ConcreteCommandPath & path, NodeOperationalCertStatusEnum status,
                     uint8_t index, const CharSpan & debug_text)
{
    Commands::NOCResponse::Type payload;
    payload.statusCode = status;
    if (status == NodeOperationalCertStatusEnum::kOk)
    {
        payload.fabricIndex.Emplace(index);
    }
    if (!debug_text.empty())
    {
        // Max length of DebugText is 128 in the spec.
        const CharSpan & to_send = debug_text.size() > 128 ? debug_text.SubSpan(0, 128) : debug_text;
        payload.debugText.Emplace(to_send);
    }

    commandObj->AddResponse(path, payload);
}

NodeOperationalCertStatusEnum ConvertToNOCResponseStatus(CHIP_ERROR err)
{
    if (err == CHIP_NO_ERROR)
    {
        return NodeOperationalCertStatusEnum::kOk;
    }
    if (err == CHIP_ERROR_INVALID_PUBLIC_KEY)
    {
        return NodeOperationalCertStatusEnum::kInvalidPublicKey;
    }
    if (err == CHIP_ERROR_WRONG_NODE_ID)
    {
        return NodeOperationalCertStatusEnum::kInvalidNodeOpId;
    }
    if (err == CHIP_ERROR_UNSUPPORTED_CERT_FORMAT)
    {
        return NodeOperationalCertStatusEnum::kInvalidNOC;
    }
    if (err == CHIP_ERROR_WRONG_CERT_DN)
    {
        return NodeOperationalCertStatusEnum::kInvalidNOC;
    }
    if (err == CHIP_ERROR_INCORRECT_STATE)
    {
        return NodeOperationalCertStatusEnum::kMissingCsr;
    }
    if (err == CHIP_ERROR_NO_MEMORY)
    {
        return NodeOperationalCertStatusEnum::kTableFull;
    }
    if (err == CHIP_ERROR_FABRIC_EXISTS)
    {
        return NodeOperationalCertStatusEnum::kFabricConflict;
    }
    if (err == CHIP_ERROR_INVALID_FABRIC_INDEX)
    {
        return NodeOperationalCertStatusEnum::kInvalidFabricIndex;
    }
    if (err == CHIP_ERROR_INVALID_ADMIN_SUBJECT)
    {
        return NodeOperationalCertStatusEnum::kInvalidAdminSubject;
    }

    return NodeOperationalCertStatusEnum::kInvalidNOC;
}

} // namespace

bool emberAfOperationalCredentialsClusterAddNOCCallback(app::CommandHandler * commandObj,
                                                        const app::ConcreteCommandPath & commandPath,
                                                        const Commands::AddNOC::DecodableType & commandData)
{
    MATTER_TRACE_SCOPE("AddNOC", "OperationalCredentials");
    auto & NOCValue          = commandData.NOCValue;
    auto & ICACValue         = commandData.ICACValue;
    auto & adminVendorId     = commandData.adminVendorId;
    auto & ipkValue          = commandData.IPKValue;
    auto * groupDataProvider = Credentials::GetGroupDataProvider();
    auto nocResponse         = NodeOperationalCertStatusEnum::kOk;
    auto nonDefaultStatus    = Status::Success;
    bool needRevert          = false;

    CHIP_ERROR err             = CHIP_NO_ERROR;
    FabricIndex newFabricIndex = kUndefinedFabricIndex;
    Credentials::GroupDataProvider::KeySet keyset;
    const FabricInfo * newFabricInfo = nullptr;
    auto & fabricTable               = Server::GetInstance().GetFabricTable();

    auto * secureSession   = commandObj->GetExchangeContext()->GetSessionHandle()->AsSecureSession();
    auto & failSafeContext = Server::GetInstance().GetFailSafeContext();

    uint8_t compressed_fabric_id_buffer[sizeof(uint64_t)];
    MutableByteSpan compressed_fabric_id(compressed_fabric_id_buffer);

    bool csrWasForUpdateNoc = false; //< Output param of HasPendingOperationalKey
    bool hasPendingKey      = fabricTable.HasPendingOperationalKey(csrWasForUpdateNoc);

    ChipLogProgress(Zcl, "OpCreds: Received an AddNOC command");

    VerifyOrExit(NOCValue.size() <= Credentials::kMaxCHIPCertLength, nonDefaultStatus = Status::InvalidCommand);
    VerifyOrExit(!ICACValue.HasValue() || ICACValue.Value().size() <= Credentials::kMaxCHIPCertLength,
                 nonDefaultStatus = Status::InvalidCommand);
    VerifyOrExit(ipkValue.size() == Crypto::CHIP_CRYPTO_SYMMETRIC_KEY_LENGTH_BYTES, nonDefaultStatus = Status::InvalidCommand);
    VerifyOrExit(IsVendorIdValidOperationally(adminVendorId), nonDefaultStatus = Status::InvalidCommand);

    VerifyOrExit(failSafeContext.IsFailSafeArmed(commandObj->GetAccessingFabricIndex()),
                 nonDefaultStatus = Status::FailsafeRequired);

    VerifyOrExit(!failSafeContext.NocCommandHasBeenInvoked(), nonDefaultStatus = Status::ConstraintError);

    // Must have had a previous CSR request, not tagged for UpdateNOC
    VerifyOrExit(hasPendingKey, nocResponse = NodeOperationalCertStatusEnum::kMissingCsr);
    VerifyOrExit(!csrWasForUpdateNoc, nonDefaultStatus = Status::ConstraintError);

    // Internal error that would prevent IPK from being added
    VerifyOrExit(groupDataProvider != nullptr, nonDefaultStatus = Status::Failure);

    // Flush acks before really slow work
    commandObj->FlushAcksRightAwayOnSlowCommand();

    // We can't possibly have a matching root based on the fact that we don't have
    // a shared root store. Therefore we would later fail path validation due to
    // missing root. Let's early-bail with InvalidNOC.
    VerifyOrExit(failSafeContext.AddTrustedRootCertHasBeenInvoked(), nocResponse = NodeOperationalCertStatusEnum::kInvalidNOC);

    // Check this explicitly before adding the fabric so we don't need to back out changes if this is an error.
    VerifyOrExit(IsOperationalNodeId(commandData.caseAdminSubject) || IsCASEAuthTag(commandData.caseAdminSubject),
                 nocResponse = NodeOperationalCertStatusEnum::kInvalidAdminSubject);

    err = fabricTable.AddNewPendingFabricWithOperationalKeystore(NOCValue, ICACValue.ValueOr(ByteSpan{}), adminVendorId,
                                                                 &newFabricIndex);
    VerifyOrExit(err == CHIP_NO_ERROR, nocResponse = ConvertToNOCResponseStatus(err));

    // From here if we error-out, we should revert the fabric table pending updates
    needRevert = true;

    newFabricInfo = fabricTable.FindFabricWithIndex(newFabricIndex);
    VerifyOrExit(newFabricInfo != nullptr, nonDefaultStatus = Status::Failure);

    // Set the Identity Protection Key (IPK)
    // The IPK SHALL be the operational group key under GroupKeySetID of 0
    keyset.keyset_id                = Credentials::GroupDataProvider::kIdentityProtectionKeySetId;
    keyset.policy                   = GroupKeyManagement::GroupKeySecurityPolicyEnum::kTrustFirst;
    keyset.num_keys_used            = 1;
    keyset.epoch_keys[0].start_time = 0;
    memcpy(keyset.epoch_keys[0].key, ipkValue.data(), Crypto::CHIP_CRYPTO_SYMMETRIC_KEY_LENGTH_BYTES);

    err = newFabricInfo->GetCompressedFabricIdBytes(compressed_fabric_id);
    VerifyOrExit(err == CHIP_NO_ERROR, nonDefaultStatus = Status::Failure);

    err = groupDataProvider->SetKeySet(newFabricIndex, compressed_fabric_id, keyset);
    VerifyOrExit(err == CHIP_NO_ERROR, nocResponse = ConvertToNOCResponseStatus(err));

    /**
     * . If the current secure session was established with PASE,
     *   the receiver SHALL:
     *     .. Augment the secure session context with the `FabricIndex` generated above
     *        such that subsequent interactions have the proper accessing fabric.
     *
     * . If the current secure session was established with CASE, subsequent configuration
     *   of the newly installed Fabric requires the opening of a new CASE session from the
     *   Administrator from the Fabric just installed. This Administrator is the one listed
     *   in the `caseAdminSubject` argument.
     *
     */
    if (secureSession->GetSecureSessionType() == SecureSession::Type::kPASE)
    {
        err = secureSession->AdoptFabricIndex(newFabricIndex);
        VerifyOrExit(err == CHIP_NO_ERROR, nonDefaultStatus = Status::Failure);
    }

    // Creating the initial ACL must occur after the PASE session has adopted the fabric index
    // (see above) so that the concomitant event, which is fabric scoped, is properly handled.
    err = CreateAccessControlEntryForNewFabricAdministrator(commandObj->GetSubjectDescriptor(), newFabricIndex,
                                                            commandData.caseAdminSubject);
    VerifyOrExit(err != CHIP_ERROR_INTERNAL, nonDefaultStatus = Status::Failure);
    VerifyOrExit(err == CHIP_NO_ERROR, nocResponse = ConvertToNOCResponseStatus(err));

    // The Fabric Index associated with the armed fail-safe context SHALL be updated to match the Fabric
    // Index just allocated.
    failSafeContext.SetAddNocCommandInvoked(newFabricIndex);

    // Done all intermediate steps, we are now successful
    needRevert = false;

    // We might have a new operational identity, so we should start advertising it right away.
    err = app::DnssdServer::Instance().AdvertiseOperational();
    if (err != CHIP_NO_ERROR)
    {
        ChipLogError(AppServer, "Operational advertising failed: %" CHIP_ERROR_FORMAT, err.Format());
    }

    // Notify the attributes containing fabric metadata can be read with new data
    MatterReportingAttributeChangeCallback(commandPath.mEndpointId, OperationalCredentials::Id,
                                           OperationalCredentials::Attributes::Fabrics::Id);

    // Notify we have one more fabric
    MatterReportingAttributeChangeCallback(commandPath.mEndpointId, OperationalCredentials::Id,
                                           OperationalCredentials::Attributes::CommissionedFabrics::Id);

exit:
    if (needRevert)
    {
        // Here, on revert, we DO NOT call FabricTable::Delete as this would also remove the existing
        // trusted root previously added. It possibly got reverted in case of the worst kinds of errors,
        // but a better impl of the innards of FabricTable::CommitPendingFabricData would make it work.
        fabricTable.RevertPendingOpCertsExceptRoot();

        // Revert IPK and ACL entries added, ignoring errors, since some steps may have been skipped
        // and error handling does not assist.
        if (groupDataProvider != nullptr)
        {
            (void) groupDataProvider->RemoveFabric(newFabricIndex);
        }

        (void) Access::GetAccessControl().DeleteAllEntriesForFabric(newFabricIndex);

        MatterReportingAttributeChangeCallback(commandPath.mEndpointId, OperationalCredentials::Id,
                                               OperationalCredentials::Attributes::CommissionedFabrics::Id);
        MatterReportingAttributeChangeCallback(commandPath.mEndpointId, OperationalCredentials::Id,
                                               OperationalCredentials::Attributes::Fabrics::Id);
    }

    // We have an NOC response
    if (nonDefaultStatus == Status::Success)
    {
        SendNOCResponse(commandObj, commandPath, nocResponse, newFabricIndex, CharSpan());
        // Failed to add NOC
        if (nocResponse != NodeOperationalCertStatusEnum::kOk)
        {
            ChipLogError(Zcl, "OpCreds: Failed AddNOC request (err=%" CHIP_ERROR_FORMAT ") with OperationalCert error %d",
                         err.Format(), to_underlying(nocResponse));
        }
        // Success
        else
        {
            ChipLogProgress(Zcl, "OpCreds: successfully created fabric index 0x%x via AddNOC",
                            static_cast<unsigned>(newFabricIndex));
        }
    }
    // No NOC response - Failed constraints
    else
    {
        commandObj->AddStatus(commandPath, nonDefaultStatus);
        ChipLogError(Zcl, "OpCreds: Failed AddNOC request with IM error 0x%02x", to_underlying(nonDefaultStatus));
    }

    return true;
}

bool emberAfOperationalCredentialsClusterUpdateNOCCallback(app::CommandHandler * commandObj,
                                                           const app::ConcreteCommandPath & commandPath,
                                                           const Commands::UpdateNOC::DecodableType & commandData)
{
    MATTER_TRACE_SCOPE("UpdateNOC", "OperationalCredentials");
    auto & NOCValue  = commandData.NOCValue;
    auto & ICACValue = commandData.ICACValue;

    auto nocResponse      = NodeOperationalCertStatusEnum::kOk;
    auto nonDefaultStatus = Status::Success;

    CHIP_ERROR err          = CHIP_NO_ERROR;
    FabricIndex fabricIndex = 0;

    ChipLogProgress(Zcl, "OpCreds: Received an UpdateNOC command");

    auto & fabricTable            = Server::GetInstance().GetFabricTable();
    auto & failSafeContext        = Server::GetInstance().GetFailSafeContext();
    const FabricInfo * fabricInfo = RetrieveCurrentFabric(commandObj);

    bool csrWasForUpdateNoc = false; //< Output param of HasPendingOperationalKey
    bool hasPendingKey      = fabricTable.HasPendingOperationalKey(csrWasForUpdateNoc);

    VerifyOrExit(NOCValue.size() <= Credentials::kMaxCHIPCertLength, nonDefaultStatus = Status::InvalidCommand);
    VerifyOrExit(!ICACValue.HasValue() || ICACValue.Value().size() <= Credentials::kMaxCHIPCertLength,
                 nonDefaultStatus = Status::InvalidCommand);
    VerifyOrExit(failSafeContext.IsFailSafeArmed(commandObj->GetAccessingFabricIndex()),
                 nonDefaultStatus = Status::FailsafeRequired);

    VerifyOrExit(!failSafeContext.NocCommandHasBeenInvoked(), nonDefaultStatus = Status::ConstraintError);

    // Must have had a previous CSR request, tagged for UpdateNOC
    VerifyOrExit(hasPendingKey, nocResponse = NodeOperationalCertStatusEnum::kMissingCsr);
    VerifyOrExit(csrWasForUpdateNoc, nonDefaultStatus = Status::ConstraintError);

    // If current fabric is not available, command was invoked over PASE which is not legal
    VerifyOrExit(fabricInfo != nullptr, nocResponse = ConvertToNOCResponseStatus(CHIP_ERROR_INSUFFICIENT_PRIVILEGE));
    fabricIndex = fabricInfo->GetFabricIndex();

    // Flush acks before really slow work
    commandObj->FlushAcksRightAwayOnSlowCommand();

    err = fabricTable.UpdatePendingFabricWithOperationalKeystore(fabricIndex, NOCValue, ICACValue.ValueOr(ByteSpan{}));
    VerifyOrExit(err == CHIP_NO_ERROR, nocResponse = ConvertToNOCResponseStatus(err));

    // Flag on the fail-safe context that the UpdateNOC command was invoked.
    failSafeContext.SetUpdateNocCommandInvoked();

    // We might have a new operational identity, so we should start advertising
    // it right away.  Also, we need to withdraw our old operational identity.
    // So we need to StartServer() here.
    app::DnssdServer::Instance().StartServer();

    // Attribute notification was already done by fabric table
exit:
    // We have an NOC response
    if (nonDefaultStatus == Status::Success)
    {
        SendNOCResponse(commandObj, commandPath, nocResponse, fabricIndex, CharSpan());
        // Failed to update NOC
        if (nocResponse != NodeOperationalCertStatusEnum::kOk)
        {
            ChipLogError(Zcl, "OpCreds: Failed UpdateNOC request (err=%" CHIP_ERROR_FORMAT ") with OperationalCert error %d",
                         err.Format(), to_underlying(nocResponse));
        }
        // Success
        else
        {
            ChipLogProgress(Zcl, "OpCreds: UpdateNOC successful.");

            // On success, revoke all CASE sessions on the fabric hosting the exchange.
            // From spec:
            //
            //    All internal data reflecting the prior operational identifier of the Node within the Fabric
            //    SHALL be revoked and removed, to an outcome equivalent to the disappearance of the prior Node,
            //    except for the ongoing CASE session context, which SHALL temporarily remain valid until the
            //    `NOCResponse` has been successfully delivered or until the next transport-layer error, so
            //    that the response can be received by the Administrator invoking the command.

            commandObj->GetExchangeContext()->AbortAllOtherCommunicationOnFabric();
        }
    }
    // No NOC response - Failed constraints
    else
    {
        commandObj->AddStatus(commandPath, nonDefaultStatus);
        ChipLogError(Zcl, "OpCreds: Failed UpdateNOC request with IM error 0x%02x", to_underlying(nonDefaultStatus));
    }

    return true;
}

bool emberAfOperationalCredentialsClusterCertificateChainRequestCallback(
    app::CommandHandler * commandObj, const app::ConcreteCommandPath & commandPath,
    const Commands::CertificateChainRequest::DecodableType & commandData)
{
    MATTER_TRACE_SCOPE("CertificateChainRequest", "OperationalCredentials");
    auto & certificateType = commandData.certificateType;

    CHIP_ERROR err = CHIP_NO_ERROR;

    uint8_t derBuf[Credentials::kMaxDERCertLength];
    MutableByteSpan derBufSpan(derBuf);

    Commands::CertificateChainResponse::Type response;

    Credentials::DeviceAttestationCredentialsProvider * dacProvider = Credentials::GetDeviceAttestationCredentialsProvider();

    VerifyOrExit(commandObj != nullptr, err = CHIP_ERROR_INCORRECT_STATE);

    if (certificateType == kDACCertificate)
    {
        ChipLogProgress(Zcl, "OpCreds: Certificate Chain request received for DAC");
        SuccessOrExit(err = dacProvider->GetDeviceAttestationCert(derBufSpan));
    }
    else if (certificateType == kPAICertificate)
    {
        ChipLogProgress(Zcl, "OpCreds: Certificate Chain request received for PAI");
        SuccessOrExit(err = dacProvider->GetProductAttestationIntermediateCert(derBufSpan));
    }
    else
    {
        ChipLogError(Zcl, "OpCreds: Certificate Chain request received for unknown type: %d", static_cast<int>(certificateType));
        commandObj->AddStatus(commandPath, Status::InvalidCommand);
        return true;
    }

    response.certificate = derBufSpan;
    commandObj->AddResponse(commandPath, response);

exit:
    if (err != CHIP_NO_ERROR)
    {
        ChipLogError(Zcl, "OpCreds: Failed CertificateChainRequest: %" CHIP_ERROR_FORMAT, err.Format());
        commandObj->AddStatus(commandPath, Status::Failure);
    }

    return true;
}

bool emberAfOperationalCredentialsClusterAttestationRequestCallback(app::CommandHandler * commandObj,
                                                                    const app::ConcreteCommandPath & commandPath,
                                                                    const Commands::AttestationRequest::DecodableType & commandData)
{
    MATTER_TRACE_SCOPE("AttestationRequest", "OperationalCredentials");
    auto & attestationNonce = commandData.attestationNonce;

    auto finalStatus = Status::Failure;
    CHIP_ERROR err   = CHIP_ERROR_INVALID_ARGUMENT;
    ByteSpan tbsSpan;

    Platform::ScopedMemoryBuffer<uint8_t> attestationElements;
    size_t attestationElementsLen = 0;
    MutableByteSpan attestationElementsSpan;
    uint8_t certDeclBuf[Credentials::kMaxCMSSignedCDMessage]; // Sized to hold the example certificate declaration with 100 PIDs.
                                                              // See DeviceAttestationCredsExample
    MutableByteSpan certDeclSpan(certDeclBuf);

    ByteSpan attestationChallenge = GetAttestationChallengeFromCurrentSession(commandObj);

    // TODO: in future versions, retrieve vendor information to populate the fields below.
    uint32_t timestamp = 0;
    Credentials::DeviceAttestationVendorReservedConstructor emptyVendorReserved(nullptr, 0);

    // TODO: in future versions, also retrieve and use firmware Information
    const ByteSpan kEmptyFirmwareInfo;

    ChipLogProgress(Zcl, "OpCreds: Received an AttestationRequest command");

    // Flush acks before really slow work
    commandObj->FlushAcksRightAwayOnSlowCommand();

    Credentials::DeviceAttestationCredentialsProvider * dacProvider = Credentials::GetDeviceAttestationCredentialsProvider();

    VerifyOrExit(attestationNonce.size() == Credentials::kExpectedAttestationNonceSize, finalStatus = Status::InvalidCommand);

    if (dacProvider == nullptr)
    {
        err = CHIP_ERROR_INTERNAL;
        VerifyOrExit(dacProvider != nullptr, finalStatus = Status::Failure);
    }

    err = dacProvider->GetCertificationDeclaration(certDeclSpan);
    VerifyOrExit(err == CHIP_NO_ERROR, finalStatus = Status::Failure);

    attestationElementsLen = TLV::EstimateStructOverhead(certDeclSpan.size(), attestationNonce.size(), sizeof(uint64_t) * 8);

    if (!attestationElements.Alloc(attestationElementsLen + attestationChallenge.size()))
    {
        err = CHIP_ERROR_NO_MEMORY;
        VerifyOrExit(err == CHIP_NO_ERROR, finalStatus = Status::ResourceExhausted);
    }

    attestationElementsSpan = MutableByteSpan{ attestationElements.Get(), attestationElementsLen };
    err = Credentials::ConstructAttestationElements(certDeclSpan, attestationNonce, timestamp, kEmptyFirmwareInfo,
                                                    emptyVendorReserved, attestationElementsSpan);
    VerifyOrExit(err == CHIP_NO_ERROR, finalStatus = Status::Failure);

    // Append attestation challenge in the back of the reserved space for the signature
    memcpy(attestationElements.Get() + attestationElementsSpan.size(), attestationChallenge.data(), attestationChallenge.size());
    tbsSpan = ByteSpan{ attestationElements.Get(), attestationElementsSpan.size() + attestationChallenge.size() };

    {
        Crypto::P256ECDSASignature signature;
        MutableByteSpan signatureSpan{ signature.Bytes(), signature.Capacity() };

        // Generate attestation signature
        err = dacProvider->SignWithDeviceAttestationKey(tbsSpan, signatureSpan);
        ClearSecretData(attestationElements.Get() + attestationElementsSpan.size(), attestationChallenge.size());
        VerifyOrExit(err == CHIP_NO_ERROR, finalStatus = Status::Failure);
        VerifyOrExit(signatureSpan.size() == Crypto::P256ECDSASignature::Capacity(), finalStatus = Status::Failure);

        Commands::AttestationResponse::Type response;

        response.attestationElements  = attestationElementsSpan;
        response.attestationSignature = signatureSpan;

        ChipLogProgress(Zcl, "OpCreds: AttestationRequest successful.");
        finalStatus = Status::Success;
        commandObj->AddResponse(commandPath, response);
    }

exit:
    if (finalStatus != Status::Success)
    {
        commandObj->AddStatus(commandPath, finalStatus);
        ChipLogError(Zcl, "OpCreds: Failed AttestationRequest request with IM error 0x%02x (err = %" CHIP_ERROR_FORMAT ")",
                     to_underlying(finalStatus), err.Format());
    }

    return true;
}

bool emberAfOperationalCredentialsClusterCSRRequestCallback(app::CommandHandler * commandObj,
                                                            const app::ConcreteCommandPath & commandPath,
                                                            const Commands::CSRRequest::DecodableType & commandData)
{
    MATTER_TRACE_SCOPE("CSRRequest", "OperationalCredentials");
    ChipLogProgress(Zcl, "OpCreds: Received a CSRRequest command");

    chip::Platform::ScopedMemoryBuffer<uint8_t> nocsrElements;
    MutableByteSpan nocsrElementsSpan;
    auto finalStatus = Status::Failure;
    ByteSpan tbsSpan;

    // Start with CHIP_ERROR_INVALID_ARGUMENT so that cascading errors yield correct
    // logs by the end. We use finalStatus as our overall success marker, not error
    CHIP_ERROR err = CHIP_ERROR_INVALID_ARGUMENT;

    auto & fabricTable     = Server::GetInstance().GetFabricTable();
    auto & failSafeContext = Server::GetInstance().GetFailSafeContext();

    auto & CSRNonce     = commandData.CSRNonce;
    bool isForUpdateNoc = commandData.isForUpdateNOC.ValueOr(false);

    ByteSpan attestationChallenge = GetAttestationChallengeFromCurrentSession(commandObj);

    failSafeContext.SetCsrRequestForUpdateNoc(isForUpdateNoc);
    const FabricInfo * fabricInfo = RetrieveCurrentFabric(commandObj);

    VerifyOrExit(CSRNonce.size() == Credentials::kExpectedAttestationNonceSize, finalStatus = Status::InvalidCommand);

    // If current fabric is not available, command was invoked over PASE which is not legal if IsForUpdateNOC is true.
    VerifyOrExit(!isForUpdateNoc || (fabricInfo != nullptr), finalStatus = Status::InvalidCommand);

    VerifyOrExit(failSafeContext.IsFailSafeArmed(commandObj->GetAccessingFabricIndex()), finalStatus = Status::FailsafeRequired);
    VerifyOrExit(!failSafeContext.NocCommandHasBeenInvoked(), finalStatus = Status::ConstraintError);

    // Flush acks before really slow work
    commandObj->FlushAcksRightAwayOnSlowCommand();

    // Prepare NOCSRElements structure
    {
        constexpr size_t csrLength = Crypto::kMIN_CSR_Buffer_Size;
        size_t nocsrLengthEstimate = 0;
        ByteSpan kNoVendorReserved;
        Platform::ScopedMemoryBuffer<uint8_t> csr;
        MutableByteSpan csrSpan;

        // Generate the actual CSR from the ephemeral key
        if (!csr.Alloc(csrLength))
        {
            err = CHIP_ERROR_NO_MEMORY;
            VerifyOrExit(err == CHIP_NO_ERROR, finalStatus = Status::ResourceExhausted);
        }
        csrSpan = MutableByteSpan{ csr.Get(), csrLength };

        Optional<FabricIndex> fabricIndexForCsr;
        if (isForUpdateNoc)
        {
            fabricIndexForCsr.SetValue(commandObj->GetAccessingFabricIndex());
        }

        err = fabricTable.AllocatePendingOperationalKey(fabricIndexForCsr, csrSpan);

        if (csrSpan.size() > csrLength)
        {
            err = CHIP_ERROR_INTERNAL;
        }

        if (err != CHIP_NO_ERROR)
        {
            ChipLogError(Zcl, "OpCreds: AllocatePendingOperationalKey returned %" CHIP_ERROR_FORMAT, err.Format());
            VerifyOrExit(err == CHIP_NO_ERROR, finalStatus = Status::Failure);
        }

        ChipLogProgress(Zcl, "OpCreds: AllocatePendingOperationalKey succeeded");

        // Encode the NOCSR elements with the CSR and Nonce
        nocsrLengthEstimate = TLV::EstimateStructOverhead(csrSpan.size(),  // CSR buffer
                                                          CSRNonce.size(), // CSR Nonce
                                                          0u               // no vendor reserved data
        );

        if (!nocsrElements.Alloc(nocsrLengthEstimate + attestationChallenge.size()))
        {
            err = CHIP_ERROR_NO_MEMORY;
            VerifyOrExit(err == CHIP_NO_ERROR, finalStatus = Status::ResourceExhausted);
        }

        nocsrElementsSpan = MutableByteSpan{ nocsrElements.Get(), nocsrLengthEstimate };

        err = Credentials::ConstructNOCSRElements(ByteSpan{ csrSpan.data(), csrSpan.size() }, CSRNonce, kNoVendorReserved,
                                                  kNoVendorReserved, kNoVendorReserved, nocsrElementsSpan);
        VerifyOrExit(err == CHIP_NO_ERROR, finalStatus = Status::Failure);

        // Append attestation challenge in the back of the reserved space for the signature
        memcpy(nocsrElements.Get() + nocsrElementsSpan.size(), attestationChallenge.data(), attestationChallenge.size());
        tbsSpan = ByteSpan{ nocsrElements.Get(), nocsrElementsSpan.size() + attestationChallenge.size() };

        {
            Credentials::DeviceAttestationCredentialsProvider * dacProvider =
                Credentials::GetDeviceAttestationCredentialsProvider();
            Crypto::P256ECDSASignature signature;
            MutableByteSpan signatureSpan{ signature.Bytes(), signature.Capacity() };

            // Generate attestation signature
            err = dacProvider->SignWithDeviceAttestationKey(tbsSpan, signatureSpan);
            ClearSecretData(nocsrElements.Get() + nocsrElementsSpan.size(), attestationChallenge.size());
            VerifyOrExit(err == CHIP_NO_ERROR, finalStatus = Status::Failure);
            VerifyOrExit(signatureSpan.size() == Crypto::P256ECDSASignature::Capacity(), finalStatus = Status::Failure);

            Commands::CSRResponse::Type response;

            response.NOCSRElements        = nocsrElementsSpan;
            response.attestationSignature = signatureSpan;

            ChipLogProgress(Zcl, "OpCreds: CSRRequest successful.");
            finalStatus = Status::Success;
            commandObj->AddResponse(commandPath, response);
        }
    }

exit:
    // If failed constraints or internal errors, send a status report instead of the response sent above
    if (finalStatus != Status::Success)
    {
        commandObj->AddStatus(commandPath, finalStatus);
        ChipLogError(Zcl, "OpCreds: Failed CSRRequest request with IM error 0x%02x (err = %" CHIP_ERROR_FORMAT ")",
                     to_underlying(finalStatus), err.Format());
    }

    return true;
}

bool emberAfOperationalCredentialsClusterAddTrustedRootCertificateCallback(
    app::CommandHandler * commandObj, const app::ConcreteCommandPath & commandPath,
    const Commands::AddTrustedRootCertificate::DecodableType & commandData)
{
    MATTER_TRACE_SCOPE("AddTrustedRootCertificate", "OperationalCredentials");

    auto & fabricTable = Server::GetInstance().GetFabricTable();
    auto finalStatus   = Status::Failure;

    // Start with CHIP_ERROR_INVALID_ARGUMENT so that cascading errors yield correct
    // logs by the end. We use finalStatus as our overall success marker, not error
    CHIP_ERROR err = CHIP_ERROR_INVALID_ARGUMENT;

    auto & rootCertificate = commandData.rootCACertificate;
    auto & failSafeContext = Server::GetInstance().GetFailSafeContext();

    ChipLogProgress(Zcl, "OpCreds: Received an AddTrustedRootCertificate command");

    VerifyOrExit(rootCertificate.size() <= Credentials::kMaxCHIPCertLength, finalStatus = Status::InvalidCommand);

    VerifyOrExit(failSafeContext.IsFailSafeArmed(commandObj->GetAccessingFabricIndex()), finalStatus = Status::FailsafeRequired);

    // Can only add a single trusted root cert per fail-safe
    VerifyOrExit(!failSafeContext.AddTrustedRootCertHasBeenInvoked(), finalStatus = Status::ConstraintError);

    // If we successfully invoked AddNOC/UpdateNOC, this command cannot possibly
    // be useful in the context.
    VerifyOrExit(!failSafeContext.NocCommandHasBeenInvoked(), finalStatus = Status::ConstraintError);

    // Flush acks before really slow work
    commandObj->FlushAcksRightAwayOnSlowCommand();

    err = ValidateChipRCAC(rootCertificate);
    VerifyOrExit(err == CHIP_NO_ERROR, finalStatus = Status::InvalidCommand);

    err = fabricTable.AddNewPendingTrustedRootCert(rootCertificate);
    VerifyOrExit(err != CHIP_ERROR_NO_MEMORY, finalStatus = Status::ResourceExhausted);

    // CHIP_ERROR_INVALID_ARGUMENT by the time we reach here means bad format
    VerifyOrExit(err != CHIP_ERROR_INVALID_ARGUMENT, finalStatus = Status::InvalidCommand);
    VerifyOrExit(err == CHIP_NO_ERROR, finalStatus = Status::Failure);

    // Got here, so we succeeded, mark AddTrustedRootCert has having been invoked.
    ChipLogProgress(Zcl, "OpCreds: AddTrustedRootCertificate successful.");
    finalStatus = Status::Success;
    failSafeContext.SetAddTrustedRootCertInvoked();

exit:
    if (finalStatus != Status::Success)
    {
        ChipLogError(Zcl, "OpCreds: Failed AddTrustedRootCertificate request with IM error 0x%02x (err = %" CHIP_ERROR_FORMAT ")",
                     to_underlying(finalStatus), err.Format());
    }

    commandObj->AddStatus(commandPath, finalStatus);
    return true;
}

bool emberAfOperationalCredentialsClusterSetVIDVerificationStatementCallback(
    app::CommandHandler * commandObj, const app::ConcreteCommandPath & commandPath,
    const Commands::SetVIDVerificationStatement::DecodableType & commandData)
{

    FabricIndex fabricIndex = commandObj->GetAccessingFabricIndex();
    ChipLogProgress(Zcl, "OpCreds: Received a SetVIDVerificationStatement Command for FabricIndex 0x%x",
<<<<<<< HEAD
        static_cast<unsigned>(fabricIndex));
=======
                    static_cast<unsigned>(fabricIndex));
>>>>>>> f7d74a8d

    if (!commandData.vendorID.HasValue() && !commandData.VIDVerificationStatement.HasValue() && !commandData.vvsc.HasValue())
    {
        commandObj->AddStatus(commandPath, Status::InvalidCommand);
        return true;
    }

    if (commandData.vendorID.HasValue() && !IsVendorIdValidOperationally(static_cast<VendorId>(commandData.vendorID.Value())))
    {
        commandObj->AddStatus(commandPath, Status::ConstraintError);
        return true;
    }

    auto & fabricTable = Server::GetInstance().GetFabricTable();

    bool fabricChangesOccurred = false;
<<<<<<< HEAD
    CHIP_ERROR err = fabricTable.SetVIDVerificationStatementElements(fabricIndex, commandData.vendorID, commandData.VIDVerificationStatement, commandData.vvsc, fabricChangesOccurred);
=======
    CHIP_ERROR err             = fabricTable.SetVIDVerificationStatementElements(
        fabricIndex, commandData.vendorID, commandData.VIDVerificationStatement, commandData.vvsc, fabricChangesOccurred);
>>>>>>> f7d74a8d
    if (err == CHIP_ERROR_INVALID_ARGUMENT)
    {
        commandObj->AddStatus(commandPath, Status::ConstraintError);
    }
    else if (err == CHIP_ERROR_INCORRECT_STATE)
    {
        commandObj->AddStatus(commandPath, Status::InvalidCommand);
    }
    else if (err != CHIP_NO_ERROR)
    {
        // We have no idea what happened; just report failure.
        StatusIB status(err);
        commandObj->AddStatus(commandPath, status.mStatus);
    }
    else
    {
        commandObj->AddStatus(commandPath, Status::Success);
    }

    // Handle dirty-marking if anything changed.
    if (fabricChangesOccurred)
    {
        MatterReportingAttributeChangeCallback(commandPath.mEndpointId, OperationalCredentials::Id,
<<<<<<< HEAD
          OperationalCredentials::Attributes::Fabrics::Id);
=======
                                               OperationalCredentials::Attributes::Fabrics::Id);
>>>>>>> f7d74a8d
    }

    if (err != CHIP_NO_ERROR)
    {
        ChipLogError(Zcl, "SetVIDVerificationStatement failed: %" CHIP_ERROR_FORMAT, err.Format());
    }
    return true;
}

bool emberAfOperationalCredentialsClusterSignVIDVerificationRequestCallback(
    app::CommandHandler * commandObj, const app::ConcreteCommandPath & commandPath,
    const Commands::SignVIDVerificationRequest::DecodableType & commandData)
{
    ChipLogProgress(Zcl, "OpCreds: Received a SignVIDVerificationRequest Command for FabricIndex 0x%x",
                    static_cast<unsigned>(commandData.fabricIndex));

    if (!IsValidFabricIndex(commandData.fabricIndex) ||
        (commandData.clientChallenge.size() != kVendorIdVerificationClientChallengeSize))
    {
        commandObj->AddStatus(commandPath, Status::ConstraintError);
        return true;
    }

    commandObj->FlushAcksRightAwayOnSlowCommand();

    auto & fabricTable = Server::GetInstance().GetFabricTable();
    FabricTable::SignVIDVerificationResponseData responseData;
    ByteSpan attestationChallenge = GetAttestationChallengeFromCurrentSession(commandObj);

    CHIP_ERROR err = fabricTable.SignVIDVerificationRequest(commandData.fabricIndex, commandData.clientChallenge,
                                                            attestationChallenge, responseData);
    if (err == CHIP_ERROR_INVALID_ARGUMENT)
    {
        commandObj->AddStatus(commandPath, Status::ConstraintError);
        return true;
    }

    if (err != CHIP_NO_ERROR)
    {
        // We have no idea what happened; just report failure.
        StatusIB status(err);
        commandObj->AddStatus(commandPath, status.mStatus);
        return true;
    }

    Commands::SignVIDVerificationResponse::Type response;
    response.fabricIndex          = responseData.fabricIndex;
    response.fabricBindingVersion = responseData.fabricBindingVersion;
    response.signature            = responseData.signature.Span();
    commandObj->AddResponse(commandPath, response);

    return true;
}<|MERGE_RESOLUTION|>--- conflicted
+++ resolved
@@ -1238,11 +1238,7 @@
 
     FabricIndex fabricIndex = commandObj->GetAccessingFabricIndex();
     ChipLogProgress(Zcl, "OpCreds: Received a SetVIDVerificationStatement Command for FabricIndex 0x%x",
-<<<<<<< HEAD
-        static_cast<unsigned>(fabricIndex));
-=======
                     static_cast<unsigned>(fabricIndex));
->>>>>>> f7d74a8d
 
     if (!commandData.vendorID.HasValue() && !commandData.VIDVerificationStatement.HasValue() && !commandData.vvsc.HasValue())
     {
@@ -1259,12 +1255,8 @@
     auto & fabricTable = Server::GetInstance().GetFabricTable();
 
     bool fabricChangesOccurred = false;
-<<<<<<< HEAD
-    CHIP_ERROR err = fabricTable.SetVIDVerificationStatementElements(fabricIndex, commandData.vendorID, commandData.VIDVerificationStatement, commandData.vvsc, fabricChangesOccurred);
-=======
     CHIP_ERROR err             = fabricTable.SetVIDVerificationStatementElements(
         fabricIndex, commandData.vendorID, commandData.VIDVerificationStatement, commandData.vvsc, fabricChangesOccurred);
->>>>>>> f7d74a8d
     if (err == CHIP_ERROR_INVALID_ARGUMENT)
     {
         commandObj->AddStatus(commandPath, Status::ConstraintError);
@@ -1288,11 +1280,7 @@
     if (fabricChangesOccurred)
     {
         MatterReportingAttributeChangeCallback(commandPath.mEndpointId, OperationalCredentials::Id,
-<<<<<<< HEAD
-          OperationalCredentials::Attributes::Fabrics::Id);
-=======
                                                OperationalCredentials::Attributes::Fabrics::Id);
->>>>>>> f7d74a8d
     }
 
     if (err != CHIP_NO_ERROR)
