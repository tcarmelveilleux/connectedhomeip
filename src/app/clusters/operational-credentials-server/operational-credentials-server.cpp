--- conflicted
+++ resolved
@@ -247,38 +247,7 @@
     return CHIP_NO_ERROR;
 }
 
-<<<<<<< HEAD
-// Utility to compute Attestation signature for NOCSRResponse and AttestationResponse
-CHIP_ERROR ComputeAttestationSignature(app::CommandHandler * commandObj,
-                                       Credentials::DeviceAttestationCredentialsProvider * dacProvider, const ByteSpan & payload,
-                                       MutableByteSpan & signatureSpan)
-{
-    uint8_t md[Crypto::kSHA256_Hash_Length];
-    MutableByteSpan messageDigestSpan(md);
-
-    VerifyOrReturnError(signatureSpan.size() >= Crypto::P256ECDSASignature::Capacity(), CHIP_ERROR_INVALID_ARGUMENT);
-
-    // TODO: Create an alternative way to retrieve the Attestation Challenge without this huge amount of calls.
-    // Retrieve attestation challenge
-    ByteSpan attestationChallenge =
-        commandObj->GetExchangeContext()->GetSessionHandle()->AsSecureSession()->GetCryptoContext().GetAttestationChallenge();
-
-    Hash_SHA256_stream hashStream;
-    ReturnErrorOnFailure(hashStream.Begin());
-    ReturnErrorOnFailure(hashStream.AddData(payload));
-    ReturnErrorOnFailure(hashStream.AddData(attestationChallenge));
-    ReturnErrorOnFailure(hashStream.Finish(messageDigestSpan));
-
-    ReturnErrorOnFailure(dacProvider->SignWithDeviceAttestationKey(messageDigestSpan, signatureSpan));
-    VerifyOrReturnError(signatureSpan.size() == Crypto::P256ECDSASignature::Capacity(), CHIP_ERROR_INTERNAL);
-
-    return CHIP_NO_ERROR;
-}
-
 const FabricInfo * RetrieveCurrentFabric(CommandHandler * aCommandHandler)
-=======
-FabricInfo * RetrieveCurrentFabric(CommandHandler * aCommandHandler)
->>>>>>> 81c7f2aa
 {
     FabricIndex index = aCommandHandler->GetAccessingFabricIndex();
     ChipLogDetail(Zcl, "OpCreds: Finding fabric with fabricIndex 0x%x", static_cast<unsigned>(index));
