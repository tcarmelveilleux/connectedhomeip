# Copyright (c) 2021 Project CHIP Authors
#
# Licensed under the Apache License, Version 2.0 (the "License");
# you may not use this file except in compliance with the License.
# You may obtain a copy of the License at
#
# http://www.apache.org/licenses/LICENSE-2.0
#
# Unless required by applicable law or agreed to in writing, software
# distributed under the License is distributed on an "AS IS" BASIS,
# WITHOUT WARRANTIES OR CONDITIONS OF ANY KIND, either express or implied.
# See the License for the specific language governing permissions and
# limitations under the License.

import("//build_overrides/build.gni")
import("//build_overrides/chip.gni")
import("${chip_root}/build/chip/chip_codegen.gni")
import("${chip_root}/src/app/common_flags.gni")
import("${chip_root}/src/platform/python.gni")

_app_root = get_path_info(".", "abspath")

# Defines a source_set for CHIP data model.
#
# Arguments:
#  zap_file
#    Path to the ZAP input file.
#
#  idl
#    Path to the .matter IDL corresponding to the zap file. This is for
#    dependencies on build-time code generation.
#
# Forwards all the remaining variables to the source_set.
#
#
#
# Additional underlying source sets that will be provided
#
#   - ${name}-endpoint-metadata
#     contains HEADERS that define endpoint metadata from zap/matter files:
#        - zap-generated/gen_config.h
#        - zap-generated/endpoint_config.h
#        - zap-generated/access.h
#        - PluginApplicationCallbacks.h
#   - ${name}-callbacks
#     contains the callback implementation for cluster init:
#        - cluster-init-callback.cpp
#        - callback-stub.cpp (contains __weak__ implementations. TODO: we should not be using
#          weak linkage over time at all)
#   - ${name}-command-dispatch:
#     contains the implementation of `DispatchServerCommand` which forwards data to
#     `emberAf....Cluster...Callback` callbacks
#        - zap-generated/IMClusterCommandHandler.cpp
#
template("chip_data_model") {
  _data_model_name = target_name

  if (defined(invoker.idl)) {
    _idl = invoker.idl
  } else {
    # Assume that IDL name is the same as the zap file name, but instead of
    # '.zap' use '.matter' as extension. This is currently the case in the
    # sample apps, but may change in the future
    _idl = string_replace(invoker.zap_file, ".zap", ".matter")
  }

  chip_zapgen("${_data_model_name}_zapgen") {
    input = rebase_path(invoker.zap_file)
    generator = "app-templates"

    # NOTE: these files MUST be in sync with outputs in
    #       src/app/zap-templates/app-templates.json
    outputs = [
      "zap-generated/access.h",
      "zap-generated/gen_config.h",
      "zap-generated/endpoint_config.h",
    ]

    if (!chip_build_controller_dynamic_server) {
      outputs += [ "zap-generated/IMClusterCommandHandler.cpp" ]
    }

    if (!defined(deps)) {
      deps = []
    }

    deps += [ "${chip_root}/src/app" ]
  }

  chip_codegen("${_data_model_name}_codegen") {
    input = _idl
    generator = "cpp-app"

    outputs = [
      "app/PluginApplicationCallbacks.h",
      "app/callback-stub.cpp",
      "app/cluster-init-callback.cpp",
    ]

    if (!defined(deps)) {
      deps = []
    }

    deps += [
      ":${_data_model_name}_zapgen",
      "${chip_root}/src/app/common:cluster-objects",
    ]
  }

  # Fixed source sets for allowing reasonable dependencies on things:
  source_set("${_data_model_name}-endpoint-metadata") {
    sources = filter_include(
            get_target_outputs(":${_data_model_name}_codegen_generate"),
            [ "*/PluginApplicationCallbacks.h" ])
    sources += filter_include(
            get_target_outputs(":${_data_model_name}_zapgen_generate"),
            [
              "*/access.h",
              "*/endpoint_config.h",
              "*/gen_config.h",
            ])

    deps = [
      ":${_data_model_name}_codegen_generate",
      ":${_data_model_name}_zapgen_generate",
      "${chip_root}/src/access",
      "${chip_root}/src/lib/core:chip_config_header",
    ]
  }

  source_set("${_data_model_name}-callbacks") {
    sources = filter_include(
            get_target_outputs(":${_data_model_name}_codegen_generate"),
            [
              "*/callback-stup.cpp",
              "*/cluster-init-callback.cpp",
            ])

    deps = [
      ":${_data_model_name}_codegen_generate",
      "${chip_root}/src/app/common:ids",
      "${chip_root}/src/lib/support:span",
      "${chip_root}/src/protocols/interaction_model",
    ]
  }

  if (!chip_build_controller_dynamic_server) {
    source_set("${_data_model_name}-command-dispatch") {
      sources = filter_include(
              get_target_outputs(":${_data_model_name}_zapgen_generate"),
              [ "*/IMClusterCommandHandler.cpp" ])

      deps = [
        ":${_data_model_name}_zapgen_generate",
        "${chip_root}/src/app",
        "${chip_root}/src/app:interaction-model",
        "${chip_root}/src/app/common:cluster-objects",
        "${chip_root}/src/app/common:enums",
        "${chip_root}/src/app/common:ids",
        "${chip_root}/src/lib/core",
        "${chip_root}/src/lib/support",
      ]
    }
  }

  source_set(_data_model_name) {
    forward_variables_from(invoker,
                           "*",
                           [
                             "zap_file",
                             "is_server",
                             "external_clusters",
                           ])

    if (!defined(sources)) {
      sources = []
    }

    if (!defined(is_server)) {
      is_server = false
    }

    sources += [
      "${_app_root}/clusters/barrier-control-server/barrier-control-server.h",
      "${_app_root}/clusters/basic-information/basic-information.h",
      "${_app_root}/clusters/color-control-server/color-control-server.h",
      "${_app_root}/clusters/door-lock-server/door-lock-server.h",
      "${_app_root}/clusters/groups-server/groups-server.h",
      "${_app_root}/clusters/identify-server/identify-server.h",
      "${_app_root}/clusters/level-control/level-control.h",
      "${_app_root}/clusters/on-off-server/on-off-server.h",
      "${_app_root}/clusters/scenes-server/ExtensionFieldSets.h",
      "${_app_root}/clusters/scenes-server/ExtensionFieldSetsImpl.h",
      "${_app_root}/clusters/scenes-server/SceneHandlerImpl.h",
      "${_app_root}/clusters/scenes-server/SceneTable.h",
      "${_app_root}/clusters/scenes-server/SceneTableImpl.h",
      "${_app_root}/clusters/scenes-server/scenes-server.h",
      "${_app_root}/util/binding-table.cpp",
      "${_app_root}/util/binding-table.h",
      "${_app_root}/util/generic-callback-stubs.cpp",
      "${_app_root}/util/privilege-storage.cpp",
      "${chip_root}/zzz_generated/app-common/app-common/zap-generated/attributes/Accessors.cpp",
    ]

    if (!chip_build_controller_dynamic_server) {
      sources += [
        "${_app_root}/util/DataModelHandler.cpp",
        "${_app_root}/util/attribute-storage.cpp",
        "${_app_root}/util/attribute-table.cpp",
        "${_app_root}/util/ember-compatibility-functions.cpp",
        "${_app_root}/util/util.cpp",
      ]
    }

    if (defined(invoker.zap_file)) {
      _zap_file = rebase_path(invoker.zap_file, root_build_dir)
      _script_args = [
        "--zap_file",
        _zap_file,
      ]
      if (defined(invoker.external_clusters)) {
        _script_args += [ "--external-clusters" ]
        _script_args += invoker.external_clusters
      }
      _cluster_sources = exec_script("${_app_root}/zap_cluster_list.py",
                                     _script_args,
                                     "list lines",
                                     [ invoker.zap_file ])
    }

    if (!defined(deps)) {
      deps = []
    }

    if (!defined(cflags)) {
      cflags = []
    }

    if (!defined(defines)) {
      defines = []
    }

    foreach(cluster, _cluster_sources) {
      if (cluster == "door-lock-server") {
        sources += [
          "${_app_root}/clusters/${cluster}/door-lock-server-callback.cpp",
          "${_app_root}/clusters/${cluster}/door-lock-server.cpp",
        ]
      } else if (cluster == "mode-select-server") {
        sources += [
          "${_app_root}/clusters/${cluster}/${cluster}.cpp",
          "${_app_root}/clusters/${cluster}/supported-modes-manager.h",
        ]
      } else if (cluster == "temperature-control-server") {
        sources += [
          "${_app_root}/clusters/${cluster}/${cluster}.cpp",
          "${_app_root}/clusters/${cluster}/supported-temperature-levels-manager.h",
        ]
      } else if (cluster == "mode-base-server") {
        sources += [
          "${_app_root}/clusters/mode-base-server/mode-base-cluster-objects.cpp",
          "${_app_root}/clusters/mode-base-server/mode-base-cluster-objects.h",
          "${_app_root}/clusters/mode-base-server/mode-base-server.cpp",
          "${_app_root}/clusters/mode-base-server/mode-base-server.h",
        ]
      } else if (cluster == "application-launcher-server") {
        sources += [
          "${_app_root}/app-platform/ContentApp.cpp",
          "${_app_root}/app-platform/ContentAppPlatform.cpp",
          "${_app_root}/clusters/${cluster}/${cluster}.cpp",
        ]
      } else if (cluster == "ota-requestor") {
        sources += [
          # TODO - align name of folder ?
          "${_app_root}/clusters/${cluster}/${cluster}-server.cpp",
          "${_app_root}/clusters/${cluster}/BDXDownloader.cpp",
          "${_app_root}/clusters/${cluster}/BDXDownloader.h",
          "${_app_root}/clusters/${cluster}/DefaultOTARequestor.cpp",
          "${_app_root}/clusters/${cluster}/DefaultOTARequestorDriver.cpp",
          "${_app_root}/clusters/${cluster}/DefaultOTARequestorStorage.cpp",
          "${_app_root}/clusters/${cluster}/DefaultOTARequestorStorage.h",
          "${_app_root}/clusters/${cluster}/DefaultOTARequestorUserConsent.h",
          "${_app_root}/clusters/${cluster}/ExtendedOTARequestorDriver.cpp",
          "${_app_root}/clusters/${cluster}/OTARequestorStorage.h",
          "${_app_root}/clusters/${cluster}/OTATestEventTriggerHandler.cpp",
          "${_app_root}/clusters/${cluster}/OTATestEventTriggerHandler.h",
        ]
      } else if (cluster == "bindings") {
        sources += [
          "${_app_root}/clusters/${cluster}/${cluster}.cpp",
          "${_app_root}/clusters/${cluster}/BindingManager.cpp",
          "${_app_root}/clusters/${cluster}/BindingManager.h",
          "${_app_root}/clusters/${cluster}/PendingNotificationMap.cpp",
          "${_app_root}/clusters/${cluster}/PendingNotificationMap.h",
        ]
      } else if (cluster == "time-synchronization-server") {
        sources += [
          "${_app_root}/clusters/${cluster}/${cluster}.cpp",
          "${_app_root}/clusters/${cluster}/${cluster}.h",
          "${_app_root}/clusters/${cluster}/DefaultTimeSyncDelegate.cpp",
          "${_app_root}/clusters/${cluster}/TimeSyncDataProvider.cpp",
        ]
      } else if (cluster == "scenes-server") {
        sources += [
          "${_app_root}/clusters/${cluster}/${cluster}.cpp",
          "${_app_root}/clusters/scenes-server/ExtensionFieldSetsImpl.cpp",
          "${_app_root}/clusters/scenes-server/SceneHandlerImpl.cpp",
          "${_app_root}/clusters/scenes-server/SceneTableImpl.cpp",
        ]
      } else if (cluster == "operational-state-server") {
        sources += [
          "${_app_root}/clusters/${cluster}/${cluster}.cpp",
          "${_app_root}/clusters/${cluster}/${cluster}.h",
          "${_app_root}/clusters/${cluster}/operational-state-cluster-objects.h",
        ]
      } else if (cluster == "dishwasher-alarm-server") {
        sources += [
          "${_app_root}/clusters/${cluster}/${cluster}.cpp",
          "${_app_root}/clusters/${cluster}/${cluster}.h",
          "${_app_root}/clusters/${cluster}/dishwasher-alarm-delegate.h",
        ]
      } else if (cluster == "icd-management-server") {
        sources += [
          "${_app_root}/clusters/${cluster}/${cluster}.cpp",
          "${_app_root}/clusters/${cluster}/${cluster}.h",
        ]
        deps += [
          "${chip_root}/src/app/icd/server:configuration-data",
          "${chip_root}/src/app/icd/server:icd-server-config",
          "${chip_root}/src/app/icd/server:monitoring-table",
          "${chip_root}/src/app/icd/server:notifier",
        ]
      } else if (cluster == "resource-monitoring-server") {
        sources += [
          "${_app_root}/clusters/${cluster}/${cluster}.cpp",
          "${_app_root}/clusters/${cluster}/${cluster}.h",
          "${_app_root}/clusters/${cluster}/replacement-product-list-manager.h",
          "${_app_root}/clusters/${cluster}/resource-monitoring-cluster-objects.cpp",
          "${_app_root}/clusters/${cluster}/resource-monitoring-cluster-objects.h",
        ]
      } else if (cluster == "concentration-measurement-server") {
        sources += [
          "${_app_root}/clusters/${cluster}/${cluster}.h",
          "${_app_root}/clusters/${cluster}/concentration-measurement-cluster-objects.h",
        ]
      } else if (cluster == "smoke-co-alarm-server") {
        sources += [
          "${_app_root}/clusters/${cluster}/${cluster}.cpp",
          "${_app_root}/clusters/${cluster}/${cluster}.h",
          "${_app_root}/clusters/${cluster}/SmokeCOTestEventTriggerHandler.h",
        ]
      } else if (cluster == "boolean-state-configuration-server") {
        sources += [
          "${_app_root}/clusters/${cluster}/${cluster}.cpp",
          "${_app_root}/clusters/${cluster}/${cluster}.h",
          "${_app_root}/clusters/${cluster}/BooleanStateConfigurationTestEventTriggerHandler.cpp",
          "${_app_root}/clusters/${cluster}/BooleanStateConfigurationTestEventTriggerHandler.h",
        ]
      } else if (cluster == "air-quality-server") {
        sources += [
          "${_app_root}/clusters/${cluster}/${cluster}.cpp",
          "${_app_root}/clusters/${cluster}/${cluster}.h",
        ]
<<<<<<< HEAD
      } else if (cluster == "disco-ball-server") {
        sources += [
          "${_app_root}/clusters/${cluster}/${cluster}.cpp",
          "${_app_root}/clusters/${cluster}/${cluster}.h",
          "${_app_root}/clusters/${cluster}/disco-ball-cluster-logic.cpp",
          "${_app_root}/clusters/${cluster}/disco-ball-cluster-logic.h",
=======
      } else if (cluster == "energy-evse-server") {
        sources += [
          "${_app_root}/clusters/${cluster}/${cluster}.cpp",
          "${_app_root}/clusters/${cluster}/${cluster}.h",
          "${_app_root}/clusters/${cluster}/EnergyEvseTestEventTriggerHandler.h",
        ]
      } else if (cluster == "diagnostic-logs-server") {
        sources += [
          "${_app_root}/clusters/${cluster}/${cluster}.cpp",
          "${_app_root}/clusters/${cluster}/${cluster}.h",
          "${_app_root}/clusters/${cluster}/BDXDiagnosticLogsProvider.cpp",
          "${_app_root}/clusters/${cluster}/BDXDiagnosticLogsProvider.h",
          "${_app_root}/clusters/${cluster}/DiagnosticLogsProviderDelegate.h",
        ]
      } else if (cluster == "electrical-energy-measurement-server") {
        sources += [
          "${_app_root}/clusters/${cluster}/${cluster}.cpp",
          "${_app_root}/clusters/${cluster}/${cluster}.h",
          "${_app_root}/clusters/${cluster}/EnergyReportingTestEventTriggerHandler.h",
        ]
      } else if (cluster == "thread-network-diagnostics-server") {
        sources += [
          "${_app_root}/clusters/${cluster}/${cluster}.cpp",
          "${_app_root}/clusters/${cluster}/thread-network-diagnostics-provider.cpp",
          "${_app_root}/clusters/${cluster}/thread-network-diagnostics-provider.h",
>>>>>>> ddbbdcbe
        ]
      } else {
        sources += [ "${_app_root}/clusters/${cluster}/${cluster}.cpp" ]
      }
    }

    if (!defined(public_deps)) {
      public_deps = []
    }

    public_deps += [
      ":${_data_model_name}_codegen",
      ":${_data_model_name}_zapgen",
      "${chip_root}/src/access",
      "${chip_root}/src/app",
      "${chip_root}/src/app/common:attribute-type",
      "${chip_root}/src/app/common:cluster-objects",
      "${chip_root}/src/app/common:enums",
      "${chip_root}/src/app/util:types",
      "${chip_root}/src/controller",
      "${chip_root}/src/lib/core",
      "${chip_root}/src/lib/support",
      "${chip_root}/src/protocols/secure_channel",
    ]

    if (is_server) {
      public_deps += [ "${chip_root}/src/app/server" ]
    }

    cflags += [ "-Wconversion" ]
  }
}<|MERGE_RESOLUTION|>--- conflicted
+++ resolved
@@ -361,14 +361,13 @@
           "${_app_root}/clusters/${cluster}/${cluster}.cpp",
           "${_app_root}/clusters/${cluster}/${cluster}.h",
         ]
-<<<<<<< HEAD
       } else if (cluster == "disco-ball-server") {
         sources += [
           "${_app_root}/clusters/${cluster}/${cluster}.cpp",
           "${_app_root}/clusters/${cluster}/${cluster}.h",
           "${_app_root}/clusters/${cluster}/disco-ball-cluster-logic.cpp",
           "${_app_root}/clusters/${cluster}/disco-ball-cluster-logic.h",
-=======
+        ]
       } else if (cluster == "energy-evse-server") {
         sources += [
           "${_app_root}/clusters/${cluster}/${cluster}.cpp",
@@ -394,7 +393,6 @@
           "${_app_root}/clusters/${cluster}/${cluster}.cpp",
           "${_app_root}/clusters/${cluster}/thread-network-diagnostics-provider.cpp",
           "${_app_root}/clusters/${cluster}/thread-network-diagnostics-provider.h",
->>>>>>> ddbbdcbe
         ]
       } else {
         sources += [ "${_app_root}/clusters/${cluster}/${cluster}.cpp" ]
