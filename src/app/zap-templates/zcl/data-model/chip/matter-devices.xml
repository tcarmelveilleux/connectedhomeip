<?xml version="1.0"?>

<!--
Copyright (c) 2021 Project CHIP Authors

Licensed under the Apache License, Version 2.0 (the "License");
you may not use this file except in compliance with the License.
You may obtain a copy of the License at

    http://www.apache.org/licenses/LICENSE-2.0

Unless required by applicable law or agreed to in writing, software
distributed under the License is distributed on an "AS IS" BASIS,
WITHOUT WARRANTIES OR CONDITIONS OF ANY KIND, either express or implied.
See the License for the specific language governing permissions and
limitations under the License.
-->
<configurator>
    <deviceType>
        <name>MA-orphan</name>
        <domain>CHIP</domain>
        <typeName>Matter Orphan Clusters</typeName>
        <profileId editable="false">0x0103</profileId>
        <deviceId editable="false">0xFFF10001</deviceId>
        <clusters lockOthers="true">
            <include cluster="Proxy Configuration" client="false" server="true" clientLocked="true" serverLocked="true"/>
            <include cluster="Proxy Discovery" client="false" server="true" clientLocked="true" serverLocked="true"/>
            <include cluster="Proxy Valid" client="false" server="true" clientLocked="true" serverLocked="true"/>
            <include cluster="Pulse Width Modulation" client="false" server="true" clientLocked="true" serverLocked="true"/>
        </clusters>
    </deviceType>
    <deviceType>
        <name>MA-rootdevice</name>
        <domain>CHIP</domain>
        <typeName>Matter Root Node</typeName>
        <profileId editable="false">0x0103</profileId>
        <deviceId editable="false">0x0016</deviceId>
        <class>Node</class>
        <scope>Node</scope>
        <clusters lockOthers="true">
            <include cluster="Access Control" client="false" server="true" clientLocked="true" serverLocked="true">
                <requireAttribute>ACL</requireAttribute>
                <requireAttribute>EXTENSION</requireAttribute>
            </include>
            <include cluster="Basic Information" client="false" server="true" clientLocked="true" serverLocked="true">
                <requireAttribute>DATA_MODEL_REVISION</requireAttribute>
                <requireAttribute>VENDOR_NAME</requireAttribute>
                <requireAttribute>VENDOR_ID</requireAttribute>
                <requireAttribute>PRODUCT_NAME</requireAttribute>
                <requireAttribute>PRODUCT_ID</requireAttribute>
                <requireAttribute>NODE_LABEL</requireAttribute>
                <requireAttribute>LOCATION</requireAttribute>
                <requireAttribute>HARDWARE_VERSION</requireAttribute>
                <requireAttribute>HARDWARE_VERSION_STRING</requireAttribute>
                <requireAttribute>SOFTWARE_VERSION</requireAttribute>
                <requireAttribute>SOFTWARE_VERSION_STRING</requireAttribute>
            </include>
            <include cluster="Descriptor" client="false" server="true" clientLocked="true" serverLocked="true">
                <requireAttribute>DEVICE_TYPE_LIST</requireAttribute>
                <requireAttribute>SERVER_LIST</requireAttribute>
                <requireAttribute>CLIENT_LIST</requireAttribute>
                <requireAttribute>PARTS_LIST</requireAttribute>
            </include>
            <include cluster="General Commissioning" client="false" server="true" clientLocked="true" serverLocked="true">
                <requireCommand>SetRegulatoryConfig</requireCommand>
            </include>
            <include cluster="Power Source Configuration" client="false" server="false" clientLocked="true" serverLocked="false"></include>
            <include cluster="Time Synchronization" client="false" server="false" clientLocked="true" serverLocked="false"></include>
            <include cluster="Group Key Management" client="false" server="true" clientLocked="true" serverLocked="true"></include>
            <include cluster="Network Commissioning" client="false" server="true" clientLocked="true" serverLocked="true"></include>
            <include cluster="Administrator Commissioning" client="false" server="true" clientLocked="true" serverLocked="true"></include>
            <include cluster="Operational Credentials" client="false" server="true" clientLocked="true" serverLocked="true"></include>
            <include cluster="Localization Configuration" client="false" server="true" clientLocked="true" serverLocked="false">
                <requireAttribute>ACTIVE_LOCALE</requireAttribute>
                <requireAttribute>SUPPORTED_LOCALES</requireAttribute>
            </include>
            <include cluster="Time Format Localization" client="false" server="false" clientLocked="true" serverLocked="false">
                <requireAttribute>HOUR_FORMAT</requireAttribute>
            </include>
            <include cluster="Unit Localization" client="false" server="false" clientLocked="true" serverLocked="false"></include>
            <include cluster="General Diagnostics" client="false" server="true" clientLocked="true" serverLocked="true">
                <requireAttribute>UP_TIME</requireAttribute>
            </include>
            <include cluster="Diagnostic Logs" client="false" server="false" clientLocked="true" serverLocked="false"></include>
            <include cluster="Software Diagnostics" client="false" server="false" clientLocked="true" serverLocked="false"></include>
            <include cluster="Ethernet Network Diagnostics" client="false" server="false" clientLocked="true" serverLocked="false"></include>
            <include cluster="WiFi Network Diagnostics" client="false" server="false" clientLocked="true" serverLocked="false"></include>
            <include cluster="Thread Network Diagnostics" client="false" server="false" clientLocked="true" serverLocked="false"></include>
            <include cluster="ICD Management" client="false" server="false" clientLocked="true" serverLocked="false"></include>
        </clusters>
    </deviceType>
    <deviceType>
        <name>MA-powersource</name>
        <domain>CHIP</domain>
        <typeName>Matter Power Source</typeName>
        <profileId editable="false">0x0103</profileId>
        <deviceId editable="false">0x0011</deviceId>
        <class>Utility</class>
        <scope>Node</scope>
        <clusters lockOthers="true">
            <include cluster="Descriptor" client="false" server="true" clientLocked="true" serverLocked="true">
                <requireAttribute>DEVICE_TYPE_LIST</requireAttribute>
                <requireAttribute>SERVER_LIST</requireAttribute>
                <requireAttribute>CLIENT_LIST</requireAttribute>
                <requireAttribute>PARTS_LIST</requireAttribute>
            </include>
            <include cluster="Power Source" client="false" server="true" clientLocked="true" serverLocked="true"></include>
        </clusters>
    </deviceType>
    <deviceType>
        <name>MA-electricalsensor</name>
        <domain>CHIP</domain>
        <typeName>Matter Electrical Sensor</typeName>
        <profileId editable="false">0x0103</profileId>
        <deviceId editable="false">0x0510</deviceId>
        <class>Utility</class>
        <scope>Node</scope>
        <clusters lockOthers="true">
            <include cluster="Descriptor" client="false" server="true" clientLocked="true" serverLocked="true"></include>
            <include cluster="Power Topology" client="false" server="true" clientLocked="true" serverLocked="true"></include>
            <include cluster="Electrical Energy Measurement" client="false" server="true" clientLocked="true" serverLocked="false"></include>
            <include cluster="Electrical Power Measurement" client="false" server="true" clientLocked="true" serverLocked="false"></include>
        </clusters>
    </deviceType>
    <deviceType>
        <name>MA-otarequestor</name>
        <domain>CHIP</domain>
        <typeName>Matter OTA Requestor</typeName>
        <profileId editable="false">0x0103</profileId>
        <deviceId editable="false">0x0012</deviceId>
        <class>Utility</class>
        <scope>Node</scope>
        <clusters lockOthers="true">
            <include cluster="Descriptor" client="false" server="true" clientLocked="true" serverLocked="true">
                <requireAttribute>DEVICE_TYPE_LIST</requireAttribute>
                <requireAttribute>SERVER_LIST</requireAttribute>
                <requireAttribute>CLIENT_LIST</requireAttribute>
                <requireAttribute>PARTS_LIST</requireAttribute>
            </include>
            <include cluster="OTA Software Update Requestor" client="false" server="true" clientLocked="true" serverLocked="true"></include>
            <include cluster="OTA Software Update Provider" client="true" server="false" clientLocked="true" serverLocked="true"></include>
        </clusters>
    </deviceType>
    <deviceType>
        <name>MA-otaprovider</name>
        <domain>CHIP</domain>
        <typeName>Matter OTA Provider</typeName>
        <profileId editable="false">0x0103</profileId>
        <deviceId editable="false">0x0014</deviceId>
        <class>Utility</class>
        <scope>Node</scope>
        <clusters lockOthers="true">
            <include cluster="Descriptor" client="false" server="true" clientLocked="true" serverLocked="true">
                <requireAttribute>DEVICE_TYPE_LIST</requireAttribute>
                <requireAttribute>SERVER_LIST</requireAttribute>
                <requireAttribute>CLIENT_LIST</requireAttribute>
                <requireAttribute>PARTS_LIST</requireAttribute>
            </include>
            <include cluster="OTA Software Update Provider" client="false" server="true" clientLocked="true" serverLocked="true"></include>
            <include cluster="OTA Software Update Requestor" client="false" server="false" clientLocked="false" serverLocked="true"></include>
        </clusters>
    </deviceType>
    <deviceType>
        <name>MA-aggregator</name>
        <domain>CHIP</domain>
        <typeName>Matter Aggregator</typeName>
        <profileId editable="false">0x0103</profileId>
        <deviceId editable="false">0x000e</deviceId>
        <class>Dynamic Utility</class>
        <scope>Endpoint</scope>
        <clusters lockOthers="true">
            <include cluster="Descriptor" client="false" server="true" clientLocked="true" serverLocked="true">
                <requireAttribute>DEVICE_TYPE_LIST</requireAttribute>
                <requireAttribute>SERVER_LIST</requireAttribute>
                <requireAttribute>CLIENT_LIST</requireAttribute>
                <requireAttribute>PARTS_LIST</requireAttribute>
            </include>
            <include cluster="Actions" client="false" server="false" clientLocked="true" serverLocked="false"></include>
        </clusters>
    </deviceType>
    <deviceType>
        <name>MA-bridgeddevice</name>
        <domain>CHIP</domain>
        <typeName>Matter Bridged Device</typeName>
        <profileId editable="false">0x0103</profileId>
        <deviceId editable="false">0x0013</deviceId>
        <class>Utility</class>
        <scope>Endpoint</scope>
        <clusters lockOthers="true">
            <include cluster="Descriptor" client="false" server="true" clientLocked="true" serverLocked="true">
                <requireAttribute>DEVICE_TYPE_LIST</requireAttribute>
                <requireAttribute>SERVER_LIST</requireAttribute>
                <requireAttribute>CLIENT_LIST</requireAttribute>
                <requireAttribute>PARTS_LIST</requireAttribute>
            </include>
            <include cluster="Bridged Device Basic" client="false" server="true" clientLocked="true" serverLocked="true">
                <requireAttribute>REACHABLE</requireAttribute>
            </include>
            <include cluster="Power Source Configuration" client="false" server="false" clientLocked="true" serverLocked="false"></include>
            <include cluster="Power Source" client="false" server="false" clientLocked="true" serverLocked="false"></include>
        </clusters>
    </deviceType>
    <deviceType>
        <name>MA-onofflight</name>
        <domain>CHIP</domain>
        <typeName>Matter On/Off Light</typeName>
        <profileId editable="false">0x0103</profileId>
        <deviceId editable="false">0x0100</deviceId>
        <class>Simple</class>
        <scope>Endpoint</scope>
        <clusters lockOthers="true">
            <include cluster="Identify" client="false" server="true" clientLocked="true" serverLocked="true">
                <requireAttribute>IDENTIFY_TIME</requireAttribute>
                <requireAttribute>IDENTIFY_TYPE</requireAttribute>
                <requireCommand>Identify</requireCommand>
                <requireCommand>TriggerEffect</requireCommand>
            </include>
            <include cluster="Descriptor" client="false" server="true" clientLocked="true" serverLocked="true">
                <requireAttribute>DEVICE_TYPE_LIST</requireAttribute>
                <requireAttribute>SERVER_LIST</requireAttribute>
                <requireAttribute>CLIENT_LIST</requireAttribute>
                <requireAttribute>PARTS_LIST</requireAttribute>
            </include>
            <include cluster="Groups" client="false" server="true" clientLocked="true" serverLocked="true">
                <requireAttribute>GROUP_NAME_SUPPORT</requireAttribute>
                <requireCommand>AddGroup</requireCommand>
                <requireCommand>AddGroupResponse</requireCommand>
                <requireCommand>ViewGroup</requireCommand>
                <requireCommand>ViewGroupResponse</requireCommand>
                <requireCommand>GetGroupMembership</requireCommand>
                <requireCommand>GetGroupMembershipResponse</requireCommand>
                <requireCommand>RemoveGroup</requireCommand>
                <requireCommand>RemoveGroupResponse</requireCommand>
                <requireCommand>RemoveAllGroups</requireCommand>
                <requireCommand>AddGroupIfIdentifying</requireCommand>
            </include>
            <include cluster="Scenes Management" client="false" server="true" clientLocked="false" serverLocked="true">
                <requireAttribute>SCENE_NAME_SUPPORT</requireAttribute>
                <requireCommand>AddScene</requireCommand>
                <requireCommand>AddSceneResponse</requireCommand>
                <requireCommand>ViewScene</requireCommand>
                <requireCommand>ViewSceneResponse</requireCommand>
                <requireCommand>RemoveScene</requireCommand>
                <requireCommand>RemoveSceneResponse</requireCommand>
                <requireCommand>RemoveAllScenes</requireCommand>
                <requireCommand>RemoveAllScenesResponse</requireCommand>
                <requireCommand>StoreScene</requireCommand>
                <requireCommand>StoreSceneResponse</requireCommand>
                <requireCommand>RecallScene</requireCommand>
                <requireCommand>GetSceneMembership</requireCommand>
                <requireCommand>GetSceneMembershipResponse</requireCommand>
                <requireCommand>CopyScene</requireCommand>
                <requireCommand>CopySceneResponse</requireCommand>
            </include>
            <include cluster="On/Off" client="false" server="true" clientLocked="true" serverLocked="true">
                <requireAttribute>ON_OFF</requireAttribute>
                <requireAttribute>GLOBAL_SCENE_CONTROL</requireAttribute>
                <requireAttribute>ON_TIME</requireAttribute>
                <requireAttribute>OFF_WAIT_TIME</requireAttribute>
                <requireAttribute>START_UP_ON_OFF</requireAttribute>
                <requireCommand>Off</requireCommand>
                <requireCommand>On</requireCommand>
                <requireCommand>Toggle</requireCommand>
                <requireCommand>OffWithEffect</requireCommand>
                <requireCommand>OnWithRecallGlobalScene</requireCommand>
                <requireCommand>OnWithTimedOff</requireCommand>
            </include>
            <include cluster="Level Control" client="false" server="false" clientLocked="true" serverLocked="false">
                <requireAttribute>CURRENT_LEVEL</requireAttribute>
                <requireAttribute>OPTIONS</requireAttribute>
                <requireAttribute>LEVEL_CONTROL_REMAINING_TIME</requireAttribute>
                <requireAttribute>MINIMUM_LEVEL</requireAttribute>
                <requireAttribute>ON_LEVEL</requireAttribute>
                <requireAttribute>START_UP_CURRENT_LEVEL</requireAttribute>
                <requireCommand>MoveToLevel</requireCommand>
                <requireCommand>Move</requireCommand>
                <requireCommand>Step</requireCommand>
                <requireCommand>Stop</requireCommand>
                <requireCommand>MoveToLevelWithOnOff</requireCommand>
                <requireCommand>MoveWithOnOff</requireCommand>
                <requireCommand>StepWithOnOff</requireCommand>
                <requireCommand>StopWithOnOff</requireCommand>
            </include>
            <include cluster="Occupancy Sensing" client="false" server="false" clientLocked="false" serverLocked="true" />
        </clusters>
    </deviceType>
    <deviceType>
        <name>MA-dimmablelight</name>
        <domain>CHIP</domain>
        <typeName>Matter Dimmable Light</typeName>
        <profileId editable="false">0x0103</profileId>
        <deviceId editable="false">0x0101</deviceId>
        <class>Simple</class>
        <scope>Endpoint</scope>
        <superset>Matter On/Off Light</superset>
        <clusters lockOthers="true">
            <include cluster="Identify" client="false" server="true" clientLocked="true" serverLocked="true">
                <requireAttribute>IDENTIFY_TIME</requireAttribute>
                <requireAttribute>IDENTIFY_TYPE</requireAttribute>
                <requireCommand>Identify</requireCommand>
                <requireCommand>TriggerEffect</requireCommand>
            </include>
            <include cluster="Descriptor" client="false" server="true" clientLocked="true" serverLocked="true">
                <requireAttribute>DEVICE_TYPE_LIST</requireAttribute>
                <requireAttribute>SERVER_LIST</requireAttribute>
                <requireAttribute>CLIENT_LIST</requireAttribute>
                <requireAttribute>PARTS_LIST</requireAttribute>
            </include>
            <include cluster="Binding" client="false" server="false" clientLocked="true" serverLocked="false">
                <requireAttribute>BINDING</requireAttribute>
            </include>
            <include cluster="Groups" client="false" server="true" clientLocked="true" serverLocked="true">
                <requireAttribute>GROUP_NAME_SUPPORT</requireAttribute>
                <requireCommand>AddGroup</requireCommand>
                <requireCommand>AddGroupResponse</requireCommand>
                <requireCommand>ViewGroup</requireCommand>
                <requireCommand>ViewGroupResponse</requireCommand>
                <requireCommand>GetGroupMembership</requireCommand>
                <requireCommand>GetGroupMembershipResponse</requireCommand>
                <requireCommand>RemoveGroup</requireCommand>
                <requireCommand>RemoveGroupResponse</requireCommand>
                <requireCommand>RemoveAllGroups</requireCommand>
                <requireCommand>AddGroupIfIdentifying</requireCommand>
            </include>
            <include cluster="Scenes Management" client="false" server="true" clientLocked="true" serverLocked="true">
                <requireAttribute>SCENE_NAME_SUPPORT</requireAttribute>
                <requireCommand>AddScene</requireCommand>
                <requireCommand>AddSceneResponse</requireCommand>
                <requireCommand>ViewScene</requireCommand>
                <requireCommand>ViewSceneResponse</requireCommand>
                <requireCommand>RemoveScene</requireCommand>
                <requireCommand>RemoveSceneResponse</requireCommand>
                <requireCommand>RemoveAllScenes</requireCommand>
                <requireCommand>RemoveAllScenesResponse</requireCommand>
                <requireCommand>StoreScene</requireCommand>
                <requireCommand>StoreSceneResponse</requireCommand>
                <requireCommand>RecallScene</requireCommand>
                <requireCommand>GetSceneMembership</requireCommand>
                <requireCommand>GetSceneMembershipResponse</requireCommand>
                <requireCommand>CopyScene</requireCommand>
                <requireCommand>CopySceneResponse</requireCommand>
            </include>
            <include cluster="On/Off" client="false" server="true" clientLocked="true" serverLocked="true">
                <requireAttribute>ON_OFF</requireAttribute>
                <requireAttribute>GLOBAL_SCENE_CONTROL</requireAttribute>
                <requireAttribute>ON_TIME</requireAttribute>
                <requireAttribute>OFF_WAIT_TIME</requireAttribute>
                <requireAttribute>START_UP_ON_OFF</requireAttribute>
                <requireCommand>Off</requireCommand>
                <requireCommand>On</requireCommand>
                <requireCommand>Toggle</requireCommand>
                <requireCommand>OffWithEffect</requireCommand>
                <requireCommand>OnWithRecallGlobalScene</requireCommand>
                <requireCommand>OnWithTimedOff</requireCommand>
            </include>
            <include cluster="Level Control" client="false" server="true" clientLocked="true" serverLocked="true">
                <requireAttribute>CURRENT_LEVEL</requireAttribute>
                <requireAttribute>OPTIONS</requireAttribute>
                <requireAttribute>LEVEL_CONTROL_REMAINING_TIME</requireAttribute>
                <requireAttribute>MINIMUM_LEVEL</requireAttribute>
                <requireAttribute>ON_LEVEL</requireAttribute>
                <requireAttribute>START_UP_CURRENT_LEVEL</requireAttribute>
                <requireCommand>MoveToLevel</requireCommand>
                <requireCommand>Move</requireCommand>
                <requireCommand>Step</requireCommand>
                <requireCommand>Stop</requireCommand>
                <requireCommand>MoveToLevelWithOnOff</requireCommand>
                <requireCommand>MoveWithOnOff</requireCommand>
                <requireCommand>StepWithOnOff</requireCommand>
                <requireCommand>StopWithOnOff</requireCommand>
            </include>
            <include cluster="Occupancy Sensing" client="false" server="false" clientLocked="false" serverLocked="true" />
        </clusters>
    </deviceType>
    <deviceType>
        <name>MA-colortemperaturelight</name>
        <domain>CHIP</domain>
        <typeName>Matter Color Temperature Light</typeName>
        <profileId editable="false">0x0103</profileId>
        <deviceId editable="false">0x010C</deviceId>
        <class>Simple</class>
        <scope>Endpoint</scope>
        <superset>Matter Dimmable Light</superset>
        <clusters lockOthers="true">
            <include cluster="Identify" client="false" server="true" clientLocked="true" serverLocked="true">
                <requireAttribute>IDENTIFY_TIME</requireAttribute>
                <requireAttribute>IDENTIFY_TYPE</requireAttribute>
                <requireCommand>Identify</requireCommand>
                <requireCommand>TriggerEffect</requireCommand>
            </include>
            <include cluster="Descriptor" client="false" server="true" clientLocked="true" serverLocked="true">
                <requireAttribute>DEVICE_TYPE_LIST</requireAttribute>
                <requireAttribute>SERVER_LIST</requireAttribute>
                <requireAttribute>CLIENT_LIST</requireAttribute>
                <requireAttribute>PARTS_LIST</requireAttribute>
            </include>
            <include cluster="Groups" client="false" server="true" clientLocked="true" serverLocked="true">
                <requireAttribute>GROUP_NAME_SUPPORT</requireAttribute>
                <requireCommand>AddGroup</requireCommand>
                <requireCommand>AddGroupResponse</requireCommand>
                <requireCommand>ViewGroup</requireCommand>
                <requireCommand>ViewGroupResponse</requireCommand>
                <requireCommand>GetGroupMembership</requireCommand>
                <requireCommand>GetGroupMembershipResponse</requireCommand>
                <requireCommand>RemoveGroup</requireCommand>
                <requireCommand>RemoveGroupResponse</requireCommand>
                <requireCommand>RemoveAllGroups</requireCommand>
                <requireCommand>AddGroupIfIdentifying</requireCommand>
            </include>
            <include cluster="Scenes Management" client="false" server="true" clientLocked="true" serverLocked="true">
                <requireAttribute>SCENE_NAME_SUPPORT</requireAttribute>
                <requireCommand>AddScene</requireCommand>
                <requireCommand>AddSceneResponse</requireCommand>
                <requireCommand>ViewScene</requireCommand>
                <requireCommand>ViewSceneResponse</requireCommand>
                <requireCommand>RemoveScene</requireCommand>
                <requireCommand>RemoveSceneResponse</requireCommand>
                <requireCommand>RemoveAllScenes</requireCommand>
                <requireCommand>RemoveAllScenesResponse</requireCommand>
                <requireCommand>StoreScene</requireCommand>
                <requireCommand>StoreSceneResponse</requireCommand>
                <requireCommand>RecallScene</requireCommand>
                <requireCommand>GetSceneMembership</requireCommand>
                <requireCommand>GetSceneMembershipResponse</requireCommand>
                <requireCommand>CopyScene</requireCommand>
                <requireCommand>CopySceneResponse</requireCommand>
            </include>
            <include cluster="On/Off" client="false" server="true" clientLocked="true" serverLocked="true">
                <requireAttribute>ON_OFF</requireAttribute>
                <requireAttribute>GLOBAL_SCENE_CONTROL</requireAttribute>
                <requireAttribute>ON_TIME</requireAttribute>
                <requireAttribute>OFF_WAIT_TIME</requireAttribute>
                <requireAttribute>START_UP_ON_OFF</requireAttribute>
                <requireCommand>Off</requireCommand>
                <requireCommand>On</requireCommand>
                <requireCommand>Toggle</requireCommand>
                <requireCommand>OffWithEffect</requireCommand>
                <requireCommand>OnWithRecallGlobalScene</requireCommand>
                <requireCommand>OnWithTimedOff</requireCommand>
            </include>
            <include cluster="Level Control" client="false" server="true" clientLocked="true" serverLocked="true">
                <requireAttribute>CURRENT_LEVEL</requireAttribute>
                <requireAttribute>OPTIONS</requireAttribute>
                <requireAttribute>LEVEL_CONTROL_REMAINING_TIME</requireAttribute>
                <requireAttribute>MINIMUM_LEVEL</requireAttribute>
                <requireAttribute>ON_LEVEL</requireAttribute>
                <requireAttribute>START_UP_CURRENT_LEVEL</requireAttribute>
                <requireCommand>MoveToLevel</requireCommand>
                <requireCommand>Move</requireCommand>
                <requireCommand>Step</requireCommand>
                <requireCommand>Stop</requireCommand>
                <requireCommand>MoveToLevelWithOnOff</requireCommand>
                <requireCommand>MoveWithOnOff</requireCommand>
                <requireCommand>StepWithOnOff</requireCommand>
                <requireCommand>StopWithOnOff</requireCommand>
            </include>
            <include cluster="Color Control" client="false" server="true" clientLocked="true" serverLocked="true">
                <requireAttribute>COLOR_CONTROL_REMAINING_TIME</requireAttribute>
                <requireAttribute>COLOR_CONTROL_COLOR_TEMPERATURE</requireAttribute>
                <requireAttribute>COLOR_CONTROL_COLOR_MODE</requireAttribute>
                <requireAttribute>COLOR_CONTROL_OPTIONS</requireAttribute>
                <requireAttribute>COLOR_CONTROL_ENHANCED_COLOR_MODE</requireAttribute>
                <requireAttribute>COLOR_CONTROL_NUMBER_OF_PRIMARIES</requireAttribute>
                <requireAttribute>COLOR_CONTROL_COLOR_CAPABILITIES</requireAttribute>
                <requireAttribute>COLOR_CONTROL_COLOR_TEMP_PHYSICAL_MIN</requireAttribute>
                <requireAttribute>COLOR_CONTROL_COLOR_TEMP_PHYSICAL_MAX</requireAttribute>
                <requireAttribute>COLOR_CONTROL_TEMPERATURE_LEVEL_MIN_MIREDS</requireAttribute>
                <requireAttribute>START_UP_COLOR_TEMPERATURE_MIREDS</requireAttribute>
                <requireCommand>MoveToColorTemperature</requireCommand>
                <requireCommand>StopMoveStep</requireCommand>
                <requireCommand>MoveColorTemperature</requireCommand>
                <requireCommand>StepColorTemperature</requireCommand>
            </include>
        </clusters>
    </deviceType>
    <deviceType>
        <name>MA-extendedcolorlight</name>
        <domain>CHIP</domain>
        <typeName>Matter Extended Color Light</typeName>
        <profileId editable="false">0x0103</profileId>
        <deviceId editable="false">0x010D</deviceId>
        <class>Simple</class>
        <scope>Endpoint</scope>
        <superset>Matter Color Temperature Light</superset>
        <clusters lockOthers="true">
            <include cluster="Identify" client="false" server="true" clientLocked="true" serverLocked="true">
                <requireAttribute>IDENTIFY_TIME</requireAttribute>
                <requireAttribute>IDENTIFY_TYPE</requireAttribute>
                <requireCommand>Identify</requireCommand>
                <requireCommand>TriggerEffect</requireCommand>
            </include>
            <include cluster="Descriptor" client="false" server="true" clientLocked="true" serverLocked="true">
                <requireAttribute>DEVICE_TYPE_LIST</requireAttribute>
                <requireAttribute>SERVER_LIST</requireAttribute>
                <requireAttribute>CLIENT_LIST</requireAttribute>
                <requireAttribute>PARTS_LIST</requireAttribute>
            </include>
            <include cluster="Groups" client="false" server="true" clientLocked="true" serverLocked="true">
                <requireAttribute>GROUP_NAME_SUPPORT</requireAttribute>
                <requireCommand>AddGroup</requireCommand>
                <requireCommand>AddGroupResponse</requireCommand>
                <requireCommand>ViewGroup</requireCommand>
                <requireCommand>ViewGroupResponse</requireCommand>
                <requireCommand>GetGroupMembership</requireCommand>
                <requireCommand>GetGroupMembershipResponse</requireCommand>
                <requireCommand>RemoveGroup</requireCommand>
                <requireCommand>RemoveGroupResponse</requireCommand>
                <requireCommand>RemoveAllGroups</requireCommand>
                <requireCommand>AddGroupIfIdentifying</requireCommand>
            </include>
            <include cluster="Scenes Management" client="false" server="true" clientLocked="true" serverLocked="true">
                <requireAttribute>SCENE_NAME_SUPPORT</requireAttribute>
                <requireCommand>AddScene</requireCommand>
                <requireCommand>AddSceneResponse</requireCommand>
                <requireCommand>ViewScene</requireCommand>
                <requireCommand>ViewSceneResponse</requireCommand>
                <requireCommand>RemoveScene</requireCommand>
                <requireCommand>RemoveSceneResponse</requireCommand>
                <requireCommand>RemoveAllScenes</requireCommand>
                <requireCommand>RemoveAllScenesResponse</requireCommand>
                <requireCommand>StoreScene</requireCommand>
                <requireCommand>StoreSceneResponse</requireCommand>
                <requireCommand>RecallScene</requireCommand>
                <requireCommand>GetSceneMembership</requireCommand>
                <requireCommand>GetSceneMembershipResponse</requireCommand>
            </include>
            <include cluster="On/Off" client="false" server="true" clientLocked="true" serverLocked="true">
                <requireAttribute>ON_OFF</requireAttribute>
                <requireAttribute>GLOBAL_SCENE_CONTROL</requireAttribute>
                <requireAttribute>ON_TIME</requireAttribute>
                <requireAttribute>OFF_WAIT_TIME</requireAttribute>
                <requireAttribute>START_UP_ON_OFF</requireAttribute>
                <requireCommand>Off</requireCommand>
                <requireCommand>On</requireCommand>
                <requireCommand>Toggle</requireCommand>
                <requireCommand>OffWithEffect</requireCommand>
                <requireCommand>OnWithRecallGlobalScene</requireCommand>
                <requireCommand>OnWithTimedOff</requireCommand>
            </include>
            <include cluster="Level Control" client="false" server="true" clientLocked="true" serverLocked="true">
                <requireAttribute>CURRENT_LEVEL</requireAttribute>
                <requireAttribute>OPTIONS</requireAttribute>
                <requireAttribute>LEVEL_CONTROL_REMAINING_TIME</requireAttribute>
                <requireAttribute>MINIMUM_LEVEL</requireAttribute>
                <requireAttribute>ON_LEVEL</requireAttribute>
                <requireAttribute>START_UP_CURRENT_LEVEL</requireAttribute>
                <requireCommand>MoveToLevel</requireCommand>
                <requireCommand>Move</requireCommand>
                <requireCommand>Step</requireCommand>
                <requireCommand>Stop</requireCommand>
                <requireCommand>MoveToLevelWithOnOff</requireCommand>
                <requireCommand>MoveWithOnOff</requireCommand>
                <requireCommand>StepWithOnOff</requireCommand>
                <requireCommand>StopWithOnOff</requireCommand>
            </include>
            <include cluster="Color Control" client="false" server="true" clientLocked="true" serverLocked="true">
                <requireAttribute>COLOR_CONTROL_REMAINING_TIME</requireAttribute>
                <requireAttribute>COLOR_CONTROL_CURRENT_X</requireAttribute>
                <requireAttribute>COLOR_CONTROL_CURRENT_Y</requireAttribute>
                <requireAttribute>COLOR_CONTROL_COLOR_TEMPERATURE</requireAttribute>
                <requireAttribute>COLOR_CONTROL_COLOR_MODE</requireAttribute>
                <requireAttribute>COLOR_CONTROL_OPTIONS</requireAttribute>
                <requireAttribute>COLOR_CONTROL_NUMBER_OF_PRIMARIES</requireAttribute>
                <requireAttribute>COLOR_CONTROL_ENHANCED_COLOR_MODE</requireAttribute>
                <requireAttribute>COLOR_CONTROL_COLOR_CAPABILITIES</requireAttribute>
                <requireAttribute>COLOR_CONTROL_COLOR_TEMP_PHYSICAL_MIN</requireAttribute>
                <requireAttribute>COLOR_CONTROL_COLOR_TEMP_PHYSICAL_MAX</requireAttribute>
                <requireAttribute>COLOR_CONTROL_TEMPERATURE_LEVEL_MIN_MIREDS</requireAttribute>
                <requireAttribute>START_UP_COLOR_TEMPERATURE_MIREDS</requireAttribute>
                <requireCommand>MoveToColor</requireCommand>
                <requireCommand>MoveColor</requireCommand>
                <requireCommand>StepColor</requireCommand>
                <requireCommand>MoveToColorTemperature</requireCommand>
                <requireCommand>StopMoveStep</requireCommand>
                <requireCommand>MoveColorTemperature</requireCommand>
                <requireCommand>StepColorTemperature</requireCommand>
            </include>
        </clusters>
    </deviceType>
    <deviceType>
        <name>MA-onoffpluginunit</name>
        <domain>CHIP</domain>
        <typeName>Matter On/Off Plug-in Unit</typeName>
        <profileId editable="false">0x0103</profileId>
        <deviceId editable="false">0x010A</deviceId>
        <class>Simple</class>
        <scope>Endpoint</scope>
        <clusters lockOthers="true">
            <include cluster="Identify" client="false" server="true" clientLocked="true" serverLocked="true">
                <requireAttribute>IDENTIFY_TIME</requireAttribute>
                <requireAttribute>IDENTIFY_TYPE</requireAttribute>
                <requireCommand>Identify</requireCommand>
                <requireCommand>TriggerEffect</requireCommand>
            </include>
            <include cluster="Descriptor" client="false" server="true" clientLocked="true" serverLocked="true">
                <requireAttribute>DEVICE_TYPE_LIST</requireAttribute>
                <requireAttribute>SERVER_LIST</requireAttribute>
                <requireAttribute>CLIENT_LIST</requireAttribute>
                <requireAttribute>PARTS_LIST</requireAttribute>
            </include>
            <include cluster="Groups" client="false" server="true" clientLocked="true" serverLocked="true">
                <requireAttribute>GROUP_NAME_SUPPORT</requireAttribute>
                <requireCommand>AddGroup</requireCommand>
                <requireCommand>AddGroupResponse</requireCommand>
                <requireCommand>ViewGroup</requireCommand>
                <requireCommand>ViewGroupResponse</requireCommand>
                <requireCommand>GetGroupMembership</requireCommand>
                <requireCommand>GetGroupMembershipResponse</requireCommand>
                <requireCommand>RemoveGroup</requireCommand>
                <requireCommand>RemoveGroupResponse</requireCommand>
                <requireCommand>RemoveAllGroups</requireCommand>
                <requireCommand>AddGroupIfIdentifying</requireCommand>
            </include>
            <include cluster="Scenes Management" client="false" server="true" clientLocked="true" serverLocked="true">
                <requireAttribute>SCENE_NAME_SUPPORT</requireAttribute>
                <requireCommand>AddScene</requireCommand>
                <requireCommand>AddSceneResponse</requireCommand>
                <requireCommand>ViewScene</requireCommand>
                <requireCommand>ViewSceneResponse</requireCommand>
                <requireCommand>RemoveScene</requireCommand>
                <requireCommand>RemoveSceneResponse</requireCommand>
                <requireCommand>RemoveAllScenes</requireCommand>
                <requireCommand>RemoveAllScenesResponse</requireCommand>
                <requireCommand>StoreScene</requireCommand>
                <requireCommand>StoreSceneResponse</requireCommand>
                <requireCommand>RecallScene</requireCommand>
                <requireCommand>GetSceneMembership</requireCommand>
                <requireCommand>GetSceneMembershipResponse</requireCommand>
            </include>
            <include cluster="On/Off" client="false" server="true" clientLocked="true" serverLocked="true">
                <requireAttribute>ON_OFF</requireAttribute>
                <requireAttribute>GLOBAL_SCENE_CONTROL</requireAttribute>
                <requireAttribute>ON_TIME</requireAttribute>
                <requireAttribute>OFF_WAIT_TIME</requireAttribute>
                <requireAttribute>START_UP_ON_OFF</requireAttribute>
                <requireCommand>Off</requireCommand>
                <requireCommand>On</requireCommand>
                <requireCommand>Toggle</requireCommand>
                <requireCommand>OffWithEffect</requireCommand>
                <requireCommand>OnWithRecallGlobalScene</requireCommand>
                <requireCommand>OnWithTimedOff</requireCommand>
            </include>
            <include cluster="Level Control" client="false" server="false" clientLocked="true" serverLocked="false">
                <requireAttribute>CURRENT_LEVEL</requireAttribute>
                <requireAttribute>OPTIONS</requireAttribute>
                <requireAttribute>LEVEL_CONTROL_REMAINING_TIME</requireAttribute>
                <requireAttribute>MINIMUM_LEVEL</requireAttribute>
                <requireAttribute>ON_LEVEL</requireAttribute>
                <requireAttribute>START_UP_CURRENT_LEVEL</requireAttribute>
                <requireCommand>MoveToLevel</requireCommand>
                <requireCommand>Move</requireCommand>
                <requireCommand>Step</requireCommand>
                <requireCommand>Stop</requireCommand>
                <requireCommand>MoveToLevelWithOnOff</requireCommand>
                <requireCommand>MoveWithOnOff</requireCommand>
                <requireCommand>StepWithOnOff</requireCommand>
                <requireCommand>StopWithOnOff</requireCommand>
            </include>
        </clusters>
    </deviceType>
    <deviceType>
        <name>MA-dimmablepluginunit</name>
        <domain>CHIP</domain>
        <typeName>Matter Dimmable Plug-in Unit</typeName>
        <profileId editable="false">0x0103</profileId>
        <deviceId editable="false">0x010B</deviceId>
        <class>Simple</class>
        <scope>Endpoint</scope>
        <clusters lockOthers="true">
            <include cluster="Identify" client="false" server="true" clientLocked="true" serverLocked="true">
                <requireAttribute>IDENTIFY_TIME</requireAttribute>
                <requireAttribute>IDENTIFY_TYPE</requireAttribute>
                <requireCommand>Identify</requireCommand>
                <requireCommand>TriggerEffect</requireCommand>
            </include>
            <include cluster="Descriptor" client="false" server="true" clientLocked="true" serverLocked="true">
                <requireAttribute>DEVICE_TYPE_LIST</requireAttribute>
                <requireAttribute>SERVER_LIST</requireAttribute>
                <requireAttribute>CLIENT_LIST</requireAttribute>
                <requireAttribute>PARTS_LIST</requireAttribute>
            </include>
            <include cluster="Groups" client="false" server="true" clientLocked="true" serverLocked="true">
                <requireAttribute>GROUP_NAME_SUPPORT</requireAttribute>
                <requireCommand>AddGroup</requireCommand>
                <requireCommand>AddGroupResponse</requireCommand>
                <requireCommand>ViewGroup</requireCommand>
                <requireCommand>ViewGroupResponse</requireCommand>
                <requireCommand>GetGroupMembership</requireCommand>
                <requireCommand>GetGroupMembershipResponse</requireCommand>
                <requireCommand>RemoveGroup</requireCommand>
                <requireCommand>RemoveGroupResponse</requireCommand>
                <requireCommand>RemoveAllGroups</requireCommand>
                <requireCommand>AddGroupIfIdentifying</requireCommand>
            </include>
            <include cluster="Scenes Management" client="false" server="true" clientLocked="true" serverLocked="true">
                <requireAttribute>SCENE_NAME_SUPPORT</requireAttribute>
                <requireCommand>AddScene</requireCommand>
                <requireCommand>AddSceneResponse</requireCommand>
                <requireCommand>ViewScene</requireCommand>
                <requireCommand>ViewSceneResponse</requireCommand>
                <requireCommand>RemoveScene</requireCommand>
                <requireCommand>RemoveSceneResponse</requireCommand>
                <requireCommand>RemoveAllScenes</requireCommand>
                <requireCommand>RemoveAllScenesResponse</requireCommand>
                <requireCommand>StoreScene</requireCommand>
                <requireCommand>StoreSceneResponse</requireCommand>
                <requireCommand>RecallScene</requireCommand>
                <requireCommand>GetSceneMembership</requireCommand>
                <requireCommand>GetSceneMembershipResponse</requireCommand>
            </include>
            <include cluster="On/Off" client="false" server="true" clientLocked="true" serverLocked="true">
                <requireAttribute>ON_OFF</requireAttribute>
                <requireAttribute>GLOBAL_SCENE_CONTROL</requireAttribute>
                <requireAttribute>ON_TIME</requireAttribute>
                <requireAttribute>OFF_WAIT_TIME</requireAttribute>
                <requireAttribute>START_UP_ON_OFF</requireAttribute>
                <requireCommand>Off</requireCommand>
                <requireCommand>On</requireCommand>
                <requireCommand>Toggle</requireCommand>
                <requireCommand>OffWithEffect</requireCommand>
                <requireCommand>OnWithRecallGlobalScene</requireCommand>
                <requireCommand>OnWithTimedOff</requireCommand>
            </include>
            <include cluster="Level Control" client="false" server="true" clientLocked="true" serverLocked="true">
                <requireAttribute>CURRENT_LEVEL</requireAttribute>
                <requireAttribute>OPTIONS</requireAttribute>
                <requireAttribute>LEVEL_CONTROL_REMAINING_TIME</requireAttribute>
                <requireAttribute>MINIMUM_LEVEL</requireAttribute>
                <requireAttribute>ON_LEVEL</requireAttribute>
                <requireAttribute>START_UP_CURRENT_LEVEL</requireAttribute>
                <requireCommand>MoveToLevel</requireCommand>
                <requireCommand>Move</requireCommand>
                <requireCommand>Step</requireCommand>
                <requireCommand>Stop</requireCommand>
                <requireCommand>MoveToLevelWithOnOff</requireCommand>
                <requireCommand>MoveWithOnOff</requireCommand>
                <requireCommand>StepWithOnOff</requireCommand>
                <requireCommand>StopWithOnOff</requireCommand>
            </include>
        </clusters>
    </deviceType>
    <deviceType>
        <name>MA-pump</name>
        <domain>CHIP</domain>
        <typeName>Matter Pump</typeName>
        <profileId editable="false">0x0999</profileId>
        <deviceId editable="false">0x0303</deviceId>
        <class>Simple</class>
        <scope>Endpoint</scope>
        <clusters lockOthers="true">
            <include cluster="Identify" client="false" server="true" clientLocked="true" serverLocked="true">
                <requireAttribute>IDENTIFY_TIME</requireAttribute>
                <requireAttribute>IDENTIFY_TYPE</requireAttribute>
                <requireCommand>Identify</requireCommand>
                <requireCommand>IdentifyQuery</requireCommand>
                <requireCommand>TriggerEffect</requireCommand>
            </include>
            <include cluster="Descriptor" client="false" server="true" clientLocked="true" serverLocked="true">
                <requireAttribute>DEVICE_TYPE_LIST</requireAttribute>
                <requireAttribute>SERVER_LIST</requireAttribute>
                <requireAttribute>CLIENT_LIST</requireAttribute>
                <requireAttribute>PARTS_LIST</requireAttribute>
            </include>
            <include cluster="Binding" client="false" server="false" clientLocked="true" serverLocked="false">
                <requireAttribute>BINDING</requireAttribute>
            </include>
            <include cluster="Groups" client="false" server="false" clientLocked="true" serverLocked="false">
                <requireAttribute>GROUP_NAME_SUPPORT</requireAttribute>
                <requireCommand>AddGroup</requireCommand>
                <requireCommand>AddGroupResponse</requireCommand>
                <requireCommand>ViewGroup</requireCommand>
                <requireCommand>ViewGroupResponse</requireCommand>
                <requireCommand>GetGroupMembership</requireCommand>
                <requireCommand>GetGroupMembershipResponse</requireCommand>
                <requireCommand>RemoveGroup</requireCommand>
                <requireCommand>RemoveGroupResponse</requireCommand>
                <requireCommand>RemoveAllGroups</requireCommand>
                <requireCommand>AddGroupIfIdentifying</requireCommand>
            </include>
            <include cluster="Scenes Management" client="false" server="false" clientLocked="true" serverLocked="false">
                <requireAttribute>SCENE_COUNT</requireAttribute>
                <requireAttribute>CURRENT_SCENE</requireAttribute>
                <requireAttribute>CURRENT_GROUP</requireAttribute>
                <requireAttribute>SCENE_VALID</requireAttribute>
                <requireAttribute>SCENE_NAME_SUPPORT</requireAttribute>
                <requireCommand>AddScene</requireCommand>
                <requireCommand>AddSceneResponse</requireCommand>
                <requireCommand>ViewScene</requireCommand>
                <requireCommand>ViewSceneResponse</requireCommand>
                <requireCommand>RemoveScene</requireCommand>
                <requireCommand>RemoveSceneResponse</requireCommand>
                <requireCommand>RemoveAllScenes</requireCommand>
                <requireCommand>RemoveAllScenesResponse</requireCommand>
                <requireCommand>StoreScene</requireCommand>
                <requireCommand>StoreSceneResponse</requireCommand>
                <requireCommand>RecallScene</requireCommand>
                <requireCommand>GetSceneMembership</requireCommand>
                <requireCommand>GetSceneMembershipResponse</requireCommand>
            </include>
            <include cluster="On/Off" client="false" server="true" clientLocked="true" serverLocked="true">
                <requireAttribute>ON_OFF</requireAttribute>
                <requireCommand>Off</requireCommand>
                <requireCommand>On</requireCommand>
                <requireCommand>Toggle</requireCommand>
            </include>
            <include cluster="Pump Configuration and Control" client="false" server="true" clientLocked="true" serverLocked="true">
                <requireAttribute>MAX_PRESSURE</requireAttribute>
                <requireAttribute>MAX_SPEED</requireAttribute>
                <requireAttribute>MAX_FLOW</requireAttribute>
                <requireAttribute>EffectiveOperationMode</requireAttribute>
                <requireAttribute>EffectiveControlMode</requireAttribute>
                <requireAttribute>Capacity</requireAttribute>
                <requireAttribute>OperationMode</requireAttribute>
            </include>
            <include cluster="Level Control" client="false" server="false" clientLocked="true" serverLocked="false"></include>
            <include cluster="Temperature Measurement" client="false" server="false" clientLocked="true" serverLocked="false"></include>
            <include cluster="Pressure Measurement" client="false" server="false" clientLocked="true" serverLocked="false"></include>
            <include cluster="Flow Measurement" client="false" server="false" clientLocked="true" serverLocked="false"></include>
            <include cluster="Occupancy Sensing" client="false" server="false" clientLocked="false" serverLocked="true" />
        </clusters>
    </deviceType>
    <deviceType>
        <name>MA-onofflightswitch</name>
        <domain>CHIP</domain>
        <typeName>Matter On/Off Light Switch</typeName>
        <profileId editable="false">0x0103</profileId>
        <deviceId editable="false">0x0103</deviceId>
        <class>Simple</class>
        <scope>Endpoint</scope>
        <clusters lockOthers="true">
            <include cluster="Identify" client="true" server="true" clientLocked="true" serverLocked="true">
                <requireAttribute>IDENTIFY_TIME</requireAttribute>
                <requireAttribute>IDENTIFY_TYPE</requireAttribute>
                <requireCommand>Identify</requireCommand>
                <requireCommand>TriggerEffect</requireCommand>
            </include>
            <include cluster="Descriptor" client="false" server="true" clientLocked="true" serverLocked="true">
                <requireAttribute>DEVICE_TYPE_LIST</requireAttribute>
                <requireAttribute>SERVER_LIST</requireAttribute>
                <requireAttribute>CLIENT_LIST</requireAttribute>
                <requireAttribute>PARTS_LIST</requireAttribute>
            </include>
            <include cluster="Binding" client="false" server="true" clientLocked="true" serverLocked="true">
                <requireAttribute>BINDING</requireAttribute>
            </include>
            <include cluster="Groups" client="false" server="false" clientLocked="false" serverLocked="true">
                <requireAttribute>GROUP_NAME_SUPPORT</requireAttribute>
                <requireCommand>AddGroup</requireCommand>
                <requireCommand>AddGroupResponse</requireCommand>
                <requireCommand>ViewGroup</requireCommand>
                <requireCommand>ViewGroupResponse</requireCommand>
                <requireCommand>GetGroupMembership</requireCommand>
                <requireCommand>GetGroupMembershipResponse</requireCommand>
                <requireCommand>RemoveGroup</requireCommand>
                <requireCommand>RemoveGroupResponse</requireCommand>
                <requireCommand>RemoveAllGroups</requireCommand>
                <requireCommand>AddGroupIfIdentifying</requireCommand>
            </include>
            <include cluster="Scenes Management" client="false" server="false" clientLocked="false" serverLocked="true">
                <requireAttribute>SCENE_COUNT</requireAttribute>
                <requireAttribute>CURRENT_SCENE</requireAttribute>
                <requireAttribute>CURRENT_GROUP</requireAttribute>
                <requireAttribute>SCENE_VALID</requireAttribute>
                <requireAttribute>SCENE_NAME_SUPPORT</requireAttribute>
                <requireCommand>AddScene</requireCommand>
                <requireCommand>AddSceneResponse</requireCommand>
                <requireCommand>ViewScene</requireCommand>
                <requireCommand>ViewSceneResponse</requireCommand>
                <requireCommand>RemoveScene</requireCommand>
                <requireCommand>RemoveSceneResponse</requireCommand>
                <requireCommand>RemoveAllScenes</requireCommand>
                <requireCommand>RemoveAllScenesResponse</requireCommand>
                <requireCommand>StoreScene</requireCommand>
                <requireCommand>StoreSceneResponse</requireCommand>
                <requireCommand>RecallScene</requireCommand>
                <requireCommand>GetSceneMembership</requireCommand>
                <requireCommand>GetSceneMembershipResponse</requireCommand>
            </include>
            <include cluster="On/Off" client="true" server="false" clientLocked="true" serverLocked="true"></include>
        </clusters>
    </deviceType>
    <deviceType>
        <name>MA-dimmerswitch</name>
        <domain>CHIP</domain>
        <typeName>Matter Dimmer Switch</typeName>
        <profileId editable="false">0x0103</profileId>
        <deviceId editable="false">0x0104</deviceId>
        <class>Simple</class>
        <scope>Endpoint</scope>
        <superset>Matter On/Off Light Switch</superset>
        <clusters lockOthers="true">
            <include cluster="Identify" client="true" server="true" clientLocked="true" serverLocked="true">
                <requireAttribute>IDENTIFY_TIME</requireAttribute>
                <requireAttribute>IDENTIFY_TYPE</requireAttribute>
                <requireCommand>Identify</requireCommand>
                <requireCommand>TriggerEffect</requireCommand>
            </include>
            <include cluster="Descriptor" client="false" server="true" clientLocked="true" serverLocked="true">
                <requireAttribute>DEVICE_TYPE_LIST</requireAttribute>
                <requireAttribute>SERVER_LIST</requireAttribute>
                <requireAttribute>CLIENT_LIST</requireAttribute>
                <requireAttribute>PARTS_LIST</requireAttribute>
            </include>
            <include cluster="Binding" client="false" server="true" clientLocked="true" serverLocked="true">
                <requireAttribute>BINDING</requireAttribute>
            </include>
            <include cluster="Groups" client="false" server="false" clientLocked="false" serverLocked="true">
                <requireAttribute>GROUP_NAME_SUPPORT</requireAttribute>
                <requireCommand>AddGroup</requireCommand>
                <requireCommand>AddGroupResponse</requireCommand>
                <requireCommand>ViewGroup</requireCommand>
                <requireCommand>ViewGroupResponse</requireCommand>
                <requireCommand>GetGroupMembership</requireCommand>
                <requireCommand>GetGroupMembershipResponse</requireCommand>
                <requireCommand>RemoveGroup</requireCommand>
                <requireCommand>RemoveGroupResponse</requireCommand>
                <requireCommand>RemoveAllGroups</requireCommand>
                <requireCommand>AddGroupIfIdentifying</requireCommand>
            </include>
            <include cluster="Scenes Management" client="false" server="false" clientLocked="false" serverLocked="true">
                <requireAttribute>SCENE_COUNT</requireAttribute>
                <requireAttribute>CURRENT_SCENE</requireAttribute>
                <requireAttribute>CURRENT_GROUP</requireAttribute>
                <requireAttribute>SCENE_VALID</requireAttribute>
                <requireAttribute>SCENE_NAME_SUPPORT</requireAttribute>
                <requireCommand>AddScene</requireCommand>
                <requireCommand>AddSceneResponse</requireCommand>
                <requireCommand>ViewScene</requireCommand>
                <requireCommand>ViewSceneResponse</requireCommand>
                <requireCommand>RemoveScene</requireCommand>
                <requireCommand>RemoveSceneResponse</requireCommand>
                <requireCommand>RemoveAllScenes</requireCommand>
                <requireCommand>RemoveAllScenesResponse</requireCommand>
                <requireCommand>StoreScene</requireCommand>
                <requireCommand>StoreSceneResponse</requireCommand>
                <requireCommand>RecallScene</requireCommand>
                <requireCommand>GetSceneMembership</requireCommand>
                <requireCommand>GetSceneMembershipResponse</requireCommand>
            </include>
            <include cluster="On/Off" client="true" server="false" clientLocked="true" serverLocked="true"></include>
            <include cluster="Level Control" client="true" server="false" clientLocked="true" serverLocked="true"></include>
        </clusters>
    </deviceType>
    <deviceType>
        <name>MA-colordimmerswitch</name>
        <domain>CHIP</domain>
        <typeName>Matter Color Dimmer Switch</typeName>
        <profileId editable="false">0x0103</profileId>
        <deviceId editable="false">0x0105</deviceId>
        <class>Simple</class>
        <scope>Endpoint</scope>
        <superset>Matter Dimmer Switch</superset>
        <clusters lockOthers="true">
            <include cluster="Identify" client="true" server="true" clientLocked="true" serverLocked="true">
                <requireAttribute>IDENTIFY_TIME</requireAttribute>
                <requireAttribute>IDENTIFY_TYPE</requireAttribute>
                <requireCommand>Identify</requireCommand>
                <requireCommand>TriggerEffect</requireCommand>
            </include>
            <include cluster="Descriptor" client="false" server="true" clientLocked="true" serverLocked="true">
                <requireAttribute>DEVICE_TYPE_LIST</requireAttribute>
                <requireAttribute>SERVER_LIST</requireAttribute>
                <requireAttribute>CLIENT_LIST</requireAttribute>
                <requireAttribute>PARTS_LIST</requireAttribute>
            </include>
            <include cluster="Binding" client="false" server="true" clientLocked="true" serverLocked="true">
                <requireAttribute>BINDING</requireAttribute>
            </include>
            <include cluster="Groups" client="false" server="false" clientLocked="false" serverLocked="true">
                <requireAttribute>GROUP_NAME_SUPPORT</requireAttribute>
                <requireCommand>AddGroup</requireCommand>
                <requireCommand>AddGroupResponse</requireCommand>
                <requireCommand>ViewGroup</requireCommand>
                <requireCommand>ViewGroupResponse</requireCommand>
                <requireCommand>GetGroupMembership</requireCommand>
                <requireCommand>GetGroupMembershipResponse</requireCommand>
                <requireCommand>RemoveGroup</requireCommand>
                <requireCommand>RemoveGroupResponse</requireCommand>
                <requireCommand>RemoveAllGroups</requireCommand>
                <requireCommand>AddGroupIfIdentifying</requireCommand>
            </include>
            <include cluster="Scenes Management" client="false" server="false" clientLocked="false" serverLocked="true">
                <requireAttribute>SCENE_NAME_SUPPORT</requireAttribute>
                <requireCommand>AddScene</requireCommand>
                <requireCommand>AddSceneResponse</requireCommand>
                <requireCommand>ViewScene</requireCommand>
                <requireCommand>ViewSceneResponse</requireCommand>
                <requireCommand>RemoveScene</requireCommand>
                <requireCommand>RemoveSceneResponse</requireCommand>
                <requireCommand>RemoveAllScenes</requireCommand>
                <requireCommand>RemoveAllScenesResponse</requireCommand>
                <requireCommand>StoreScene</requireCommand>
                <requireCommand>StoreSceneResponse</requireCommand>
                <requireCommand>RecallScene</requireCommand>
                <requireCommand>GetSceneMembership</requireCommand>
                <requireCommand>GetSceneMembershipResponse</requireCommand>
            </include>
            <include cluster="On/Off" client="true" server="false" clientLocked="true" serverLocked="true"></include>
            <include cluster="Level Control" client="true" server="false" clientLocked="true" serverLocked="true"></include>
            <include cluster="Color Control" client="true" server="false" clientLocked="true" serverLocked="true"></include>
        </clusters>
    </deviceType>
    <deviceType>
        <name>MA-controlbridge</name>
        <domain>CHIP</domain>
        <typeName>Matter Control Bridge</typeName>
        <profileId editable="false">0x0103</profileId>
        <deviceId editable="false">0x0840</deviceId>
        <class>Simple</class>
        <scope>Endpoint</scope>
        <clusters lockOthers="true">
            <include cluster="Identify" client="true" server="true" clientLocked="true" serverLocked="true">
                <requireAttribute>IDENTIFY_TIME</requireAttribute>
                <requireAttribute>IDENTIFY_TYPE</requireAttribute>
                <requireCommand>Identify</requireCommand>
                <requireCommand>IdentifyQuery</requireCommand>
                <requireCommand>TriggerEffect</requireCommand>
            </include>
            <include cluster="Descriptor" client="false" server="true" clientLocked="true" serverLocked="true">
                <requireAttribute>DEVICE_TYPE_LIST</requireAttribute>
                <requireAttribute>SERVER_LIST</requireAttribute>
                <requireAttribute>CLIENT_LIST</requireAttribute>
                <requireAttribute>PARTS_LIST</requireAttribute>
            </include>
            <include cluster="Binding" client="false" server="true" clientLocked="true" serverLocked="true">
                <requireAttribute>BINDING</requireAttribute>
            </include>
            <include cluster="Groups" client="true" server="false" clientLocked="true" serverLocked="true">
            </include>
            <include cluster="Scenes Management" client="true" server="false" clientLocked="true" serverLocked="true">
            </include>
            <include cluster="On/Off" client="true" server="false" clientLocked="true" serverLocked="true"></include>
            <include cluster="Level Control" client="true" server="false" clientLocked="true" serverLocked="true"></include>
            <include cluster="Color Control" client="true" server="false" clientLocked="true" serverLocked="true"></include>
            <include cluster="Illuminance Measurement" client="false" server="false" clientLocked="false" serverLocked="true"></include>
            <include cluster="Occupancy Sensing" client="false" server="false" clientLocked="false" serverLocked="true"></include>
        </clusters>
    </deviceType>
    <deviceType>
        <name>MA-pumpcontroller</name>
        <domain>CHIP</domain>
        <typeName>Matter Pump Controller</typeName>
        <profileId editable="false">0x0999</profileId>
        <deviceId editable="false">0x0304</deviceId>
        <class>Simple</class>
        <scope>Endpoint</scope>
        <clusters lockOthers="true">
            <include cluster="Identify" client="false" server="true" clientLocked="false" serverLocked="true">
                <requireAttribute>IDENTIFY_TIME</requireAttribute>
                <requireAttribute>IDENTIFY_TYPE</requireAttribute>
                <requireCommand>Identify</requireCommand>
                <requireCommand>IdentifyQuery</requireCommand>
                <requireCommand>TriggerEffect</requireCommand>
            </include>
            <include cluster="Descriptor" client="false" server="true" clientLocked="true" serverLocked="true">
                <requireAttribute>DEVICE_TYPE_LIST</requireAttribute>
                <requireAttribute>SERVER_LIST</requireAttribute>
                <requireAttribute>CLIENT_LIST</requireAttribute>
                <requireAttribute>PARTS_LIST</requireAttribute>
            </include>
            <include cluster="Binding" client="true" server="true" clientLocked="true" serverLocked="true">
                <requireAttribute>BINDING</requireAttribute>
            </include>
            <include cluster="Groups" client="false" server="false" clientLocked="false" serverLocked="true">
                <requireAttribute>GROUP_NAME_SUPPORT</requireAttribute>
                <requireCommand>AddGroup</requireCommand>
                <requireCommand>AddGroupResponse</requireCommand>
                <requireCommand>ViewGroup</requireCommand>
                <requireCommand>ViewGroupResponse</requireCommand>
                <requireCommand>GetGroupMembership</requireCommand>
                <requireCommand>GetGroupMembershipResponse</requireCommand>
                <requireCommand>RemoveGroup</requireCommand>
                <requireCommand>RemoveGroupResponse</requireCommand>
                <requireCommand>RemoveAllGroups</requireCommand>
                <requireCommand>AddGroupIfIdentifying</requireCommand>
            </include>
            <include cluster="Scenes Management" client="false" server="false" clientLocked="false" serverLocked="true">
                <requireAttribute>SCENE_COUNT</requireAttribute>
                <requireAttribute>CURRENT_SCENE</requireAttribute>
                <requireAttribute>CURRENT_GROUP</requireAttribute>
                <requireAttribute>SCENE_VALID</requireAttribute>
                <requireAttribute>SCENE_NAME_SUPPORT</requireAttribute>
                <requireCommand>AddScene</requireCommand>
                <requireCommand>AddSceneResponse</requireCommand>
                <requireCommand>ViewScene</requireCommand>
                <requireCommand>ViewSceneResponse</requireCommand>
                <requireCommand>RemoveScene</requireCommand>
                <requireCommand>RemoveSceneResponse</requireCommand>
                <requireCommand>RemoveAllScenes</requireCommand>
                <requireCommand>RemoveAllScenesResponse</requireCommand>
                <requireCommand>StoreScene</requireCommand>
                <requireCommand>StoreSceneResponse</requireCommand>
                <requireCommand>RecallScene</requireCommand>
                <requireCommand>GetSceneMembership</requireCommand>
                <requireCommand>GetSceneMembershipResponse</requireCommand>
            </include>
            <include cluster="On/Off" client="true" server="false" clientLocked="true" serverLocked="true">
            </include>
            <include cluster="Pump Configuration and Control" client="true" server="false" clientLocked="true" serverLocked="true">
            </include>
            <include cluster="Level Control" client="false" server="false" clientLocked="false" serverLocked="true"></include>
            <include cluster="Temperature Measurement" client="false" server="false" clientLocked="false" serverLocked="true"></include>
            <include cluster="Pressure Measurement" client="false" server="false" clientLocked="false" serverLocked="true"></include>
            <include cluster="Flow Measurement" client="false" server="false" clientLocked="false" serverLocked="true"></include>
        </clusters>
    </deviceType>
    <deviceType>
        <name>MA-genericswitch</name>
        <domain>CHIP</domain>
        <typeName>Matter Generic Switch</typeName>
        <profileId editable="false">0x0103</profileId>
        <deviceId editable="false">0x000f</deviceId>
        <class>Simple</class>
        <scope>Endpoint</scope>
        <clusters lockOthers="true">
            <include cluster="Identify" client="false" server="true" clientLocked="true" serverLocked="true">
                <requireAttribute>IDENTIFY_TIME</requireAttribute>
                <requireAttribute>IDENTIFY_TYPE</requireAttribute>
                <requireCommand>Identify</requireCommand>
                <requireCommand>IdentifyQuery</requireCommand>
                <requireCommand>TriggerEffect</requireCommand>
            </include>
            <include cluster="Descriptor" client="false" server="true" clientLocked="true" serverLocked="true">
                <requireAttribute>DEVICE_TYPE_LIST</requireAttribute>
                <requireAttribute>SERVER_LIST</requireAttribute>
                <requireAttribute>CLIENT_LIST</requireAttribute>
                <requireAttribute>PARTS_LIST</requireAttribute>
            </include>
            <include cluster="Switch" client="false" server="true" clientLocked="true" serverLocked="true"></include>
            <include cluster="Fixed Label" client="false" server="false" clientLocked="true" serverLocked="false"></include>
            <include cluster="User Label" client="false" server="false" clientLocked="true" serverLocked="false"></include>
        </clusters>
    </deviceType>
    <deviceType>
        <name>MA-contactsensor</name>
        <domain>CHIP</domain>
        <typeName>Matter Contact Sensor</typeName>
        <profileId editable="false">0x0103</profileId>
        <deviceId editable="false">0x0015</deviceId>
        <class>Simple</class>
        <scope>Endpoint</scope>
        <clusters lockOthers="true">
            <include cluster="Identify" client="false" server="true" clientLocked="true" serverLocked="true">
                <requireAttribute>IDENTIFY_TIME</requireAttribute>
                <requireAttribute>IDENTIFY_TYPE</requireAttribute>
                <requireCommand>Identify</requireCommand>
                <requireCommand>IdentifyQuery</requireCommand>
                <requireCommand>TriggerEffect</requireCommand>
            </include>
            <include cluster="Descriptor" client="false" server="true" clientLocked="true" serverLocked="true">
                <requireAttribute>DEVICE_TYPE_LIST</requireAttribute>
                <requireAttribute>SERVER_LIST</requireAttribute>
                <requireAttribute>CLIENT_LIST</requireAttribute>
                <requireAttribute>PARTS_LIST</requireAttribute>
            </include>
            <include cluster="Boolean State" client="false" server="true" clientLocked="true" serverLocked="true">
                <requireAttribute>STATE_VALUE</requireAttribute>
            </include>
        </clusters>
    </deviceType>
    <deviceType>
        <name>MA-lightsensor</name>
        <domain>CHIP</domain>
        <typeName>Matter Light Sensor</typeName>
        <profileId editable="false">0x0103</profileId>
        <deviceId editable="false">0x0106</deviceId>
        <class>Simple</class>
        <scope>Endpoint</scope>
        <clusters lockOthers="true">
            <include cluster="Identify" client="false" server="true" clientLocked="true" serverLocked="true">
                <requireAttribute>IDENTIFY_TIME</requireAttribute>
                <requireAttribute>IDENTIFY_TYPE</requireAttribute>
                <requireCommand>Identify</requireCommand>
                <requireCommand>IdentifyQuery</requireCommand>
                <requireCommand>TriggerEffect</requireCommand>
            </include>
            <include cluster="Descriptor" client="false" server="true" clientLocked="true" serverLocked="true">
                <requireAttribute>DEVICE_TYPE_LIST</requireAttribute>
                <requireAttribute>SERVER_LIST</requireAttribute>
                <requireAttribute>CLIENT_LIST</requireAttribute>
                <requireAttribute>PARTS_LIST</requireAttribute>
            </include>
            <include cluster="Binding" client="false" server="false" clientLocked="true" serverLocked="false">
                <requireAttribute>BINDING</requireAttribute>
            </include>
            <include cluster="Groups" client="false" server="false" clientLocked="false" serverLocked="true"></include>
            <include cluster="Illuminance Measurement" client="false" server="true" clientLocked="true" serverLocked="true">
                <requireAttribute>ILLUM_MEASURED_VALUE</requireAttribute>
                <requireAttribute>ILLUM_MIN_MEASURED_VALUE</requireAttribute>
                <requireAttribute>ILLUM_MAX_MEASURED_VALUE</requireAttribute>
            </include>
        </clusters>
    </deviceType>
    <deviceType>
        <name>MA-occupancysensor</name>
        <domain>CHIP</domain>
        <typeName>Matter Occupancy Sensor</typeName>
        <profileId editable="false">0x0103</profileId>
        <deviceId editable="false">0x0107</deviceId>
        <class>Simple</class>
        <scope>Endpoint</scope>
        <clusters lockOthers="true">
            <include cluster="Identify" client="false" server="true" clientLocked="true" serverLocked="true">
                <requireAttribute>IDENTIFY_TIME</requireAttribute>
                <requireAttribute>IDENTIFY_TYPE</requireAttribute>
                <requireCommand>Identify</requireCommand>
                <requireCommand>IdentifyQuery</requireCommand>
                <requireCommand>TriggerEffect</requireCommand>
            </include>
            <include cluster="Descriptor" client="false" server="true" clientLocked="true" serverLocked="true">
                <requireAttribute>DEVICE_TYPE_LIST</requireAttribute>
                <requireAttribute>SERVER_LIST</requireAttribute>
                <requireAttribute>CLIENT_LIST</requireAttribute>
                <requireAttribute>PARTS_LIST</requireAttribute>
            </include>
            <include cluster="Binding" client="false" server="false" clientLocked="true" serverLocked="false">
                <requireAttribute>BINDING</requireAttribute>
            </include>
            <include cluster="Groups" client="false" server="false" clientLocked="false" serverLocked="true"></include>
            <include cluster="Occupancy Sensing" client="false" server="true" clientLocked="true" serverLocked="true">
                <requireAttribute>OCCUPANCY</requireAttribute>
                <requireAttribute>OCCUPANCY_SENSOR_TYPE</requireAttribute>
            </include>
        </clusters>
    </deviceType>
    <deviceType>
        <name>MA-tempsensor</name>
        <domain>CHIP</domain>
        <typeName>Matter Temperature Sensor</typeName>
        <profileId editable="false">0x0103</profileId>
        <deviceId editable="false">0x0302</deviceId>
        <class>Simple</class>
        <scope>Endpoint</scope>
        <clusters lockOthers="true">
            <include cluster="Identify" client="false" server="true" clientLocked="true" serverLocked="true">
                <requireAttribute>IDENTIFY_TIME</requireAttribute>
                <requireAttribute>IDENTIFY_TYPE</requireAttribute>
                <requireCommand>Identify</requireCommand>
                <requireCommand>IdentifyQuery</requireCommand>
                <requireCommand>TriggerEffect</requireCommand>
            </include>
            <include cluster="Descriptor" client="false" server="true" clientLocked="true" serverLocked="true">
                <requireAttribute>DEVICE_TYPE_LIST</requireAttribute>
                <requireAttribute>SERVER_LIST</requireAttribute>
                <requireAttribute>CLIENT_LIST</requireAttribute>
                <requireAttribute>PARTS_LIST</requireAttribute>
            </include>
            <include cluster="Temperature Measurement" client="false" server="true" clientLocked="true" serverLocked="true"></include>
        </clusters>
    </deviceType>
    <deviceType>
        <name>MA-pressuresensor</name>
        <domain>CHIP</domain>
        <typeName>Matter Pressure Sensor</typeName>
        <profileId editable="false">0x0103</profileId>
        <deviceId editable="false">0x0305</deviceId>
        <class>Simple</class>
        <scope>Endpoint</scope>
        <clusters lockOthers="true">
            <include cluster="Identify" client="false" server="true" clientLocked="true" serverLocked="true">
                <requireAttribute>IDENTIFY_TIME</requireAttribute>
                <requireAttribute>IDENTIFY_TYPE</requireAttribute>
                <requireCommand>Identify</requireCommand>
                <requireCommand>IdentifyQuery</requireCommand>
                <requireCommand>TriggerEffect</requireCommand>
            </include>
            <include cluster="Descriptor" client="false" server="true" clientLocked="true" serverLocked="true">
                <requireAttribute>DEVICE_TYPE_LIST</requireAttribute>
                <requireAttribute>SERVER_LIST</requireAttribute>
                <requireAttribute>CLIENT_LIST</requireAttribute>
                <requireAttribute>PARTS_LIST</requireAttribute>
            </include>
            <include cluster="Pressure Measurement" client="false" server="true" clientLocked="true" serverLocked="true"></include>
        </clusters>
    </deviceType>
    <deviceType>
        <name>MA-flowsensor</name>
        <domain>CHIP</domain>
        <typeName>Matter Flow Sensor</typeName>
        <profileId editable="false">0x0103</profileId>
        <deviceId editable="false">0x0306</deviceId>
        <class>Simple</class>
        <scope>Endpoint</scope>
        <clusters lockOthers="true">
            <include cluster="Identify" client="false" server="true" clientLocked="true" serverLocked="true">
                <requireAttribute>IDENTIFY_TIME</requireAttribute>
                <requireAttribute>IDENTIFY_TYPE</requireAttribute>
                <requireCommand>Identify</requireCommand>
                <requireCommand>IdentifyQuery</requireCommand>
                <requireCommand>TriggerEffect</requireCommand>
            </include>
            <include cluster="Descriptor" client="false" server="true" clientLocked="true" serverLocked="true">
                <requireAttribute>DEVICE_TYPE_LIST</requireAttribute>
                <requireAttribute>SERVER_LIST</requireAttribute>
                <requireAttribute>CLIENT_LIST</requireAttribute>
                <requireAttribute>PARTS_LIST</requireAttribute>
            </include>
            <include cluster="Flow Measurement" client="false" server="true" clientLocked="true" serverLocked="true"></include>
        </clusters>
    </deviceType>
    <deviceType>
        <name>MA-humiditysensor</name>
        <domain>CHIP</domain>
        <typeName>Matter Humidity Sensor</typeName>
        <profileId editable="false">0x0103</profileId>
        <deviceId editable="false">0x0307</deviceId>
        <class>Simple</class>
        <scope>Endpoint</scope>
        <clusters lockOthers="true">
            <include cluster="Identify" client="false" server="true" clientLocked="true" serverLocked="true">
                <requireAttribute>IDENTIFY_TIME</requireAttribute>
                <requireAttribute>IDENTIFY_TYPE</requireAttribute>
                <requireCommand>Identify</requireCommand>
                <requireCommand>IdentifyQuery</requireCommand>
                <requireCommand>TriggerEffect</requireCommand>
            </include>
            <include cluster="Descriptor" client="false" server="true" clientLocked="true" serverLocked="true">
                <requireAttribute>DEVICE_TYPE_LIST</requireAttribute>
                <requireAttribute>SERVER_LIST</requireAttribute>
                <requireAttribute>CLIENT_LIST</requireAttribute>
                <requireAttribute>PARTS_LIST</requireAttribute>
            </include>
            <include cluster="Relative Humidity Measurement" client="false" server="true" clientLocked="true" serverLocked="true"></include>
        </clusters>
    </deviceType>
    <deviceType>
        <name>MA-onoffsensor</name>
        <domain>CHIP</domain>
        <typeName>Matter On/Off Sensor</typeName>
        <profileId editable="false">0x0103</profileId>
        <deviceId editable="false">0x0850</deviceId>
        <class>Simple</class>
        <scope>Endpoint</scope>
        <clusters lockOthers="true">
            <include cluster="Identify" client="true" server="true" clientLocked="true" serverLocked="true">
                <requireAttribute>IDENTIFY_TIME</requireAttribute>
                <requireAttribute>IDENTIFY_TYPE</requireAttribute>
                <requireCommand>Identify</requireCommand>
                <requireCommand>IdentifyQuery</requireCommand>
                <requireCommand>TriggerEffect</requireCommand>
            </include>
            <include cluster="Descriptor" client="false" server="true" clientLocked="true" serverLocked="true">
                <requireAttribute>DEVICE_TYPE_LIST</requireAttribute>
                <requireAttribute>SERVER_LIST</requireAttribute>
                <requireAttribute>CLIENT_LIST</requireAttribute>
                <requireAttribute>PARTS_LIST</requireAttribute>
            </include>
            <include cluster="Binding" client="false" server="true" clientLocked="true" serverLocked="true">
                <requireAttribute>BINDING</requireAttribute>
            </include>
            <include cluster="Groups" client="false" server="false" clientLocked="false" serverLocked="true"></include>
            <include cluster="Scenes Management" client="false" server="false" clientLocked="false" serverLocked="true"></include>
            <include cluster="On/Off" client="true" server="false" clientLocked="true" serverLocked="true"></include>
            <include cluster="Level Control" client="false" server="false" clientLocked="false" serverLocked="true"></include>
            <include cluster="Color Control" client="false" server="false" clientLocked="false" serverLocked="true"></include>
        </clusters>
    </deviceType>
    <deviceType>
        <name>MA-doorlock</name>
        <domain>CHIP</domain>
        <typeName>Matter Door Lock</typeName>
        <profileId editable="false">0x0103</profileId>
        <deviceId editable="false">0x000A</deviceId>
        <class>Simple</class>
        <scope>Endpoint</scope>
        <clusters lockOthers="true">
            <include cluster="Identify" client="false" server="true" clientLocked="true" serverLocked="true">
                <requireAttribute>IDENTIFY_TIME</requireAttribute>
                <requireAttribute>IDENTIFY_TYPE</requireAttribute>
                <requireCommand>Identify</requireCommand>
                <requireCommand>IdentifyQuery</requireCommand>
                <requireCommand>TriggerEffect</requireCommand>
            </include>
            <include cluster="Descriptor" client="false" server="true" clientLocked="true" serverLocked="true">
                <requireAttribute>DEVICE_TYPE_LIST</requireAttribute>
                <requireAttribute>SERVER_LIST</requireAttribute>
                <requireAttribute>CLIENT_LIST</requireAttribute>
                <requireAttribute>PARTS_LIST</requireAttribute>
            </include>
            <include cluster="Door Lock" client="false" server="true" clientLocked="true" serverLocked="true"></include>
            <include cluster="Time Synchronization" client="false" server="false" clientLocked="false" serverLocked="true"></include>
        </clusters>
    </deviceType>
    <deviceType>
        <name>MA-doorlockcontroller</name>
        <domain>CHIP</domain>
        <typeName>Matter Door Lock Controller</typeName>
        <profileId editable="false">0x0103</profileId>
        <deviceId editable="false">0x000B</deviceId>
        <class>Simple</class>
        <scope>Endpoint</scope>
        <clusters lockOthers="true">
            <include cluster="Descriptor" client="false" server="true" clientLocked="true" serverLocked="true">
                <requireAttribute>DEVICE_TYPE_LIST</requireAttribute>
                <requireAttribute>SERVER_LIST</requireAttribute>
                <requireAttribute>CLIENT_LIST</requireAttribute>
                <requireAttribute>PARTS_LIST</requireAttribute>
            </include>
            <include cluster="Binding" client="false" server="true" clientLocked="true" serverLocked="true">
                <requireAttribute>BINDING</requireAttribute>
            </include>
            <include cluster="Door Lock" client="true" server="false" clientLocked="true" serverLocked="true"></include>
            <include cluster="Time Synchronization" client="false" server="false" clientLocked="true" serverLocked="false"></include>
        </clusters>
    </deviceType>
    <deviceType>
        <name>MA-windowcovering</name>
        <domain>CHIP</domain>
        <typeName>Matter Window Covering</typeName>
        <profileId editable="false">0x0103</profileId>
        <deviceId editable="false">0x0202</deviceId>
        <class>Simple</class>
        <scope>Endpoint</scope>
        <clusters lockOthers="true">
            <include cluster="Identify" client="false" server="true" clientLocked="true" serverLocked="true">
                <requireAttribute>IDENTIFY_TIME</requireAttribute>
                <requireAttribute>IDENTIFY_TYPE</requireAttribute>
                <requireCommand>Identify</requireCommand>
                <requireCommand>IdentifyQuery</requireCommand>
            </include>
            <include cluster="Descriptor" client="false" server="true" clientLocked="true" serverLocked="true">
                <requireAttribute>DEVICE_TYPE_LIST</requireAttribute>
                <requireAttribute>SERVER_LIST</requireAttribute>
                <requireAttribute>CLIENT_LIST</requireAttribute>
                <requireAttribute>PARTS_LIST</requireAttribute>
            </include>
            <include cluster="Scenes Management" client="false" server="false" clientLocked="true" serverLocked="false">
                <requireAttribute>SCENE_COUNT</requireAttribute>
                <requireAttribute>CURRENT_SCENE</requireAttribute>
                <requireAttribute>CURRENT_GROUP</requireAttribute>
                <requireAttribute>SCENE_VALID</requireAttribute>
                <requireAttribute>SCENE_NAME_SUPPORT</requireAttribute>
                <requireCommand>AddScene</requireCommand>
                <requireCommand>AddSceneResponse</requireCommand>
                <requireCommand>ViewScene</requireCommand>
                <requireCommand>ViewSceneResponse</requireCommand>
                <requireCommand>RemoveScene</requireCommand>
                <requireCommand>RemoveSceneResponse</requireCommand>
                <requireCommand>RemoveAllScenes</requireCommand>
                <requireCommand>RemoveAllScenesResponse</requireCommand>
                <requireCommand>StoreScene</requireCommand>
                <requireCommand>StoreSceneResponse</requireCommand>
                <requireCommand>RecallScene</requireCommand>
                <requireCommand>GetSceneMembership</requireCommand>
                <requireCommand>GetSceneMembershipResponse</requireCommand>
            </include>
            <include cluster="Groups" client="false" server="false" clientLocked="true" serverLocked="false">
                <requireAttribute>GROUP_NAME_SUPPORT</requireAttribute>
                <requireCommand>AddGroup</requireCommand>
                <requireCommand>AddGroupResponse</requireCommand>
                <requireCommand>ViewGroup</requireCommand>
                <requireCommand>ViewGroupResponse</requireCommand>
                <requireCommand>GetGroupMembership</requireCommand>
                <requireCommand>GetGroupMembershipResponse</requireCommand>
                <requireCommand>RemoveGroup</requireCommand>
                <requireCommand>RemoveGroupResponse</requireCommand>
                <requireCommand>RemoveAllGroups</requireCommand>
                <requireCommand>AddGroupIfIdentifying</requireCommand>
            </include>
            <include cluster="Window Covering" client="false" server="true" clientLocked="true" serverLocked="true"></include>
        </clusters>
    </deviceType>
    <deviceType>
        <name>MA-windowcoveringcontroller</name>
        <domain>CHIP</domain>
        <typeName>Matter Window Covering Controller</typeName>
        <profileId editable="false">0x0103</profileId>
        <deviceId editable="false">0x0203</deviceId>
        <class>Simple</class>
        <scope>Endpoint</scope>
        <clusters lockOthers="true">
            <include cluster="Identify" client="false" server="false" clientLocked="false" serverLocked="false">
                <requireAttribute>IDENTIFY_TIME</requireAttribute>
                <requireAttribute>IDENTIFY_TYPE</requireAttribute>
                <requireCommand>Identify</requireCommand>
                <requireCommand>IdentifyQuery</requireCommand>
            </include>
            <include cluster="Descriptor" client="false" server="true" clientLocked="true" serverLocked="true">
                <requireAttribute>DEVICE_TYPE_LIST</requireAttribute>
                <requireAttribute>SERVER_LIST</requireAttribute>
                <requireAttribute>CLIENT_LIST</requireAttribute>
                <requireAttribute>PARTS_LIST</requireAttribute>
            </include>
            <include cluster="Binding" client="false" server="true" clientLocked="true" serverLocked="true">
                <requireAttribute>BINDING</requireAttribute>
            </include>
            <include cluster="Scenes Management" client="false" server="false" clientLocked="false" serverLocked="true"></include>
            <include cluster="Groups" client="false" server="false" clientLocked="false" serverLocked="true"></include>
            <include cluster="Window Covering" client="true" server="false" clientLocked="true" serverLocked="true"></include>
        </clusters>
    </deviceType>
    <deviceType>
        <name>MA-heatcool</name>
        <domain>CHIP</domain>
        <typeName>Matter Heating/Cooling Unit</typeName>
        <profileId editable="false">0x0103</profileId>
        <deviceId editable="false">0x0300</deviceId>
        <class>Simple</class>
        <scope>Endpoint</scope>
        <clusters lockOthers="true">
            <include cluster="Identify" client="false" server="true" clientLocked="true" serverLocked="true">
                <requireAttribute>IDENTIFY_TIME</requireAttribute>
                <requireAttribute>IDENTIFY_TYPE</requireAttribute>
                <requireCommand>Identify</requireCommand>
                <requireCommand>IdentifyQuery</requireCommand>
                <requireCommand>TriggerEffect</requireCommand>
            </include>
            <include cluster="Descriptor" client="false" server="true" clientLocked="true" serverLocked="true">
                <requireAttribute>DEVICE_TYPE_LIST</requireAttribute>
                <requireAttribute>SERVER_LIST</requireAttribute>
                <requireAttribute>CLIENT_LIST</requireAttribute>
                <requireAttribute>PARTS_LIST</requireAttribute>
            </include>
            <include cluster="Binding" client="false" server="true" clientLocked="true" serverLocked="true">
                <requireAttribute>BINDING</requireAttribute>
            </include>
            <include cluster="Groups" client="false" server="true" clientLocked="true" serverLocked="true">
                <requireAttribute>GROUP_NAME_SUPPORT</requireAttribute>
                <requireCommand>AddGroup</requireCommand>
                <requireCommand>AddGroupResponse</requireCommand>
                <requireCommand>ViewGroup</requireCommand>
                <requireCommand>ViewGroupResponse</requireCommand>
                <requireCommand>GetGroupMembership</requireCommand>
                <requireCommand>GetGroupMembershipResponse</requireCommand>
                <requireCommand>RemoveGroup</requireCommand>
                <requireCommand>RemoveGroupResponse</requireCommand>
                <requireCommand>RemoveAllGroups</requireCommand>
                <requireCommand>AddGroupIfIdentifying</requireCommand>
            </include>
            <include cluster="Scenes Management" client="false" server="false" clientLocked="true" serverLocked="false">
                <requireAttribute>SCENE_COUNT</requireAttribute>
                <requireAttribute>CURRENT_SCENE</requireAttribute>
                <requireAttribute>CURRENT_GROUP</requireAttribute>
                <requireAttribute>SCENE_VALID</requireAttribute>
                <requireAttribute>SCENE_NAME_SUPPORT</requireAttribute>
                <requireCommand>AddScene</requireCommand>
                <requireCommand>AddSceneResponse</requireCommand>
                <requireCommand>ViewScene</requireCommand>
                <requireCommand>ViewSceneResponse</requireCommand>
                <requireCommand>RemoveScene</requireCommand>
                <requireCommand>RemoveSceneResponse</requireCommand>
                <requireCommand>RemoveAllScenes</requireCommand>
                <requireCommand>RemoveAllScenesResponse</requireCommand>
                <requireCommand>StoreScene</requireCommand>
                <requireCommand>StoreSceneResponse</requireCommand>
                <requireCommand>RecallScene</requireCommand>
                <requireCommand>GetSceneMembership</requireCommand>
                <requireCommand>GetSceneMembershipResponse</requireCommand>
            </include>
            <include cluster="Thermostat" client="true" server="false" clientLocked="true" serverLocked="true"></include>
            <include cluster="Fan Control" client="false" server="false" clientLocked="true" serverLocked="false"></include>
            <include cluster="Level Control" client="false" server="false" clientLocked="true" serverLocked="false"></include>
            <include cluster="On/Off" client="false" server="true" clientLocked="true" serverLocked="true"></include>
        </clusters>
    </deviceType>
    <deviceType>
        <name>MA-thermostat</name>
        <domain>CHIP</domain>
        <typeName>Matter Thermostat</typeName>
        <profileId editable="false">0x0103</profileId>
        <deviceId editable="false">0x0301</deviceId>
        <class>Simple</class>
        <scope>Endpoint</scope>
        <clusters lockOthers="true">
            <include cluster="Identify" client="false" server="true" clientLocked="true" serverLocked="true">
                <requireAttribute>IDENTIFY_TIME</requireAttribute>
                <requireAttribute>IDENTIFY_TYPE</requireAttribute>
                <requireCommand>Identify</requireCommand>
                <requireCommand>IdentifyQuery</requireCommand>
                <requireCommand>TriggerEffect</requireCommand>
            </include>
            <include cluster="Descriptor" client="false" server="true" clientLocked="true" serverLocked="true">
                <requireAttribute>DEVICE_TYPE_LIST</requireAttribute>
                <requireAttribute>SERVER_LIST</requireAttribute>
                <requireAttribute>CLIENT_LIST</requireAttribute>
                <requireAttribute>PARTS_LIST</requireAttribute>
            </include>
            <include cluster="Binding" client="false" server="false" clientLocked="true" serverLocked="false">
                <requireAttribute>BINDING</requireAttribute>
            </include>
            <include cluster="Scenes Management" client="false" server="false" clientLocked="true" serverLocked="false">
                <requireAttribute>SCENE_COUNT</requireAttribute>
                <requireAttribute>CURRENT_SCENE</requireAttribute>
                <requireAttribute>CURRENT_GROUP</requireAttribute>
                <requireAttribute>SCENE_VALID</requireAttribute>
                <requireAttribute>SCENE_NAME_SUPPORT</requireAttribute>
                <requireCommand>AddScene</requireCommand>
                <requireCommand>AddSceneResponse</requireCommand>
                <requireCommand>ViewScene</requireCommand>
                <requireCommand>ViewSceneResponse</requireCommand>
                <requireCommand>RemoveScene</requireCommand>
                <requireCommand>RemoveSceneResponse</requireCommand>
                <requireCommand>RemoveAllScenes</requireCommand>
                <requireCommand>RemoveAllScenesResponse</requireCommand>
                <requireCommand>StoreScene</requireCommand>
                <requireCommand>StoreSceneResponse</requireCommand>
                <requireCommand>RecallScene</requireCommand>
                <requireCommand>GetSceneMembership</requireCommand>
                <requireCommand>GetSceneMembershipResponse</requireCommand>
            </include>
            <include cluster="Groups" client="false" server="false" clientLocked="true" serverLocked="false">
                <requireAttribute>GROUP_NAME_SUPPORT</requireAttribute>
                <requireCommand>AddGroup</requireCommand>
                <requireCommand>AddGroupResponse</requireCommand>
                <requireCommand>ViewGroup</requireCommand>
                <requireCommand>ViewGroupResponse</requireCommand>
                <requireCommand>GetGroupMembership</requireCommand>
                <requireCommand>GetGroupMembershipResponse</requireCommand>
                <requireCommand>RemoveGroup</requireCommand>
                <requireCommand>RemoveGroupResponse</requireCommand>
                <requireCommand>RemoveAllGroups</requireCommand>
                <requireCommand>AddGroupIfIdentifying</requireCommand>
            </include>
            <include cluster="Thermostat" client="false" server="true" clientLocked="true" serverLocked="true"></include>
            <include cluster="Time Synchronization" client="false" server="false" clientLocked="false" serverLocked="false"></include>
            <include cluster="Thermostat User Interface Configuration" client="false" server="false" clientLocked="true" serverLocked="false"></include>
            <include cluster="Fan Control" client="false" server="false" clientLocked="false" serverLocked="true"></include>
            <include cluster="Temperature Measurement" client="false" server="false" clientLocked="false" serverLocked="true"></include>
            <include cluster="Occupancy Sensing" client="false" server="false" clientLocked="false" serverLocked="true"></include>
            <include cluster="Relative Humidity Measurement" client="false" server="false" clientLocked="false" serverLocked="true"></include>
        </clusters>
    </deviceType>
    <deviceType>
        <name>MA-fan</name>
        <domain>CHIP</domain>
        <typeName>Matter Fan</typeName>
        <profileId editable="false">0x0103</profileId>
        <deviceId editable="false">0x002B</deviceId>
        <class>Simple</class>
        <scope>Endpoint</scope>
        <clusters lockOthers="true">
            <include cluster="Identify" client="false" server="true" clientLocked="true" serverLocked="true">
                <requireAttribute>IDENTIFY_TIME</requireAttribute>
                <requireAttribute>IDENTIFY_TYPE</requireAttribute>
                <requireCommand>Identify</requireCommand>
                <requireCommand>TriggerEffect</requireCommand>
            </include>
            <include cluster="Descriptor" client="false" server="true" clientLocked="true" serverLocked="true">
                <requireAttribute>DEVICE_TYPE_LIST</requireAttribute>
                <requireAttribute>SERVER_LIST</requireAttribute>
                <requireAttribute>CLIENT_LIST</requireAttribute>
                <requireAttribute>PARTS_LIST</requireAttribute>
            </include>
            <include cluster="Groups" client="false" server="true" clientLocked="true" serverLocked="true">
                <requireAttribute>GROUP_NAME_SUPPORT</requireAttribute>
                <requireCommand>AddGroup</requireCommand>
                <requireCommand>AddGroupResponse</requireCommand>
                <requireCommand>ViewGroup</requireCommand>
                <requireCommand>ViewGroupResponse</requireCommand>
                <requireCommand>GetGroupMembership</requireCommand>
                <requireCommand>GetGroupMembershipResponse</requireCommand>
                <requireCommand>RemoveGroup</requireCommand>
                <requireCommand>RemoveGroupResponse</requireCommand>
                <requireCommand>RemoveAllGroups</requireCommand>
                <requireCommand>AddGroupIfIdentifying</requireCommand>
            </include>
            <include cluster="Fan Control" client="false" server="true" clientLocked="true" serverLocked="true"></include>
        </clusters>
    </deviceType>
    <deviceType>
        <name>MA-casting-videoplayer</name>
        <domain>CHIP</domain>
        <typeName>Matter Casting Video Player</typeName>
        <profileId editable="false">0x0103</profileId>
        <deviceId editable="false">0x0023</deviceId>
        <class>Simple</class>
        <scope>Endpoint</scope>
        <clusters lockOthers="true">
            <include cluster="Descriptor" client="false" server="true" clientLocked="true" serverLocked="true">
                <requireAttribute>DEVICE_TYPE_LIST</requireAttribute>
                <requireAttribute>SERVER_LIST</requireAttribute>
                <requireAttribute>CLIENT_LIST</requireAttribute>
                <requireAttribute>PARTS_LIST</requireAttribute>
            </include>
            <include cluster="Media Playback" client="false" server="true" clientLocked="false" serverLocked="true"></include>
            <include cluster="Keypad Input" client="false" server="true" clientLocked="false" serverLocked="true"></include>
            <include cluster="Application Launcher" client="false" server="true" clientLocked="false" serverLocked="false"></include>
            <include cluster="Media Input" client="false" server="true" clientLocked="false" serverLocked="false"></include>
            <include cluster="On/Off" client="false" server="true" clientLocked="false" serverLocked="true"></include>
            <include cluster="Channel" client="false" server="true" clientLocked="false" serverLocked="false"></include>
            <include cluster="Audio Output" client="false" server="true" clientLocked="false" serverLocked="false"></include>
            <include cluster="Low Power" client="false" server="true" clientLocked="false" serverLocked="false"></include>
            <include cluster="Wake on LAN" client="false" server="true" clientLocked="false" serverLocked="false"></include>
            <include cluster="Target Navigator" client="false" server="true" clientLocked="false" serverLocked="false"></include>
            <include cluster="Account Login" client="false" server="true" clientLocked="false" serverLocked="false"></include>
            <include cluster="Content Launcher" client="false" server="true" clientLocked="false" serverLocked="true"></include>
        </clusters>
    </deviceType>
    <deviceType>
        <name>MA-basic-videoplayer</name>
        <domain>CHIP</domain>
        <typeName>Matter Basic Video Player</typeName>
        <profileId editable="false">0x0103</profileId>
        <deviceId editable="false">0x0028</deviceId>
        <class>Simple</class>
        <scope>Endpoint</scope>
        <clusters lockOthers="true">
            <include cluster="Descriptor" client="false" server="true" clientLocked="true" serverLocked="true">
                <requireAttribute>DEVICE_TYPE_LIST</requireAttribute>
                <requireAttribute>SERVER_LIST</requireAttribute>
                <requireAttribute>CLIENT_LIST</requireAttribute>
                <requireAttribute>PARTS_LIST</requireAttribute>
            </include>
            <include cluster="Media Playback" client="false" server="true" clientLocked="false" serverLocked="true"></include>
            <include cluster="Keypad Input" client="false" server="true" clientLocked="false" serverLocked="true"></include>
            <include cluster="Media Input" client="false" server="true" clientLocked="false" serverLocked="false"></include>
            <include cluster="On/Off" client="false" server="true" clientLocked="false" serverLocked="true"></include>
            <include cluster="Channel" client="false" server="true" clientLocked="false" serverLocked="false"></include>
            <include cluster="Audio Output" client="false" server="true" clientLocked="false" serverLocked="false"></include>
            <include cluster="Low Power" client="false" server="true" clientLocked="false" serverLocked="false"></include>
            <include cluster="Wake on LAN" client="false" server="true" clientLocked="false" serverLocked="false"></include>
            <include cluster="Target Navigator" client="false" server="true" clientLocked="false" serverLocked="false"></include>
        </clusters>
    </deviceType>
    <deviceType>
        <name>MA-casting-videoclient</name>
        <domain>CHIP</domain>
        <typeName>Matter Casting Video Client</typeName>
        <profileId editable="false">0x0103</profileId>
        <deviceId editable="false">0x0029</deviceId>
        <class>Simple</class>
        <scope>Endpoint</scope>
        <clusters lockOthers="true">
            <include cluster="Descriptor" client="false" server="true" clientLocked="true" serverLocked="true">
                <requireAttribute>DEVICE_TYPE_LIST</requireAttribute>
                <requireAttribute>SERVER_LIST</requireAttribute>
                <requireAttribute>CLIENT_LIST</requireAttribute>
                <requireAttribute>PARTS_LIST</requireAttribute>
            </include>
            <include cluster="Binding" client="false" server="true" clientLocked="false" serverLocked="true">
                <requireAttribute>BINDING</requireAttribute>
            </include>
            <include cluster="Media Playback" client="true" server="false" clientLocked="false" serverLocked="false"></include>
            <include cluster="Content Launcher" client="true" server="false" clientLocked="true" serverLocked="false"></include>
            <include cluster="Keypad Input" client="true" server="false" clientLocked="true" serverLocked="false"></include>
            <include cluster="Account Login" client="true" server="false" clientLocked="false" serverLocked="false"></include>
            <include cluster="On/Off" client="true" server="false" clientLocked="true" serverLocked="false"></include>
            <include cluster="Level Control" client="true" server="false" clientLocked="false" serverLocked="false"></include>
            <include cluster="Wake on LAN" client="true" server="false" clientLocked="false" serverLocked="false"></include>
            <include cluster="Channel" client="true" server="false" clientLocked="false" serverLocked="false"></include>
            <include cluster="Target Navigator" client="true" server="false" clientLocked="false" serverLocked="false"></include>
            <include cluster="Media Input" client="true" server="false" clientLocked="false" serverLocked="false"></include>
            <include cluster="Low Power" client="true" server="false" clientLocked="false" serverLocked="false"></include>
            <include cluster="Audio Output" client="true" server="false" clientLocked="false" serverLocked="false"></include>
            <include cluster="Application Launcher" client="true" server="false" clientLocked="false" serverLocked="false"></include>
            <include cluster="Application Basic" client="true" server="false" clientLocked="true" serverLocked="false"></include>
        </clusters>
    </deviceType>
    <deviceType>
        <name>MA-video-remotecontrol</name>
        <domain>CHIP</domain>
        <typeName>Matter Video Remote Control</typeName>
        <profileId editable="false">0x0103</profileId>
        <deviceId editable="false">0x002A</deviceId>
        <class>Simple</class>
        <scope>Endpoint</scope>
        <clusters lockOthers="true">
            <include cluster="Descriptor" client="false" server="true" clientLocked="true" serverLocked="true">
                <requireAttribute>DEVICE_TYPE_LIST</requireAttribute>
                <requireAttribute>SERVER_LIST</requireAttribute>
                <requireAttribute>CLIENT_LIST</requireAttribute>
                <requireAttribute>PARTS_LIST</requireAttribute>
            </include>
            <include cluster="Binding" client="false" server="true" clientLocked="false" serverLocked="true">
                <requireAttribute>BINDING</requireAttribute>
            </include>
            <include cluster="Media Playback" client="true" server="false" clientLocked="true" serverLocked="false"></include>
            <include cluster="Content Launcher" client="true" server="false" clientLocked="false" serverLocked="false"></include>
            <include cluster="Keypad Input" client="true" server="false" clientLocked="true" serverLocked="false"></include>
            <include cluster="Account Login" client="true" server="false" clientLocked="false" serverLocked="false"></include>
            <include cluster="On/Off" client="true" server="false" clientLocked="true" serverLocked="false"></include>
            <include cluster="Level Control" client="true" server="false" clientLocked="false" serverLocked="false"></include>
            <include cluster="Wake on LAN" client="true" server="false" clientLocked="false" serverLocked="false"></include>
            <include cluster="Channel" client="true" server="false" clientLocked="false" serverLocked="false"></include>
            <include cluster="Target Navigator" client="true" server="false" clientLocked="false" serverLocked="false"></include>
            <include cluster="Media Input" client="true" server="false" clientLocked="false" serverLocked="false"></include>
            <include cluster="Low Power" client="true" server="false" clientLocked="false" serverLocked="false"></include>
            <include cluster="Audio Output" client="true" server="false" clientLocked="false" serverLocked="false"></include>
            <include cluster="Application Launcher" client="true" server="false" clientLocked="false" serverLocked="false"></include>
        </clusters>
    </deviceType>
    <deviceType>
        <name>MA-speaker</name>
        <domain>CHIP</domain>
        <typeName>Matter Speaker</typeName>
        <profileId editable="false">0x0103</profileId>
        <deviceId editable="false">0x0022</deviceId>
        <class>Simple</class>
        <scope>Endpoint</scope>
        <clusters lockOthers="true">
            <include cluster="Identify" client="false" server="true" clientLocked="true" serverLocked="true">
                <requireAttribute>IDENTIFY_TIME</requireAttribute>
                <requireAttribute>IDENTIFY_TYPE</requireAttribute>
                <requireCommand>Identify</requireCommand>
                <requireCommand>IdentifyQuery</requireCommand>
                <requireCommand>TriggerEffect</requireCommand>
            </include>
            <include cluster="Descriptor" client="false" server="true" clientLocked="true" serverLocked="true">
                <requireAttribute>DEVICE_TYPE_LIST</requireAttribute>
                <requireAttribute>SERVER_LIST</requireAttribute>
                <requireAttribute>CLIENT_LIST</requireAttribute>
                <requireAttribute>PARTS_LIST</requireAttribute>
            </include>
            <include cluster="On/Off" client="false" server="true" clientLocked="false" serverLocked="true"></include>
            <include cluster="Level Control" client="false" server="true" clientLocked="false" serverLocked="true"></include>
        </clusters>
    </deviceType>
    <deviceType>
        <name>MA-contentapp</name>
        <domain>CHIP</domain>
        <typeName>Matter Content App</typeName>
        <profileId editable="false">0x0103</profileId>
        <deviceId editable="false">0x0024</deviceId>
        <class>Simple</class>
        <scope>Endpoint</scope>
        <clusters lockOthers="true">
            <include cluster="Identify" client="false" server="true" clientLocked="true" serverLocked="true">
                <requireAttribute>IDENTIFY_TIME</requireAttribute>
                <requireAttribute>IDENTIFY_TYPE</requireAttribute>
                <requireCommand>Identify</requireCommand>
                <requireCommand>IdentifyQuery</requireCommand>
                <requireCommand>TriggerEffect</requireCommand>
            </include>
            <include cluster="Descriptor" client="false" server="true" clientLocked="true" serverLocked="true">
                <requireAttribute>DEVICE_TYPE_LIST</requireAttribute>
                <requireAttribute>SERVER_LIST</requireAttribute>
                <requireAttribute>CLIENT_LIST</requireAttribute>
                <requireAttribute>PARTS_LIST</requireAttribute>
            </include>
            <include cluster="Application Basic" client="false" server="true" clientLocked="false" serverLocked="true"></include>
            <include cluster="Keypad Input" client="false" server="true" clientLocked="false" serverLocked="true"></include>
            <include cluster="Application Launcher" client="false" server="true" clientLocked="false" serverLocked="true"></include>
            <include cluster="Account Login" client="false" server="true" clientLocked="false" serverLocked="false"></include>
            <include cluster="Content Launcher" client="false" server="true" clientLocked="false" serverLocked="false"></include>
            <include cluster="Media Playback" client="false" server="true" clientLocked="false" serverLocked="false"></include>
            <include cluster="Target Navigator" client="false" server="true" clientLocked="false" serverLocked="false"></include>
            <include cluster="Channel" client="false" server="true" clientLocked="false" serverLocked="false"></include>
        </clusters>
    </deviceType>
    <deviceType>
        <name>MA-modeselect</name>
        <domain>CHIP</domain>
        <typeName>Matter Mode Select</typeName>
        <profileId editable="false">0x0103</profileId>
        <deviceId editable="false">0x0027</deviceId>
        <class>Simple</class>
        <scope>Endpoint</scope>
        <clusters lockOthers="true">
            <include cluster="Identify" client="false" server="true" clientLocked="true" serverLocked="true">
                <requireAttribute>IDENTIFY_TIME</requireAttribute>
                <requireAttribute>IDENTIFY_TYPE</requireAttribute>
                <requireCommand>Identify</requireCommand>
                <requireCommand>IdentifyQuery</requireCommand>
                <requireCommand>TriggerEffect</requireCommand>
            </include>
            <include cluster="Descriptor" client="false" server="true" clientLocked="true" serverLocked="true">
                <requireAttribute>DEVICE_TYPE_LIST</requireAttribute>
                <requireAttribute>SERVER_LIST</requireAttribute>
                <requireAttribute>CLIENT_LIST</requireAttribute>
                <requireAttribute>PARTS_LIST</requireAttribute>
            </include>
            <include cluster="Mode Select" client="false" server="true" clientLocked="false" serverLocked="true"></include>
        </clusters>
    </deviceType>
    <deviceType>
        <name>MA-room-airconditioner</name>
        <domain>CHIP</domain>
        <typeName>Matter Room Air Conditioner</typeName>
        <profileId editable="false">0x0103</profileId>
        <deviceId editable="false">0x0072</deviceId>
        <class>Simple</class>
        <scope>Endpoint</scope>
        <clusters lockOthers="true">
            <include cluster="Identify" client="false" server="true" clientLocked="true" serverLocked="true">
                <requireAttribute>IDENTIFY_TIME</requireAttribute>
                <requireAttribute>IDENTIFY_TYPE</requireAttribute>
                <requireCommand>Identify</requireCommand>
            </include>
            <include cluster="On/Off" client="false" server="true" clientLocked="true" serverLocked="true">
                <requireAttribute>ON_OFF</requireAttribute>
                <requireCommand>Off</requireCommand>
                <requireCommand>On</requireCommand>
                <requireCommand>Toggle</requireCommand>
            </include>
            <include cluster="Descriptor" client="false" server="true" clientLocked="true" serverLocked="true"></include>
            <include cluster="Groups" client="false" server="false" clientLocked="true" serverLocked="false"></include>
            <include cluster="Scenes Management" client="false" server="false" clientLocked="true" serverLocked="false"></include>
            <include cluster="Thermostat" client="false" server="true" clientLocked="true" serverLocked="true"></include>
            <include cluster="Thermostat User Interface Configuration" client="false" server="false" clientLocked="true" serverLocked="false"></include>
            <include cluster="Fan Control" client="false" server="false" clientLocked="true" serverLocked="false"></include>
            <include cluster="Temperature Measurement" client="false" server="false" clientLocked="true" serverLocked="false"></include>
            <include cluster="Relative Humidity Measurement" client="false" server="false" clientLocked="true" serverLocked="false"></include>
        </clusters>
    </deviceType>
    <deviceType>
        <name>MA-smokecoalarm</name>
        <domain>CHIP</domain>
        <typeName>Matter Smoke CO Alarm</typeName>
        <profileId editable="false">0x0103</profileId>
        <deviceId editable="false">0x0076</deviceId>
        <class>Simple</class>
        <scope>Endpoint</scope>
        <clusters lockOthers="true">
            <include cluster="Identify" client="false" server="true" clientLocked="true" serverLocked="true">
                <requireAttribute>IDENTIFY_TIME</requireAttribute>
                <requireAttribute>IDENTIFY_TYPE</requireAttribute>
                <requireCommand>Identify</requireCommand>
            </include>
            <include cluster="Groups" client="false" server="false" clientLocked="true" serverLocked="false"></include>
            <include cluster="Smoke CO Alarm" client="false" server="true" clientLocked="true" serverLocked="true"></include>
            <include cluster="Relative Humidity Measurement" client="false" server="false" clientLocked="true" serverLocked="false"></include>
            <include cluster="Temperature Measurement" client="false" server="false" clientLocked="true" serverLocked="false"></include>
            <include cluster="Carbon Monoxide" client="false" server="false" clientLocked="true" serverLocked="false"></include>
            <include cluster="Power Source" client="false" server="true" clientLocked="true" serverLocked="true"></include>
            <include cluster="Descriptor" client="false" server="true" clientLocked="true" serverLocked="true"></include>
        </clusters>
    </deviceType>
    <deviceType>
        <name>MA-air-purifier</name>
        <domain>CHIP</domain>
        <typeName>Matter Air Purifier</typeName>
        <profileId editable="false">0x0103</profileId>
        <deviceId editable="false">0x002D</deviceId>
        <class>Simple</class>
        <scope>Endpoint</scope>
        <clusters lockOthers="true">
            <include cluster="Descriptor" client="false" server="true" clientLocked="true" serverLocked="true"></include>
            <include cluster="Identify" client="false" server="true" clientLocked="true" serverLocked="true">
                <requireAttribute>IDENTIFY_TIME</requireAttribute>
                <requireAttribute>IDENTIFY_TYPE</requireAttribute>
                <requireCommand>Identify</requireCommand>
            </include>
            <include cluster="Groups" client="false" server="false" clientLocked="true" serverLocked="false"></include>
            <include cluster="Fan Control" client="false" server="true" clientLocked="true" serverLocked="true"></include>
            <include cluster="HEPA Filter Monitoring" client="false" server="true" clientLocked="true" serverLocked="false"></include>
            <include cluster="Activated Carbon Filter Monitoring" client="false" server="true" clientLocked="true" serverLocked="false"></include>
        </clusters>
    </deviceType>
    <deviceType>
        <name>MA-air-quality-sensor</name>
        <domain>CHIP</domain>
        <typeName>Matter Air Quality Sensor</typeName>
        <profileId editable="false">0x0103</profileId>
        <deviceId editable="false">0x002C</deviceId>
        <class>Simple</class>
        <scope>Endpoint</scope>
        <clusters lockOthers="true">
            <include cluster="Descriptor" client="false" server="true" clientLocked="true" serverLocked="true"></include>
            <include cluster="Identify" client="false" server="true" clientLocked="true" serverLocked="true">
                <requireAttribute>IDENTIFY_TIME</requireAttribute>
                <requireAttribute>IDENTIFY_TYPE</requireAttribute>
                <requireCommand>Identify</requireCommand>
            </include>
            <include cluster="Air Quality" client="false" server="true" clientLocked="true" serverLocked="true"></include>
            <include cluster="Temperature Measurement" client="false" server="true" clientLocked="true" serverLocked="false"></include>
            <include cluster="Relative Humidity Measurement" client="false" server="true" clientLocked="true" serverLocked="false"></include>
            <include cluster="Carbon Monoxide Concentration Measurement" client="false" server="true" clientLocked="true" serverLocked="false"></include>
            <include cluster="Carbon Dioxide Concentration Measurement" client="false" server="true" clientLocked="true" serverLocked="false"></include>
            <include cluster="Nitrogen Dioxide Concentration Measurement" client="false" server="true" clientLocked="true" serverLocked="false"></include>
            <include cluster="Ozone Concentration Measurement" client="false" server="true" clientLocked="true" serverLocked="false"></include>
            <include cluster="Formaldehyde Concentration Measurement" client="false" server="true" clientLocked="true" serverLocked="false"></include>
            <include cluster="PM1 Concentration Measurement" client="false" server="true" clientLocked="true" serverLocked="false"></include>
            <include cluster="PM2.5 Concentration Measurement" client="false" server="true" clientLocked="true" serverLocked="false"></include>
            <include cluster="PM10 Concentration Measurement" client="false" server="true" clientLocked="true" serverLocked="false"></include>
            <include cluster="Radon Concentration Measurement" client="false" server="true" clientLocked="true" serverLocked="false"></include>
            <include cluster="Total Volatile Organic Compounds Concentration Measurement" client="false" server="true" clientLocked="true" serverLocked="false"></include>
        </clusters>
    </deviceType>
    <deviceType>
        <name>MA-dishwasher</name>
        <domain>CHIP</domain>
        <typeName>Matter Dishwasher</typeName>
        <profileId editable="false">0x0103</profileId>
        <deviceId editable="false">0x0075</deviceId>
        <class>Simple</class>
        <scope>Endpoint</scope>
        <clusters lockOthers="true">
            <include cluster="Identify" client="false" server="false" clientLocked="true" serverLocked="false"></include>
            <include cluster="On/Off" client="false" server="false" clientLocked="true" serverLocked="false"></include>
            <include cluster="Descriptor" client="false" server="true" clientLocked="true" serverLocked="true"></include>
            <include cluster="Temperature Control" client="false" server="false" clientLocked="true" serverLocked="false"></include>
            <include cluster="Dishwasher Mode" client="false" server="false" clientLocked="true" serverLocked="false"></include>
            <include cluster="Dishwasher Alarm" client="false" server="false" clientLocked="true" serverLocked="false"></include>
            <include cluster="Operational State" client="false" server="true" clientLocked="true" serverLocked="true"></include>
        </clusters>
    </deviceType>
     <deviceType>
        <name>MA-oven</name>
        <domain>CHIP</domain>
        <typeName>Matter Oven</typeName>
        <profileId editable="false">0x0103</profileId>
        <deviceId editable="false">0x007B</deviceId>
        <class>Simple</class>
        <scope>Endpoint</scope>
        <clusters lockOthers="true">
            <include cluster="Identify" client="false" server="false" clientLocked="true" serverLocked="false"></include>
            <include cluster="Descriptor" client="false" server="true" clientLocked="true" serverLocked="true"></include>
        </clusters>
    </deviceType>
    <deviceType>
        <name>MA-microwave-oven</name>
        <domain>CHIP</domain>
        <typeName>Matter Microwave Oven</typeName>
        <profileId editable="false">0x0103</profileId>
        <deviceId editable="false">0x0079</deviceId>
        <class>Simple</class>
        <scope>Endpoint</scope>
        <clusters lockOthers="true">
            <include cluster="Identify" client="false" server="false" clientLocked="true" serverLocked="false"></include>
            <include cluster="Descriptor" client="false" server="true" clientLocked="true" serverLocked="true"></include>
            <include cluster="Fan Control" client="false" server="false" clientLocked="true" serverLocked="false"></include>
            <include cluster="Microwave Oven Mode"  client="false" server="true" clientLocked="true" serverLocked="true"></include>
            <include cluster="Microwave Oven Control"  client="false" server="true" clientLocked="true" serverLocked="true"></include>
            <include cluster="Operational State" client="false" server="true" clientLocked="true" serverLocked="true"></include>
        </clusters>
    </deviceType>
    <deviceType>
        <name>MA-refrigerator</name>
        <domain>CHIP</domain>
        <typeName>Matter Refrigerator</typeName>
        <profileId editable="false">0x0103</profileId>
        <deviceId editable="false">0x0070</deviceId>
        <class>Simple</class>
        <scope>Endpoint</scope>
        <clusters lockOthers="true">
            <include cluster="Identify" client="false" server="false" clientLocked="true" serverLocked="false"></include>
            <include cluster="Descriptor" client="false" server="true" clientLocked="true" serverLocked="true"></include>
            <include cluster="Refrigerator And Temperature Controlled Cabinet Mode" client="false" server="false" clientLocked="true" serverLocked="false"></include>
            <include cluster="Refrigerator Alarm" client="false" server="false" clientLocked="true" serverLocked="false"></include>
        </clusters>
    </deviceType>
    <deviceType>
        <name>MA-laundry-washer</name>
        <domain>CHIP</domain>
        <typeName>Matter Laundry Washer</typeName>
        <profileId editable="false">0x0103</profileId>
        <deviceId editable="false">0x0073</deviceId>
        <class>Simple</class>
        <scope>Endpoint</scope>
        <clusters lockOthers="true">
            <include cluster="Identify" client="false" server="false" clientLocked="true" serverLocked="false"></include>
            <include cluster="Descriptor" client="false" server="true" clientLocked="true" serverLocked="true"></include>
            <include cluster="On/Off" client="false" server="false" clientLocked="true" serverLocked="false"></include>
            <include cluster="Laundry Washer Mode" client="false" server="false" clientLocked="true" serverLocked="false"></include>
            <include cluster="Laundry Washer Controls" client="false" server="false" clientLocked="true" serverLocked="false"></include>
            <include cluster="Temperature Control" client="false" server="false" clientLocked="true" serverLocked="false"></include>
            <include cluster="Operational State" client="false" server="true" clientLocked="true" serverLocked="true"></include>
        </clusters>
    </deviceType>
        <deviceType>
        <name>MA-laundry-dryer</name>
        <domain>CHIP</domain>
        <typeName>Matter Laundry Dryer</typeName>
        <profileId editable="false">0x0103</profileId>
        <deviceId editable="false">0x007C</deviceId>
        <class>Simple</class>
        <scope>Endpoint</scope>
        <clusters lockOthers="true">
            <include cluster="Identify" client="false" server="false" clientLocked="true" serverLocked="false"></include>
            <include cluster="Descriptor" client="false" server="true" clientLocked="true" serverLocked="true"></include>
            <include cluster="On/Off" client="false" server="false" clientLocked="true" serverLocked="false"></include>
            <include cluster="Laundry Washer Mode" client="false" server="false" clientLocked="true" serverLocked="false"></include>
            <include cluster="Laundry Dryer Controls" client="false" server="false" clientLocked="true" serverLocked="false"></include>
            <include cluster="Temperature Control" client="false" server="false" clientLocked="true" serverLocked="false"></include>
            <include cluster="Operational State" client="false" server="true" clientLocked="true" serverLocked="true"></include>
        </clusters>
    </deviceType>
    <deviceType>
        <name>MA-extractor-hood</name>
        <domain>CHIP</domain>
        <typeName>Matter Extractor Hood</typeName>
        <profileId editable="false">0x0103</profileId>
        <deviceId editable="false">0x007A</deviceId>
        <class>Simple</class>
        <scope>Endpoint</scope>
        <clusters lockOthers="true">
            <include cluster="Identify" client="false" server="false" clientLocked="true" serverLocked="false"></include>
            <include cluster="Descriptor" client="false" server="true" clientLocked="true" serverLocked="true"></include>
            <include cluster="HEPA Filter Monitoring" client="false" server="false" clientLocked="true" serverLocked="false"></include>
            <include cluster="Activated Carbon Filter Monitoring" client="false" server="false" clientLocked="true" serverLocked="false"></include>
            <include cluster="Fan Control" client="false" server="true" clientLocked="true" serverLocked="true"></include>
        </clusters>
    </deviceType>
    <deviceType>
        <name>MA-robotic-vacuum-cleaner</name>
        <domain>CHIP</domain>
        <typeName>Matter Robotic Vacuum Cleaner</typeName>
        <profileId editable="false">0x0103</profileId>
        <deviceId editable="false">0x0074</deviceId>
        <class>Simple</class>
        <scope>Endpoint</scope>
        <clusters lockOthers="true">
            <include cluster="Identify" client="false" server="true" clientLocked="true" serverLocked="true">
            </include>
            <include cluster="Descriptor" client="false" server="true" clientLocked="true" serverLocked="true"></include>
            <include cluster="RVC Run Mode" client="false" server="true" clientLocked="true" serverLocked="true"></include>
            <include cluster="RVC Clean Mode" client="false" server="false" clientLocked="true" serverLocked="false"></include>
            <include cluster="RVC Operational State" client="false" server="true" clientLocked="true" serverLocked="true"></include>
        </clusters>
    </deviceType>
    <deviceType>
        <name>MA-temperature-controlled-cabinet</name>
        <domain>CHIP</domain>
        <typeName>Matter Temperature Controlled Cabinet</typeName>
        <profileId editable="false">0x0103</profileId>
        <deviceId editable="false">0x0071</deviceId>
        <class>Simple</class>
        <scope>Endpoint</scope>
        <clusters lockOthers="true">
            <include cluster="Descriptor" client="false" server="true" clientLocked="true" serverLocked="true"></include>
            <include cluster="Temperature Control" client="false" server="true" clientLocked="true" serverLocked="true"></include>
            <include cluster="Temperature Measurement" client="false" server="false" clientLocked="true" serverLocked="false"></include>
            <include cluster="Refrigerator And Temperature Controlled Cabinet Mode" client="false" server="false" clientLocked="true" serverLocked="false"></include>
            <include cluster="Oven Mode" client="false" server="false" clientLocked="true" serverLocked="false"></include>
            <include cluster="Oven Cavity Operational State" client="false" server="false" clientLocked="true" serverLocked="false"></include>
        </clusters>
    </deviceType>
    <deviceType>
        <name>MA-water-freeze-detector</name>
        <domain>CHIP</domain>
        <typeName>Matter Water Freeze Detector</typeName>
        <profileId editable="false">0x0103</profileId>
        <deviceId editable="false">0x0041</deviceId>
        <class>Simple</class>
        <scope>Endpoint</scope>
        <clusters lockOthers="true">
            <include cluster="Identify" client="false" server="true" clientLocked="true" serverLocked="true"></include>
            <include cluster="Boolean State" client="false" server="true" clientLocked="true" serverLocked="true"></include>
            <include cluster="Boolean State Configuration" client="false" server="true" clientLocked="true" serverLocked="false"></include>
            <include cluster="Descriptor" client="false" server="true" clientLocked="true" serverLocked="true"></include>
        </clusters>
    </deviceType>
    <deviceType>
        <name>MA-water-valve</name>
        <domain>CHIP</domain>
        <typeName>Matter Water Valve</typeName>
        <profileId editable="false">0x0103</profileId>
        <deviceId editable="false">0x0042</deviceId>
        <class>Simple</class>
        <scope>Endpoint</scope>
        <clusters lockOthers="true">
            <include cluster="Identify" client="false" server="true" clientLocked="true" serverLocked="true"></include>
            <include cluster="Valve Configuration and Control" client="false" server="true" clientLocked="true" serverLocked="true"></include>
            <include cluster="Descriptor" client="false" server="true" clientLocked="true" serverLocked="true"></include>
        </clusters>
    </deviceType>
    <deviceType>
        <name>MA-water-leak-detector</name>
        <domain>CHIP</domain>
        <typeName>Matter Water Leak Detector</typeName>
        <profileId editable="false">0x0103</profileId>
        <deviceId editable="false">0x0043</deviceId>
        <class>Simple</class>
        <scope>Endpoint</scope>
        <clusters lockOthers="true">
            <include cluster="Identify" client="false" server="true" clientLocked="true" serverLocked="true"></include>
            <include cluster="Boolean State" client="false" server="true" clientLocked="true" serverLocked="true"></include>
            <include cluster="Boolean State Configuration" client="false" server="true" clientLocked="true" serverLocked="false"></include>
            <include cluster="Descriptor" client="false" server="true" clientLocked="true" serverLocked="true"></include>
        </clusters>
    </deviceType>
    <deviceType>
        <name>MA-rain-sensor</name>
        <domain>CHIP</domain>
        <typeName>Matter Rain Sensor</typeName>
        <profileId editable="false">0x0103</profileId>
        <deviceId editable="false">0x0044</deviceId>
        <class>Simple</class>
        <scope>Endpoint</scope>
        <clusters lockOthers="true">
            <include cluster="Identify" client="false" server="true" clientLocked="true" serverLocked="true"></include>
            <include cluster="Boolean State" client="false" server="true" clientLocked="true" serverLocked="true"></include>
            <include cluster="Boolean State Configuration" client="false" server="true" clientLocked="true" serverLocked="false"></include>
            <include cluster="Descriptor" client="false" server="true" clientLocked="true" serverLocked="true"></include>
        </clusters>
    </deviceType>
    <deviceType>
        <name>MA-network-infrastructure-manager</name>
        <domain>CHIP</domain>
        <typeName>Matter Network Infrastructure Manager</typeName>
        <profileId editable="false">0x0103</profileId>
        <deviceId editable="false">0xFFF10010</deviceId><!-- TODO: ID-TBD -->
        <class>Simple</class>
        <scope>Endpoint</scope>
        <clusters lockOthers="true">
            <include cluster="Descriptor" client="false" server="true" clientLocked="true" serverLocked="true"/>
        </clusters>
    </deviceType>
    <deviceType>
        <name>MA-all-clusters-app</name>
        <domain>CHIP</domain>
        <typeName>Matter All-clusters-app Server Example</typeName>
        <profileId editable="false">0x0103</profileId>
        <deviceId editable="false">0xFFF10003</deviceId>
        <clusters lockOthers="true">
            <include cluster="Identify" client="false" server="true" clientLocked="true" serverLocked="true">
                <requireAttribute>IDENTIFY_TIME</requireAttribute>
                <requireAttribute>IDENTIFY_TYPE</requireAttribute>
                <requireCommand>Identify</requireCommand>
                <requireCommand>IdentifyQuery</requireCommand>
                <requireCommand>TriggerEffect</requireCommand>
            </include>
            <include cluster="Descriptor" client="false" server="true" clientLocked="true" serverLocked="true">
                <requireAttribute>DEVICE_TYPE_LIST</requireAttribute>
                <requireAttribute>SERVER_LIST</requireAttribute>
                <requireAttribute>CLIENT_LIST</requireAttribute>
                <requireAttribute>PARTS_LIST</requireAttribute>
            </include>
            <include cluster="Binding" client="false" server="true" clientLocked="true" serverLocked="false">
                <requireAttribute>BINDING</requireAttribute>
            </include>
            <include cluster="Barrier Control" client="true" server="true" clientLocked="true" serverLocked="true">
                <requireCommand>BarrierControlGoToPercent</requireCommand>
                <requireCommand>BarrierControlStop</requireCommand>
            </include>
            <include cluster="Color Control" client="true" server="true" clientLocked="true" serverLocked="true">
                <requireAttribute>COLOR_CONTROL_CURRENT_HUE</requireAttribute>
                <requireAttribute>COLOR_CONTROL_CURRENT_SATURATION</requireAttribute>
                <requireAttribute>COLOR_CONTROL_REMAINING_TIME</requireAttribute>
                <requireAttribute>COLOR_CONTROL_CURRENT_X</requireAttribute>
                <requireAttribute>COLOR_CONTROL_CURRENT_Y</requireAttribute>
                <requireAttribute>COLOR_CONTROL_DRIFT_COMPENSATION</requireAttribute>
                <requireAttribute>COLOR_CONTROL_COMPENSATION_TEXT</requireAttribute>
                <requireAttribute>COLOR_CONTROL_COLOR_TEMPERATURE</requireAttribute>
                <requireAttribute>COLOR_CONTROL_COLOR_MODE</requireAttribute>
                <requireAttribute>COLOR_CONTROL_OPTIONS</requireAttribute>
                <requireAttribute>COLOR_CONTROL_NUMBER_OF_PRIMARIES</requireAttribute>
                <requireAttribute>COLOR_CONTROL_PRIMARY_1_X</requireAttribute>
                <requireAttribute>COLOR_CONTROL_PRIMARY_1_Y</requireAttribute>
                <requireAttribute>COLOR_CONTROL_PRIMARY_1_INTENSITY</requireAttribute>
                <requireAttribute>COLOR_CONTROL_PRIMARY_2_X</requireAttribute>
                <requireAttribute>COLOR_CONTROL_PRIMARY_2_Y</requireAttribute>
                <requireAttribute>COLOR_CONTROL_PRIMARY_2_INTENSITY</requireAttribute>
                <requireAttribute>COLOR_CONTROL_PRIMARY_3_X</requireAttribute>
                <requireAttribute>COLOR_CONTROL_PRIMARY_3_Y</requireAttribute>
                <requireAttribute>COLOR_CONTROL_PRIMARY_3_INTENSITY</requireAttribute>
                <requireAttribute>COLOR_CONTROL_PRIMARY_4_X</requireAttribute>
                <requireAttribute>COLOR_CONTROL_PRIMARY_4_Y</requireAttribute>
                <requireAttribute>COLOR_CONTROL_PRIMARY_4_INTENSITY</requireAttribute>
                <requireAttribute>COLOR_CONTROL_PRIMARY_5_X</requireAttribute>
                <requireAttribute>COLOR_CONTROL_PRIMARY_5_Y</requireAttribute>
                <requireAttribute>COLOR_CONTROL_PRIMARY_5_INTENSITY</requireAttribute>
                <requireAttribute>COLOR_CONTROL_PRIMARY_6_X</requireAttribute>
                <requireAttribute>COLOR_CONTROL_PRIMARY_6_Y</requireAttribute>
                <requireAttribute>COLOR_CONTROL_PRIMARY_6_INTENSITY</requireAttribute>
                <requireAttribute>COLOR_CONTROL_WHITE_POINT_X</requireAttribute>
                <requireAttribute>COLOR_CONTROL_WHITE_POINT_Y</requireAttribute>
                <requireAttribute>COLOR_CONTROL_COLOR_POINT_R_X</requireAttribute>
                <requireAttribute>COLOR_CONTROL_COLOR_POINT_R_Y</requireAttribute>
                <requireAttribute>COLOR_CONTROL_COLOR_POINT_R_INTENSITY</requireAttribute>
                <requireAttribute>COLOR_CONTROL_COLOR_POINT_G_X</requireAttribute>
                <requireAttribute>COLOR_CONTROL_COLOR_POINT_G_Y</requireAttribute>
                <requireAttribute>COLOR_CONTROL_COLOR_POINT_G_INTENSITY</requireAttribute>
                <requireAttribute>COLOR_CONTROL_COLOR_POINT_B_X</requireAttribute>
                <requireAttribute>COLOR_CONTROL_COLOR_POINT_B_Y</requireAttribute>
                <requireAttribute>COLOR_CONTROL_COLOR_POINT_B_INTENSITY</requireAttribute>
                <requireAttribute>COLOR_CONTROL_TEMPERATURE_LEVEL_MIN_MIREDS</requireAttribute>
                <requireAttribute>START_UP_COLOR_TEMPERATURE_MIREDS</requireAttribute>
                <requireAttribute>COLOR_CONTROL_ENHANCED_CURRENT_HUE</requireAttribute>
                <requireAttribute>COLOR_CONTROL_ENHANCED_COLOR_MODE</requireAttribute>
                <requireAttribute>COLOR_CONTROL_COLOR_LOOP_ACTIVE</requireAttribute>
                <requireAttribute>COLOR_CONTROL_COLOR_LOOP_DIRECTION</requireAttribute>
                <requireAttribute>COLOR_CONTROL_COLOR_LOOP_TIME</requireAttribute>
                <requireAttribute>COLOR_CONTROL_COLOR_START_ENHANCED_HUE</requireAttribute>
                <requireAttribute>COLOR_CONTROL_COLOR_STORED_ENHANCED_HUE</requireAttribute>
                <requireAttribute>COLOR_CONTROL_COLOR_CAPABILITIES</requireAttribute>
                <requireAttribute>COLOR_CONTROL_COLOR_TEMP_PHYSICAL_MIN</requireAttribute>
                <requireAttribute>COLOR_CONTROL_COLOR_TEMP_PHYSICAL_MAX</requireAttribute>
                <requireCommand>MoveToHue</requireCommand>
                <requireCommand>MoveHue</requireCommand>
                <requireCommand>StepHue</requireCommand>
                <requireCommand>MoveToSaturation</requireCommand>
                <requireCommand>MoveSaturation</requireCommand>
                <requireCommand>StepSaturation</requireCommand>
                <requireCommand>MoveToHueAndSaturation</requireCommand>
                <requireCommand>MoveToColor</requireCommand>
                <requireCommand>MoveColor</requireCommand>
                <requireCommand>StepColor</requireCommand>
                <requireCommand>MoveToColorTemperature</requireCommand>
                <requireCommand>MoveColorTemperature</requireCommand>
                <requireCommand>StepColorTemperature</requireCommand>
                <requireCommand>StopMoveStep</requireCommand>
            </include>
            <include cluster="Door Lock" client="true" server="true" clientLocked="true" serverLocked="true">
                <requireCommand>LockDoor</requireCommand>
                <requireCommand>UnlockDoor</requireCommand>
                <requireCommand>SetUser</requireCommand>
                <requireCommand>GetUser</requireCommand>
                <requireCommand>GetUserResponse</requireCommand>
                <requireCommand>ClearUser</requireCommand>
                <requireCommand>SetCredential</requireCommand>
                <requireCommand>SetCredentialResponse</requireCommand>
                <requireCommand>SetCredentialStatus</requireCommand>
                <requireCommand>SetCredentialStatusResponse</requireCommand>
                <requireCommand>ClearCredential</requireCommand>
            </include>
            <include cluster="Groups" client="false" server="true" clientLocked="true" serverLocked="true">
                <requireAttribute>GROUP_NAME_SUPPORT</requireAttribute>
                <requireCommand>AddGroup</requireCommand>
                <requireCommand>AddGroupResponse</requireCommand>
                <requireCommand>ViewGroup</requireCommand>
                <requireCommand>ViewGroupResponse</requireCommand>
                <requireCommand>GetGroupMembership</requireCommand>
                <requireCommand>GetGroupMembershipResponse</requireCommand>
                <requireCommand>RemoveGroup</requireCommand>
                <requireCommand>RemoveGroupResponse</requireCommand>
                <requireCommand>RemoveAllGroups</requireCommand>
                <requireCommand>AddGroupIfIdentifying</requireCommand>
            </include>
            <include cluster="Level Control" client="true" server="true" clientLocked="true" serverLocked="true">
                <requireAttribute>CURRENT_LEVEL</requireAttribute>
                <requireCommand>MoveToLevel</requireCommand>
                <requireCommand>Move</requireCommand>
                <requireCommand>Step</requireCommand>
                <requireCommand>Stop</requireCommand>
                <requireCommand>MoveToLevelWithOnOff</requireCommand>
                <requireCommand>MoveWithOnOff</requireCommand>
                <requireCommand>StepWithOnOff</requireCommand>
                <requireCommand>StopWithOnOff</requireCommand>
            </include>
            <include cluster="On/Off" client="true" server="true" clientLocked="true" serverLocked="true">
                <requireAttribute>ON_OFF</requireAttribute>
                <requireCommand>Off</requireCommand>
                <requireCommand>On</requireCommand>
                <requireCommand>Toggle</requireCommand>
            </include>
            <include cluster="Scenes Management" client="true" server="true" clientLocked="true" serverLocked="true">
                <requireAttribute>SCENE_COUNT</requireAttribute>
                <requireAttribute>CURRENT_SCENE</requireAttribute>
                <requireAttribute>CURRENT_GROUP</requireAttribute>
                <requireAttribute>SCENE_VALID</requireAttribute>
                <requireAttribute>SCENE_NAME_SUPPORT</requireAttribute>
                <requireCommand>AddScene</requireCommand>
                <requireCommand>AddSceneResponse</requireCommand>
                <requireCommand>ViewScene</requireCommand>
                <requireCommand>ViewSceneResponse</requireCommand>
                <requireCommand>RemoveScene</requireCommand>
                <requireCommand>RemoveSceneResponse</requireCommand>
                <requireCommand>RemoveAllScenes</requireCommand>
                <requireCommand>RemoveAllScenesResponse</requireCommand>
                <requireCommand>StoreScene</requireCommand>
                <requireCommand>StoreSceneResponse</requireCommand>
                <requireCommand>RecallScene</requireCommand>
                <requireCommand>GetSceneMembership</requireCommand>
                <requireCommand>GetSceneMembershipResponse</requireCommand>
            </include>
            <include cluster="Temperature Measurement" client="false" server="true" clientLocked="true" serverLocked="true"></include>
        </clusters>
    </deviceType>
    <deviceType>
        <name>MA-secondary-network-commissioning</name>
        <domain>CHIP</domain>
        <typeName>Matter Secondary Network Commissioning Device Type</typeName>
        <profileId editable="false">0x0103</profileId>
        <deviceId editable="false">0xFFF10002</deviceId>
        <clusters lockOthers="true">
            <include cluster="Network Commissioning" client="false" server="true" clientLocked="true" serverLocked="true"></include>
            <include cluster="Descriptor" client="false" server="true" clientLocked="true" serverLocked="true">
                <requireAttribute>DEVICE_TYPE_LIST</requireAttribute>
                <requireAttribute>SERVER_LIST</requireAttribute>
                <requireAttribute>CLIENT_LIST</requireAttribute>
                <requireAttribute>PARTS_LIST</requireAttribute>
            </include>
        </clusters>
    </deviceType>
    <deviceType>
        <name>Cooktop</name>
        <domain>CHIP</domain>
        <typeName>Matter Cooktop</typeName>
        <class>Simple</class>
        <profileId editable="false">0x0103</profileId>
        <deviceId editable="false">0x0078</deviceId>
        <clusters lockOthers="true">
            <include cluster="Descriptor" client="false" server="true" clientLocked="true" serverLocked="true">
            </include>
            <include cluster="Identify" client="false" server="false" clientLocked="true" serverLocked="false"></include>
            <include cluster="On/Off" client="false" server="true" clientLocked="true" serverLocked="true">
            </include>
        </clusters>
    </deviceType>
    <deviceType>
<<<<<<< HEAD
        <name>MA-disco-ball</name>
        <domain>CHIP</domain>
        <typeName>Matter Disco Ball</typeName>
        <class>Simple</class>
        <profileId editable="false">0x0103</profileId>
        <deviceId editable="false">0x5678</deviceId>
        <clusters lockOthers="true">
            <include cluster="Descriptor" client="false" server="true" clientLocked="true" serverLocked="true">
            </include>
            <include cluster="Identify" client="false" server="false" clientLocked="true" serverLocked="false"></include>
            <include cluster="Disco Ball" client="false" server="true" clientLocked="true" serverLocked="true">
            </include>
=======
        <name>Cook Surface</name>
        <domain>CHIP</domain>
        <typeName>Matter Cook Surface</typeName>
        <class>Simple</class>
        <profileId editable="false">0x0103</profileId>
        <deviceId editable="false">0x0077</deviceId>
        <clusters lockOthers="true">
            <include cluster="Descriptor" client="false" server="true" clientLocked="true" serverLocked="true">
            </include>
            <include cluster="Temperature Control" client="false" server="true" clientLocked="true" serverLocked="false"></include>
            <include cluster="Temperature Measurement" client="false" server="false" clientLocked="true" serverLocked="false"></include>
        </clusters>
    </deviceType>
        <deviceType>
        <name>Energy EVSE</name>
        <domain>CHIP</domain>
        <typeName>Matter EVSE</typeName>
        <class>Simple</class>
        <profileId editable="false">0x0103</profileId>
        <deviceId editable="false">0x050C</deviceId>
        <clusters lockOthers="true">
            <include cluster="Descriptor" client="false" server="true" clientLocked="true" serverLocked="true"></include>
            <include cluster="Identify" client="false" server="false" clientLocked="true" serverLocked="false"></include>
            <include cluster="Energy EVSE" client="false" server="true" clientLocked="true" serverLocked="true"></include>
            <include cluster="Energy EVSE Mode" client="false" server="true" clientLocked="true" serverLocked="true"></include>
            <include cluster="Temperature Measurement" client="false" server="false" clientLocked="true" serverLocked="false"></include>
>>>>>>> ddbbdcbe
        </clusters>
    </deviceType>
</configurator><|MERGE_RESOLUTION|>--- conflicted
+++ resolved
@@ -2379,7 +2379,6 @@
         </clusters>
     </deviceType>
     <deviceType>
-<<<<<<< HEAD
         <name>MA-disco-ball</name>
         <domain>CHIP</domain>
         <typeName>Matter Disco Ball</typeName>
@@ -2392,7 +2391,9 @@
             <include cluster="Identify" client="false" server="false" clientLocked="true" serverLocked="false"></include>
             <include cluster="Disco Ball" client="false" server="true" clientLocked="true" serverLocked="true">
             </include>
-=======
+        </clusters>
+    </deviceType>
+    <deviceType>
         <name>Cook Surface</name>
         <domain>CHIP</domain>
         <typeName>Matter Cook Surface</typeName>
@@ -2406,7 +2407,7 @@
             <include cluster="Temperature Measurement" client="false" server="false" clientLocked="true" serverLocked="false"></include>
         </clusters>
     </deviceType>
-        <deviceType>
+    <deviceType>
         <name>Energy EVSE</name>
         <domain>CHIP</domain>
         <typeName>Matter EVSE</typeName>
@@ -2419,7 +2420,6 @@
             <include cluster="Energy EVSE" client="false" server="true" clientLocked="true" serverLocked="true"></include>
             <include cluster="Energy EVSE Mode" client="false" server="true" clientLocked="true" serverLocked="true"></include>
             <include cluster="Temperature Measurement" client="false" server="false" clientLocked="true" serverLocked="false"></include>
->>>>>>> ddbbdcbe
         </clusters>
     </deviceType>
 </configurator>