--- conflicted
+++ resolved
@@ -107,11 +107,7 @@
         .devicePool        = &mDevicePool,
         .dnsResolver       = nullptr,
     }),
-<<<<<<< HEAD
-    mCommissioningWindowManager(this), mGroupsProvider(mDeviceStorage), mAttributePersister(mDeviceStorage)
-=======
-    mGroupsProvider(mDeviceStorage), mAccessControl(Access::Examples::GetAccessControlDelegate(&mDeviceStorage))
->>>>>>> 665a4aef
+    mGroupsProvider(mDeviceStorage)
 {}
 
 CHIP_ERROR Server::Init(AppDelegate * delegate, uint16_t secureServicePort, uint16_t unsecureServicePort,
