--- conflicted
+++ resolved
@@ -186,10 +186,7 @@
         tempFabricTable         = stateParams.fabricTable;
     }
 
-<<<<<<< HEAD
-=======
     auto sessionResumptionStorage = chip::Platform::MakeUnique<SimpleSessionResumptionStorage>();
->>>>>>> bb473800
     ReturnErrorOnFailure(sessionResumptionStorage->Init(params.fabricIndependentStorage));
     stateParams.sessionResumptionStorage = std::move(sessionResumptionStorage);
 
