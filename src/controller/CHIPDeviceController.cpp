/*
 *
 *    Copyright (c) 2020-2021 Project CHIP Authors
 *    Copyright (c) 2013-2017 Nest Labs, Inc.
 *    All rights reserved.
 *
 *    Licensed under the Apache License, Version 2.0 (the "License");
 *    you may not use this file except in compliance with the License.
 *    You may obtain a copy of the License at
 *
 *        http://www.apache.org/licenses/LICENSE-2.0
 *
 *    Unless required by applicable law or agreed to in writing, software
 *    distributed under the License is distributed on an "AS IS" BASIS,
 *    WITHOUT WARRANTIES OR CONDITIONS OF ANY KIND, either express or implied.
 *    See the License for the specific language governing permissions and
 *    limitations under the License.
 */

/**
 *    @file
 *      Implementation of CHIP Device Controller, a common class
 *      that implements discovery, pairing and provisioning of CHIP
 *      devices.
 *
 */

#ifndef __STDC_LIMIT_MACROS
#define __STDC_LIMIT_MACROS
#endif
#ifndef __STDC_FORMAT_MACROS
#define __STDC_FORMAT_MACROS
#endif

// module header, comes first
#include <controller/CHIPDeviceController.h>

#include <app-common/zap-generated/enums.h>
#include <controller-clusters/zap-generated/CHIPClusters.h>

#if CONFIG_DEVICE_LAYER
#include <platform/CHIPDeviceLayer.h>
#include <platform/ConfigurationManager.h>
#endif

#include <app/InteractionModelEngine.h>
#include <app/util/DataModelHandler.h>
#include <app/util/error-mapping.h>
#include <credentials/CHIPCert.h>
#include <credentials/DeviceAttestationCredsProvider.h>
#include <crypto/CHIPCryptoPAL.h>
#include <lib/core/CHIPCore.h>
#include <lib/core/CHIPEncoding.h>
#include <lib/core/CHIPSafeCasts.h>
#include <lib/core/NodeId.h>
#include <lib/support/Base64.h>
#include <lib/support/CHIPArgParser.hpp>
#include <lib/support/CHIPMem.h>
#include <lib/support/CodeUtils.h>
#include <lib/support/ErrorStr.h>
#include <lib/support/PersistentStorageMacros.h>
#include <lib/support/SafeInt.h>
#include <lib/support/ScopedBuffer.h>
#include <lib/support/TimeUtils.h>
#include <lib/support/logging/CHIPLogging.h>
#include <messaging/ExchangeContext.h>
#include <protocols/secure_channel/MessageCounterManager.h>
#include <setup_payload/ManualSetupPayloadGenerator.h>
#include <setup_payload/QRCodeSetupPayloadGenerator.h>
#include <setup_payload/QRCodeSetupPayloadParser.h>

#if CONFIG_NETWORK_LAYER_BLE
#include <ble/BleLayer.h>
#include <transport/raw/BLE.h>
#endif

#include <app/util/af-enums.h>

#include <errno.h>
#include <inttypes.h>
#include <memory>
#include <stdint.h>
#include <stdlib.h>
#include <time.h>

using namespace chip::Inet;
using namespace chip::System;
using namespace chip::Transport;
using namespace chip::Credentials;

// For some applications those does not implement IMDelegate, the DeviceControllerInteractionModelDelegate will dispatch the
// response to IMDefaultResponseCallback CHIPClientCallbacks, for the applications those implemented IMDelegate, this function will
// not be used.
bool __attribute__((weak)) IMDefaultResponseCallback(const chip::app::Command * commandObj, EmberAfStatus status)
{
    return false;
}

namespace chip {
namespace Controller {

using namespace chip::Encoding;
#if CHIP_DEVICE_CONFIG_ENABLE_COMMISSIONER_DISCOVERY
using namespace chip::Protocols::UserDirectedCommissioning;
#endif // CHIP_DEVICE_CONFIG_ENABLE_COMMISSIONER_DISCOVERY

constexpr uint32_t kSessionEstablishmentTimeout = 30 * kMillisecondsPerSecond;

DeviceController::DeviceController()
{
    mState                    = State::NotInitialized;
    mStorageDelegate          = nullptr;
    mPairedDevicesInitialized = false;
}

CHIP_ERROR DeviceController::Init(ControllerInitParams params)
{
    VerifyOrReturnError(mState == State::NotInitialized, CHIP_ERROR_INCORRECT_STATE);
    VerifyOrReturnError(params.systemState != nullptr, CHIP_ERROR_INVALID_ARGUMENT);

    VerifyOrReturnError(params.systemState->SystemLayer() != nullptr, CHIP_ERROR_INVALID_ARGUMENT);
    VerifyOrReturnError(params.systemState->InetLayer() != nullptr, CHIP_ERROR_INVALID_ARGUMENT);

    mStorageDelegate = params.storageDelegate;
#if CONFIG_NETWORK_LAYER_BLE
    VerifyOrReturnError(params.systemState->BleLayer() != nullptr, CHIP_ERROR_INVALID_ARGUMENT);
#endif

    VerifyOrReturnError(params.systemState->TransportMgr() != nullptr, CHIP_ERROR_INVALID_ARGUMENT);

    // TODO Exchange Mgr needs to be able to track multiple delegates. Delegate API should be able to query for the right delegate
    // to handle events.
    ReturnErrorOnFailure(
        params.systemState->ExchangeMgr()->RegisterUnsolicitedMessageHandlerForProtocol(Protocols::TempZCL::Id, this));
    params.systemState->ExchangeMgr()->SetDelegate(this);

#if CHIP_DEVICE_CONFIG_ENABLE_MDNS
    ReturnErrorOnFailure(Mdns::Resolver::Instance().SetResolverDelegate(this));
    RegisterDeviceAddressUpdateDelegate(params.deviceAddressUpdateDelegate);
    Mdns::Resolver::Instance().StartResolver(params.systemState->InetLayer(), kMdnsPort);
#endif // CHIP_DEVICE_CONFIG_ENABLE_MDNS

    InitDataModelHandler(params.systemState->ExchangeMgr());

    VerifyOrReturnError(params.operationalCredentialsDelegate != nullptr, CHIP_ERROR_INVALID_ARGUMENT);
    mOperationalCredentialsDelegate = params.operationalCredentialsDelegate;

    ReturnErrorOnFailure(ProcessControllerNOCChain(params));

    mSystemState = params.systemState->Retain();
    mState       = State::Initialized;
    ReleaseAllDevices();
    return CHIP_NO_ERROR;
}

CHIP_ERROR DeviceController::ProcessControllerNOCChain(const ControllerInitParams & params)
{
    Transport::FabricInfo newFabric;

    ReturnErrorCodeIf(params.ephemeralKeypair == nullptr, CHIP_ERROR_INVALID_ARGUMENT);
    newFabric.SetEphemeralKey(params.ephemeralKeypair);

    constexpr uint32_t chipCertAllocatedLen = kMaxCHIPCertLength;
    chip::Platform::ScopedMemoryBuffer<uint8_t> chipCert;

    ReturnErrorCodeIf(!chipCert.Alloc(chipCertAllocatedLen), CHIP_ERROR_NO_MEMORY);
    MutableByteSpan chipCertSpan(chipCert.Get(), chipCertAllocatedLen);

    ReturnErrorOnFailure(ConvertX509CertToChipCert(params.controllerRCAC, chipCertSpan));
    ReturnErrorOnFailure(newFabric.SetRootCert(chipCertSpan));

    if (params.controllerICAC.empty())
    {
        ChipLogProgress(Controller, "Intermediate CA is not needed");
    }
    else
    {
        chipCertSpan = MutableByteSpan(chipCert.Get(), chipCertAllocatedLen);

        ReturnErrorOnFailure(ConvertX509CertToChipCert(params.controllerICAC, chipCertSpan));
        ReturnErrorOnFailure(newFabric.SetICACert(chipCertSpan));
    }

    chipCertSpan = MutableByteSpan(chipCert.Get(), chipCertAllocatedLen);

    ReturnErrorOnFailure(ConvertX509CertToChipCert(params.controllerNOC, chipCertSpan));
    ReturnErrorOnFailure(newFabric.SetNOCCert(chipCertSpan));
    newFabric.SetVendorId(params.controllerVendorId);

    Transport::FabricInfo * fabric = params.systemState->Fabrics()->FindFabricWithIndex(mFabricIndex);
    ReturnErrorCodeIf(fabric == nullptr, CHIP_ERROR_INCORRECT_STATE);

    ReturnErrorOnFailure(fabric->SetFabricInfo(newFabric));
    mLocalId  = fabric->GetPeerId();
    mVendorId = fabric->GetVendorId();

    mFabricId = fabric->GetFabricId();

    ChipLogProgress(Controller, "Joined the fabric at index %d. Compressed fabric ID is: 0x" ChipLogFormatX64, mFabricIndex,
                    ChipLogValueX64(GetCompressedFabricId()));

    return CHIP_NO_ERROR;
}

CHIP_ERROR DeviceController::Shutdown()
{
    VerifyOrReturnError(mState == State::Initialized, CHIP_ERROR_INCORRECT_STATE);

    ChipLogDetail(Controller, "Shutting down the controller");

    for (uint32_t i = 0; i < kNumMaxActiveDevices; i++)
    {
        mActiveDevices[i].Reset();
    }

    mState = State::NotInitialized;

#if CHIP_DEVICE_CONFIG_ENABLE_MDNS
    Mdns::Resolver::Instance().ShutdownResolver();
#endif // CHIP_DEVICE_CONFIG_ENABLE_MDNS

    mStorageDelegate = nullptr;

    ReleaseAllDevices();

    mSystemState->Fabrics()->ReleaseFabricIndex(mFabricIndex);
    mSystemState->Release();
    mSystemState = nullptr;

#if CHIP_DEVICE_CONFIG_ENABLE_MDNS
    Mdns::Resolver::Instance().SetResolverDelegate(nullptr);
    mDeviceAddressUpdateDelegate = nullptr;
#endif // CHIP_DEVICE_CONFIG_ENABLE_MDNS

    return CHIP_NO_ERROR;
}

CHIP_ERROR DeviceController::GetDevice(NodeId deviceId, Device ** out_device)
{
    CHIP_ERROR err  = CHIP_NO_ERROR;
    Device * device = nullptr;
    uint16_t index  = 0;

    VerifyOrExit(out_device != nullptr, err = CHIP_ERROR_INVALID_ARGUMENT);
    index = FindDeviceIndex(deviceId);

    if (index < kNumMaxActiveDevices)
    {
        device = &mActiveDevices[index];
    }
    else
    {
        err = InitializePairedDeviceList();
        SuccessOrExit(err);

        VerifyOrExit(mPairedDevices.Contains(deviceId), err = CHIP_ERROR_NOT_CONNECTED);

        index = GetInactiveDeviceIndex();
        VerifyOrExit(index < kNumMaxActiveDevices, err = CHIP_ERROR_NO_MEMORY);
        device = &mActiveDevices[index];

        {
            SerializedDevice deviceInfo;
            uint16_t size = sizeof(deviceInfo.inner);

            PERSISTENT_KEY_OP(deviceId, kPairedDeviceKeyPrefix, key,
                              err = mStorageDelegate->SyncGetKeyValue(key, deviceInfo.inner, size));
            SuccessOrExit(err);
            VerifyOrExit(size <= sizeof(deviceInfo.inner), err = CHIP_ERROR_INVALID_DEVICE_DESCRIPTOR);

            err = device->Deserialize(deviceInfo);
            VerifyOrExit(err == CHIP_NO_ERROR, ReleaseDevice(device));

            device->Init(GetControllerDeviceInitParams(), mFabricIndex);
        }
    }

    *out_device = device;

exit:
    if (err != CHIP_NO_ERROR && device != nullptr)
    {
        ReleaseDevice(device);
    }
    return err;
}

bool DeviceController::DoesDevicePairingExist(const PeerId & deviceId)
{
    if (InitializePairedDeviceList() == CHIP_NO_ERROR)
    {
        return mPairedDevices.Contains(deviceId.GetNodeId());
    }

    return false;
}

CHIP_ERROR DeviceController::GetConnectedDevice(NodeId deviceId, Callback::Callback<OnDeviceConnected> * onConnection,
                                                Callback::Callback<OnDeviceConnectionFailure> * onFailure)
{
    CHIP_ERROR err  = CHIP_NO_ERROR;
    Device * device = nullptr;

    err = GetDevice(deviceId, &device);
    SuccessOrExit(err);

    if (device->IsSecureConnected())
    {
        onConnection->mCall(onConnection->mContext, device);
        return CHIP_NO_ERROR;
    }

    err = device->EstablishConnectivity(onConnection, onFailure);
    SuccessOrExit(err);

exit:
    if (err != CHIP_NO_ERROR)
    {
        onFailure->mCall(onFailure->mContext, deviceId, err);
    }

    return err;
}

CHIP_ERROR DeviceController::UpdateDevice(NodeId deviceId)
{
#if CHIP_DEVICE_CONFIG_ENABLE_MDNS
    return Mdns::Resolver::Instance().ResolveNodeId(PeerId().SetCompressedFabricId(GetCompressedFabricId()).SetNodeId(deviceId),
                                                    chip::Inet::kIPAddressType_Any);
#else
    return CHIP_ERROR_UNSUPPORTED_CHIP_FEATURE;
#endif // CHIP_DEVICE_CONFIG_ENABLE_MDNS
}

void DeviceController::PersistDevice(Device * device)
{
    if (mState == State::Initialized)
    {
        device->Persist();
    }
    else
    {
        ChipLogError(Controller, "Failed to persist device. Controller not initialized.");
    }
}

CHIP_ERROR DeviceController::OnMessageReceived(Messaging::ExchangeContext * ec, const PayloadHeader & payloadHeader,
                                               System::PacketBufferHandle && msgBuf)
{
    uint16_t index;

    VerifyOrExit(mState == State::Initialized, ChipLogError(Controller, "OnMessageReceived was called in incorrect state"));
    VerifyOrExit(ec != nullptr, ChipLogError(Controller, "OnMessageReceived was called with null exchange"));

    index = FindDeviceIndex(ec->GetSecureSession().GetPeerNodeId());
    VerifyOrExit(index < kNumMaxActiveDevices, ChipLogError(Controller, "OnMessageReceived was called for unknown device object"));

    mActiveDevices[index].OnMessageReceived(ec, payloadHeader, std::move(msgBuf));

exit:
    return CHIP_NO_ERROR;
}

void DeviceController::OnResponseTimeout(Messaging::ExchangeContext * ec)
{
    ChipLogProgress(Controller, "Time out! failed to receive response from Exchange: " ChipLogFormatExchange,
                    ChipLogValueExchange(ec));
}

void DeviceController::OnNewConnection(SessionHandle session, Messaging::ExchangeManager * mgr)
{
    VerifyOrReturn(mState == State::Initialized, ChipLogError(Controller, "OnNewConnection was called in incorrect state"));

    uint16_t index = FindDeviceIndex(mgr->GetSessionManager()->GetSecureSession(session)->GetPeerNodeId());
    VerifyOrReturn(index < kNumMaxActiveDevices,
                   ChipLogDetail(Controller, "OnNewConnection was called for unknown device, ignoring it."));

    mActiveDevices[index].OnNewConnection(session);
}

void DeviceController::OnConnectionExpired(SessionHandle session, Messaging::ExchangeManager * mgr)
{
    VerifyOrReturn(mState == State::Initialized, ChipLogError(Controller, "OnConnectionExpired was called in incorrect state"));

    uint16_t index = FindDeviceIndex(session);
    VerifyOrReturn(index < kNumMaxActiveDevices,
                   ChipLogDetail(Controller, "OnConnectionExpired was called for unknown device, ignoring it."));

    mActiveDevices[index].OnConnectionExpired(session);
}

uint16_t DeviceController::GetInactiveDeviceIndex()
{
    uint16_t i = 0;
    while (i < kNumMaxActiveDevices && mActiveDevices[i].IsActive())
        i++;
    if (i < kNumMaxActiveDevices)
    {
        mActiveDevices[i].SetActive(true);
    }

    return i;
}

void DeviceController::ReleaseDevice(Device * device)
{
    device->Reset();
}

void DeviceController::ReleaseDevice(uint16_t index)
{
    if (index < kNumMaxActiveDevices)
    {
        ReleaseDevice(&mActiveDevices[index]);
    }
}

void DeviceController::ReleaseDeviceById(NodeId remoteDeviceId)
{
    for (uint16_t i = 0; i < kNumMaxActiveDevices; i++)
    {
        if (mActiveDevices[i].GetDeviceId() == remoteDeviceId)
        {
            ReleaseDevice(&mActiveDevices[i]);
        }
    }
}

void DeviceController::ReleaseAllDevices()
{
    for (uint16_t i = 0; i < kNumMaxActiveDevices; i++)
    {
        ReleaseDevice(&mActiveDevices[i]);
    }
}

uint16_t DeviceController::FindDeviceIndex(SessionHandle session)
{
    uint16_t i = 0;
    while (i < kNumMaxActiveDevices)
    {
        if (mActiveDevices[i].IsActive() && mActiveDevices[i].IsSecureConnected() && mActiveDevices[i].MatchesSession(session))
        {
            return i;
        }
        i++;
    }
    return i;
}

uint16_t DeviceController::FindDeviceIndex(NodeId id)
{
    uint16_t i = 0;
    while (i < kNumMaxActiveDevices)
    {
        if (mActiveDevices[i].IsActive() && mActiveDevices[i].GetDeviceId() == id)
        {
            return i;
        }
        i++;
    }
    return i;
}

CHIP_ERROR DeviceController::InitializePairedDeviceList()
{
    CHIP_ERROR err   = CHIP_NO_ERROR;
    uint8_t * buffer = nullptr;

    VerifyOrExit(mStorageDelegate != nullptr, err = CHIP_ERROR_INCORRECT_STATE);

    if (!mPairedDevicesInitialized)
    {
        constexpr uint16_t max_size = sizeof(uint64_t) * kNumMaxPairedDevices;
        buffer                      = static_cast<uint8_t *>(chip::Platform::MemoryCalloc(max_size, 1));
        uint16_t size               = max_size;

        VerifyOrExit(buffer != nullptr, err = CHIP_ERROR_INVALID_ARGUMENT);

        CHIP_ERROR lookupError = CHIP_NO_ERROR;
        PERSISTENT_KEY_OP(static_cast<uint64_t>(0), kPairedDeviceListKeyPrefix, key,
                          lookupError = mStorageDelegate->SyncGetKeyValue(key, buffer, size));

        // It's ok to not have an entry for the Paired Device list. We treat it the same as having an empty list.
        if (lookupError != CHIP_ERROR_KEY_NOT_FOUND)
        {
            VerifyOrExit(size <= max_size, err = CHIP_ERROR_INVALID_DEVICE_DESCRIPTOR);
            err = SetPairedDeviceList(ByteSpan(buffer, size));
            SuccessOrExit(err);
        }
    }

exit:
    if (buffer != nullptr)
    {
        chip::Platform::MemoryFree(buffer);
    }
    if (err != CHIP_NO_ERROR)
    {
        ChipLogError(Controller, "Failed to initialize the device list with error: %" CHIP_ERROR_FORMAT, err.Format());
    }

    return err;
}

CHIP_ERROR DeviceController::SetPairedDeviceList(ByteSpan serialized)
{
    CHIP_ERROR err = mPairedDevices.Deserialize(serialized);

    if (err != CHIP_NO_ERROR)
    {
        ChipLogError(Controller, "Failed to recreate the device list with buffer %.*s\n", static_cast<int>(serialized.size()),
                     serialized.data());
    }
    else
    {
        mPairedDevicesInitialized = true;
    }

    return err;
}

void DeviceController::PersistNextKeyId()
{
    if (mStorageDelegate != nullptr && mState == State::Initialized)
    {
        uint16_t nextKeyID = mIDAllocator.Peek();
        mStorageDelegate->SyncSetKeyValue(kNextAvailableKeyID, &nextKeyID, sizeof(nextKeyID));
    }
}

#if CHIP_DEVICE_CONFIG_ENABLE_MDNS
void DeviceController::OnNodeIdResolved(const chip::Mdns::ResolvedNodeData & nodeData)
{
    CHIP_ERROR err                = CHIP_NO_ERROR;
    Device * device               = nullptr;
    Inet::InterfaceId interfaceId = INET_NULL_INTERFACEID;

    err = GetDevice(nodeData.mPeerId.GetNodeId(), &device);
    SuccessOrExit(err);

    // Only use the mDNS resolution's InterfaceID for addresses that are IPv6 LLA.
    // For all other addresses, we should rely on the device's routing table to route messages sent.
    // Forcing messages down an InterfaceId might fail. For example, in bridged networks like Thread,
    // mDNS advertisements are not usually received on the same interface the peer is reachable on.
    if (nodeData.mAddress.IsIPv6LinkLocal())
    {
        interfaceId = nodeData.mInterfaceId;
    }

    err = device->UpdateAddress(Transport::PeerAddress::UDP(nodeData.mAddress, nodeData.mPort, interfaceId));
    SuccessOrExit(err);

    PersistDevice(device);

exit:

    if (mDeviceAddressUpdateDelegate != nullptr)
    {
        mDeviceAddressUpdateDelegate->OnAddressUpdateComplete(nodeData.mPeerId.GetNodeId(), err);
    }
    return;
};

void DeviceController::OnNodeIdResolutionFailed(const chip::PeerId & peer, CHIP_ERROR error)
{
    ChipLogError(Controller, "Error resolving node id: %s", ErrorStr(error));

    if (mDeviceAddressUpdateDelegate != nullptr)
    {
        mDeviceAddressUpdateDelegate->OnAddressUpdateComplete(peer.GetNodeId(), error);
    }
};

#endif // CHIP_DEVICE_CONFIG_ENABLE_MDNS

ControllerDeviceInitParams DeviceController::GetControllerDeviceInitParams()
{
    return ControllerDeviceInitParams{
        .transportMgr    = mSystemState->TransportMgr(),
        .sessionManager  = mSystemState->SessionMgr(),
        .exchangeMgr     = mSystemState->ExchangeMgr(),
        .inetLayer       = mSystemState->InetLayer(),
        .storageDelegate = mStorageDelegate,
        .idAllocator     = &mIDAllocator,
        .fabricsTable    = mSystemState->Fabrics(),
        .imDelegate      = mSystemState->IMDelegate(),
    };
}

DeviceCommissioner::DeviceCommissioner() :
    mSuccess(BasicSuccess, this), mFailure(BasicFailure, this), mCertificateChainResponseCallback(OnCertificateChainResponse, this),
    mAttestationResponseCallback(OnAttestationResponse, this), mOpCSRResponseCallback(OnOperationalCertificateSigningRequest, this),
    mNOCResponseCallback(OnOperationalCertificateAddResponse, this), mRootCertResponseCallback(OnRootCertSuccessResponse, this),
    mOnCertificateChainFailureCallback(OnCertificateChainFailureResponse, this),
    mOnAttestationFailureCallback(OnAttestationFailureResponse, this), mOnCSRFailureCallback(OnCSRFailureResponse, this),
    mOnCertFailureCallback(OnAddNOCFailureResponse, this), mOnRootCertFailureCallback(OnRootCertFailureResponse, this),
    mOnDeviceConnectedCallback(OnDeviceConnectedFn, this), mOnDeviceConnectionFailureCallback(OnDeviceConnectionFailureFn, this),
    mDeviceNOCChainCallback(OnDeviceNOCChainGeneration, this)
{
    mPairingDelegate      = nullptr;
    mDeviceBeingPaired    = kNumMaxActiveDevices;
    mPairedDevicesUpdated = false;
}

CHIP_ERROR DeviceCommissioner::Init(CommissionerInitParams params)
{
    ReturnErrorOnFailure(DeviceController::Init(params));

    uint16_t nextKeyID = 0;
    uint16_t size      = sizeof(nextKeyID);
    CHIP_ERROR error   = mStorageDelegate->SyncGetKeyValue(kNextAvailableKeyID, &nextKeyID, size);
    if ((error != CHIP_NO_ERROR) || (size != sizeof(nextKeyID)))
    {
        nextKeyID = 0;
    }
    ReturnErrorOnFailure(mIDAllocator.ReserveUpTo(nextKeyID));
    mPairingDelegate = params.pairingDelegate;

#if CHIP_DEVICE_CONFIG_ENABLE_COMMISSIONER_DISCOVERY // make this commissioner discoverable
    mUdcTransportMgr = chip::Platform::New<DeviceTransportMgr>();
    ReturnErrorOnFailure(mUdcTransportMgr->Init(Transport::UdpListenParameters(mSystemState->InetLayer())
                                                    .SetAddressType(Inet::kIPAddressType_IPv6)
                                                    .SetListenPort((uint16_t)(mUdcListenPort))
#if INET_CONFIG_ENABLE_IPV4
                                                    ,
                                                Transport::UdpListenParameters(mSystemState->InetLayer())
                                                    .SetAddressType(Inet::kIPAddressType_IPv4)
                                                    .SetListenPort((uint16_t)(mUdcListenPort))
#endif // INET_CONFIG_ENABLE_IPV4
#if CONFIG_NETWORK_LAYER_BLE
                                                    ,
                                                Transport::BleListenParameters(mSystemState->BleLayer())
#endif // CONFIG_NETWORK_LAYER_BLE
                                                    ));

    mUdcServer = chip::Platform::New<UserDirectedCommissioningServer>();
    mUdcTransportMgr->SetSessionManager(mUdcServer);

    mUdcServer->SetInstanceNameResolver(this);
    mUdcServer->SetUserConfirmationProvider(this);
#endif // CHIP_DEVICE_CONFIG_ENABLE_COMMISSIONER_DISCOVERY
    return CHIP_NO_ERROR;
}

CHIP_ERROR DeviceCommissioner::Shutdown()
{
    VerifyOrReturnError(mState == State::Initialized, CHIP_ERROR_INCORRECT_STATE);

    ChipLogDetail(Controller, "Shutting down the commissioner");

    mPairingSession.Clear();

    PersistDeviceList();

#if CHIP_DEVICE_CONFIG_ENABLE_COMMISSIONER_DISCOVERY // make this commissioner discoverable
    if (mUdcTransportMgr != nullptr)
    {
        chip::Platform::Delete(mUdcTransportMgr);
        mUdcTransportMgr = nullptr;
    }
    if (mUdcServer != nullptr)
    {
        mUdcServer->SetInstanceNameResolver(nullptr);
        mUdcServer->SetUserConfirmationProvider(nullptr);
        chip::Platform::Delete(mUdcServer);
        mUdcServer = nullptr;
    }
#endif // CHIP_DEVICE_CONFIG_ENABLE_COMMISSIONER_DISCOVERY

    DeviceController::Shutdown();
    return CHIP_NO_ERROR;
}

CHIP_ERROR DeviceCommissioner::PairDevice(NodeId remoteDeviceId, RendezvousParameters & params)
{
    CHIP_ERROR err                     = CHIP_NO_ERROR;
    Device * device                    = nullptr;
    Transport::PeerAddress peerAddress = Transport::PeerAddress::UDP(Inet::IPAddress::Any);

    Messaging::ExchangeContext * exchangeCtxt = nullptr;
    Optional<SessionHandle> session;

    uint16_t keyID = 0;

    Transport::FabricInfo * fabric = mSystemState->Fabrics()->FindFabricWithIndex(mFabricIndex);

    VerifyOrExit(IsOperationalNodeId(remoteDeviceId), err = CHIP_ERROR_INVALID_ARGUMENT);
    VerifyOrExit(mState == State::Initialized, err = CHIP_ERROR_INCORRECT_STATE);
    VerifyOrExit(mDeviceBeingPaired == kNumMaxActiveDevices, err = CHIP_ERROR_INCORRECT_STATE);
    VerifyOrExit(fabric != nullptr, err = CHIP_ERROR_INCORRECT_STATE);

    err = InitializePairedDeviceList();
    SuccessOrExit(err);

    // TODO: We need to specify the peer address for BLE transport in bindings.
    if (params.GetPeerAddress().GetTransportType() == Transport::Type::kBle ||
        params.GetPeerAddress().GetTransportType() == Transport::Type::kUndefined)
    {
#if CONFIG_NETWORK_LAYER_BLE
        if (!params.HasBleLayer())
        {
            params.SetPeerAddress(Transport::PeerAddress::BLE());
        }
        peerAddress = Transport::PeerAddress::BLE();
#endif // CONFIG_NETWORK_LAYER_BLE
    }
    else if (params.GetPeerAddress().GetTransportType() == Transport::Type::kTcp ||
             params.GetPeerAddress().GetTransportType() == Transport::Type::kUdp)
    {
        peerAddress = Transport::PeerAddress::UDP(params.GetPeerAddress().GetIPAddress(), params.GetPeerAddress().GetPort(),
                                                  params.GetPeerAddress().GetInterface());
    }

    mDeviceBeingPaired = GetInactiveDeviceIndex();
    VerifyOrExit(mDeviceBeingPaired < kNumMaxActiveDevices, err = CHIP_ERROR_NO_MEMORY);
    device = &mActiveDevices[mDeviceBeingPaired];

    // If the CSRNonce is passed in, using that else using a random one..
    if (params.HasCSRNonce())
    {
        ReturnErrorOnFailure(device->SetCSRNonce(params.GetCSRNonce().Value()));
    }
    else
    {
        uint8_t mCSRNonce[kOpCSRNonceLength];
        Crypto::DRBG_get_bytes(mCSRNonce, sizeof(mCSRNonce));
        ReturnErrorOnFailure(device->SetCSRNonce(ByteSpan(mCSRNonce)));
    }

    // If the AttestationNonce is passed in, using that else using a random one..
    if (params.HasAttestationNonce())
    {
        ReturnErrorOnFailure(device->SetAttestationNonce(params.GetAttestationNonce().Value()));
    }
    else
    {
        uint8_t mAttestationNonce[kAttestationNonceLength];
        Crypto::DRBG_get_bytes(mAttestationNonce, sizeof(mAttestationNonce));
        ReturnErrorOnFailure(device->SetAttestationNonce(ByteSpan(mAttestationNonce)));
    }

    mIsIPRendezvous = (params.GetPeerAddress().GetTransportType() != Transport::Type::kBle);

    err = mPairingSession.MessageDispatch().Init(mSystemState->SessionMgr());
    SuccessOrExit(err);

    device->Init(GetControllerDeviceInitParams(), remoteDeviceId, peerAddress, fabric->GetFabricIndex());

    mSystemState->SystemLayer()->StartTimer(kSessionEstablishmentTimeout, OnSessionEstablishmentTimeoutCallback, this);
    if (params.GetPeerAddress().GetTransportType() != Transport::Type::kBle)
    {
        device->SetAddress(params.GetPeerAddress().GetIPAddress());
    }
#if CONFIG_NETWORK_LAYER_BLE
    else
    {
        if (params.HasConnectionObject())
        {
            SuccessOrExit(err = mSystemState->BleLayer()->NewBleConnectionByObject(params.GetConnectionObject()));
        }
        else if (params.HasDiscriminator())
        {
            SuccessOrExit(err = mSystemState->BleLayer()->NewBleConnectionByDiscriminator(params.GetDiscriminator()));
        }
        else
        {
            ExitNow(err = CHIP_ERROR_INVALID_ARGUMENT);
        }
    }
#endif
<<<<<<< HEAD
    session = mSessionManager->CreateUnauthenticatedSession(params.GetPeerAddress());
    VerifyOrExit(session.HasValue(), err = CHIP_ERROR_NO_MEMORY);
=======
    session = mSystemState->SessionMgr()->CreateUnauthenticatedSession(params.GetPeerAddress());
    VerifyOrExit(session.HasValue(), CHIP_ERROR_NO_MEMORY);
>>>>>>> 07ff4f13

    exchangeCtxt = mSystemState->ExchangeMgr()->NewContext(session.Value(), &mPairingSession);
    VerifyOrExit(exchangeCtxt != nullptr, err = CHIP_ERROR_INTERNAL);

    err = mIDAllocator.Allocate(keyID);
    SuccessOrExit(err);

    err = mPairingSession.Pair(params.GetPeerAddress(), params.GetSetupPINCode(), keyID, exchangeCtxt, this);
    // Immediately persist the updted mNextKeyID value
    // TODO maybe remove FreeRendezvousSession() since mNextKeyID is always persisted immediately
    PersistNextKeyId();

exit:
    if (err != CHIP_NO_ERROR)
    {
        // Delete the current rendezvous session only if a device is not currently being paired.
        if (mDeviceBeingPaired == kNumMaxActiveDevices)
        {
            FreeRendezvousSession();
        }

        if (device != nullptr)
        {
            ReleaseDevice(device);
            mDeviceBeingPaired = kNumMaxActiveDevices;
        }
    }

    return err;
}

CHIP_ERROR DeviceCommissioner::PairTestDeviceWithoutSecurity(NodeId remoteDeviceId, const Transport::PeerAddress & peerAddress,
                                                             SerializedDevice & serialized)
{
    CHIP_ERROR err  = CHIP_NO_ERROR;
    Device * device = nullptr;

    SecurePairingUsingTestSecret * testSecurePairingSecret = nullptr;

    // Check that the caller has provided an IP address (instead of a BLE peer address)
    VerifyOrExit(peerAddress.GetTransportType() == Transport::Type::kUdp, err = CHIP_ERROR_INVALID_ARGUMENT);
    VerifyOrExit(IsOperationalNodeId(remoteDeviceId), err = CHIP_ERROR_INVALID_ARGUMENT);

    VerifyOrExit(mState == State::Initialized, err = CHIP_ERROR_INCORRECT_STATE);
    VerifyOrExit(mDeviceBeingPaired == kNumMaxActiveDevices, err = CHIP_ERROR_INCORRECT_STATE);

    testSecurePairingSecret = chip::Platform::New<SecurePairingUsingTestSecret>();
    VerifyOrExit(testSecurePairingSecret != nullptr, err = CHIP_ERROR_NO_MEMORY);

    mDeviceBeingPaired = GetInactiveDeviceIndex();
    VerifyOrExit(mDeviceBeingPaired < kNumMaxActiveDevices, err = CHIP_ERROR_NO_MEMORY);
    device = &mActiveDevices[mDeviceBeingPaired];

    testSecurePairingSecret->ToSerializable(device->GetPairing());

    device->Init(GetControllerDeviceInitParams(), remoteDeviceId, peerAddress, mFabricIndex);

    device->Serialize(serialized);

    err = mSystemState->SessionMgr()->NewPairing(Optional<Transport::PeerAddress>::Value(peerAddress), device->GetDeviceId(),
                                                 testSecurePairingSecret, CryptoContext::SessionRole::kInitiator, mFabricIndex);
    if (err != CHIP_NO_ERROR)
    {
        ChipLogError(Controller, "Failed in setting up secure channel: err %s", ErrorStr(err));
        OnSessionEstablishmentError(err);
    }
    SuccessOrExit(err);

    mPairedDevices.Insert(device->GetDeviceId());
    mPairedDevicesUpdated = true;

    // Note - This assumes storage is synchronous, the device must be in storage before we can cleanup
    // the rendezvous session and mark pairing success
    PersistDevice(device);
    // Also persist the device list at this time
    // This makes sure that a newly added device is immediately available
    PersistDeviceList();

    if (mPairingDelegate != nullptr)
    {
        mPairingDelegate->OnStatusUpdate(DevicePairingDelegate::SecurePairingSuccess);
    }

    RendezvousCleanup(CHIP_NO_ERROR);

exit:
    if (testSecurePairingSecret != nullptr)
    {
        chip::Platform::Delete(testSecurePairingSecret);
    }

    if (err != CHIP_NO_ERROR)
    {
        if (device != nullptr)
        {
            ReleaseDevice(device);
            mDeviceBeingPaired = kNumMaxActiveDevices;
        }
    }

    return err;
}

CHIP_ERROR DeviceCommissioner::StopPairing(NodeId remoteDeviceId)
{
    VerifyOrReturnError(mState == State::Initialized, CHIP_ERROR_INCORRECT_STATE);
    VerifyOrReturnError(mDeviceBeingPaired < kNumMaxActiveDevices, CHIP_ERROR_INCORRECT_STATE);

    Device * device = &mActiveDevices[mDeviceBeingPaired];
    VerifyOrReturnError(device->GetDeviceId() == remoteDeviceId, CHIP_ERROR_INVALID_DEVICE_DESCRIPTOR);

    FreeRendezvousSession();

    ReleaseDevice(device);
    mDeviceBeingPaired = kNumMaxActiveDevices;
    return CHIP_NO_ERROR;
}

CHIP_ERROR DeviceCommissioner::UnpairDevice(NodeId remoteDeviceId)
{
    // TODO: Send unpairing message to the remote device.

    VerifyOrReturnError(mState == State::Initialized, CHIP_ERROR_INCORRECT_STATE);

    if (mDeviceBeingPaired < kNumMaxActiveDevices)
    {
        Device * device = &mActiveDevices[mDeviceBeingPaired];
        if (device->GetDeviceId() == remoteDeviceId)
        {
            FreeRendezvousSession();
        }
    }

    if (mStorageDelegate != nullptr)
    {
        PERSISTENT_KEY_OP(remoteDeviceId, kPairedDeviceKeyPrefix, key, mStorageDelegate->SyncDeleteKeyValue(key));
    }

    mPairedDevices.Remove(remoteDeviceId);
    mPairedDevicesUpdated = true;
    ReleaseDeviceById(remoteDeviceId);

    return CHIP_NO_ERROR;
}

CHIP_ERROR DeviceCommissioner::OperationalDiscoveryComplete(NodeId remoteDeviceId)
{
    ChipLogProgress(Controller, "OperationalDiscoveryComplete for device ID %" PRIu64, remoteDeviceId);
    VerifyOrReturnError(mState == State::Initialized, CHIP_ERROR_INCORRECT_STATE);

    Device * device = nullptr;
    ReturnErrorOnFailure(GetDevice(remoteDeviceId, &device));
    device->OperationalCertProvisioned();
    PersistDevice(device);
    PersistNextKeyId();

    return GetConnectedDevice(remoteDeviceId, &mOnDeviceConnectedCallback, &mOnDeviceConnectionFailureCallback);
}

CHIP_ERROR DeviceCommissioner::OpenCommissioningWindow(NodeId deviceId, uint16_t timeout, uint16_t iteration,
                                                       uint16_t discriminator, uint8_t option)
{
    ChipLogProgress(Controller, "OpenCommissioningWindow for device ID %" PRIu64, deviceId);
    VerifyOrReturnError(mState == State::Initialized, CHIP_ERROR_INCORRECT_STATE);

    Device * device = nullptr;
    ReturnErrorOnFailure(GetDevice(deviceId, &device));

    std::string QRCode;
    std::string manualPairingCode;
    SetupPayload payload;
    Device::CommissioningWindowOption commissioningWindowOption;
    ByteSpan salt(reinterpret_cast<const uint8_t *>(kSpake2pKeyExchangeSalt), strlen(kSpake2pKeyExchangeSalt));

    payload.discriminator = discriminator;

    switch (option)
    {
    case 0:
        commissioningWindowOption = Device::CommissioningWindowOption::kOriginalSetupCode;
        break;
    case 1:
        commissioningWindowOption = Device::CommissioningWindowOption::kTokenWithRandomPIN;
        break;
    case 2:
        commissioningWindowOption = Device::CommissioningWindowOption::kTokenWithProvidedPIN;
        break;
    default:
        ChipLogError(Controller, "Invalid Pairing Window option");
        return CHIP_ERROR_INVALID_ARGUMENT;
    }

    ReturnErrorOnFailure(device->OpenCommissioningWindow(timeout, iteration, commissioningWindowOption, salt, payload));

    if (commissioningWindowOption != Device::CommissioningWindowOption::kOriginalSetupCode)
    {
        ReturnErrorOnFailure(ManualSetupPayloadGenerator(payload).payloadDecimalStringRepresentation(manualPairingCode));
        ChipLogProgress(Controller, "Manual pairing code: [%s]", manualPairingCode.c_str());

        ReturnErrorOnFailure(QRCodeSetupPayloadGenerator(payload).payloadBase38Representation(QRCode));
        ChipLogProgress(Controller, "SetupQRCode: [%s]", QRCode.c_str());
    }

    return CHIP_NO_ERROR;
}

void DeviceCommissioner::FreeRendezvousSession()
{
    PersistNextKeyId();
}

void DeviceCommissioner::RendezvousCleanup(CHIP_ERROR status)
{
    FreeRendezvousSession();

    // TODO: make mStorageDelegate mandatory once all controller applications implement the interface.
    if (mDeviceBeingPaired != kNumMaxActiveDevices && mStorageDelegate != nullptr)
    {
        // Let's release the device that's being paired.
        // If pairing was successful, its information is
        // already persisted. The application will use GetDevice()
        // method to get access to the device, which will fetch
        // the device information from the persistent storage.
        DeviceController::ReleaseDevice(mDeviceBeingPaired);
    }

    mDeviceBeingPaired = kNumMaxActiveDevices;

    if (mPairingDelegate != nullptr)
    {
        mPairingDelegate->OnPairingComplete(status);
    }
}

void DeviceCommissioner::OnSessionEstablishmentError(CHIP_ERROR err)
{
    mSystemState->SystemLayer()->CancelTimer(OnSessionEstablishmentTimeoutCallback, this);

    if (mPairingDelegate != nullptr)
    {
        mPairingDelegate->OnStatusUpdate(DevicePairingDelegate::SecurePairingFailed);
    }

    RendezvousCleanup(err);
}

void DeviceCommissioner::OnSessionEstablished()
{
    VerifyOrReturn(mDeviceBeingPaired < kNumMaxActiveDevices, OnSessionEstablishmentError(CHIP_ERROR_INVALID_DEVICE_DESCRIPTOR));

    Device * device = &mActiveDevices[mDeviceBeingPaired];

    // TODO: the session should know which peer we are trying to connect to when started
    mPairingSession.SetPeerNodeId(device->GetDeviceId());

    CHIP_ERROR err = mSystemState->SessionMgr()->NewPairing(
        Optional<Transport::PeerAddress>::Value(mPairingSession.GetPeerAddress()), mPairingSession.GetPeerNodeId(),
        &mPairingSession, CryptoContext::SessionRole::kInitiator, mFabricIndex);
    if (err != CHIP_NO_ERROR)
    {
        ChipLogError(Controller, "Failed in setting up secure channel: err %s", ErrorStr(err));
        OnSessionEstablishmentError(err);
        return;
    }

    ChipLogDetail(Controller, "Remote device completed SPAKE2+ handshake");

    // TODO: Add code to receive OpCSR from the device, and process the signing request
    // For IP rendezvous, this is sent as part of the state machine.
#if CONFIG_USE_CLUSTERS_FOR_IP_COMMISSIONING
    bool usingLegacyFlowWithImmediateStart = !mIsIPRendezvous;
#else
    bool usingLegacyFlowWithImmediateStart = true;
#endif

    if (usingLegacyFlowWithImmediateStart)
    {
        err = SendCertificateChainRequestCommand(device, CertificateType::kPAI);
        if (err != CHIP_NO_ERROR)
        {
            ChipLogError(Ble, "Failed in sending 'Certificate Chain request' command to the device: err %s", ErrorStr(err));
            OnSessionEstablishmentError(err);
            return;
        }
    }
    else
    {
        AdvanceCommissioningStage(CHIP_NO_ERROR);
    }
}

CHIP_ERROR DeviceCommissioner::SendCertificateChainRequestCommand(Device * device, Credentials::CertificateType certificateType)
{
    ChipLogDetail(Controller, "Sending Certificate Chain request to %p device", device);
    VerifyOrReturnError(device != nullptr, CHIP_ERROR_INVALID_ARGUMENT);
    chip::Controller::OperationalCredentialsCluster cluster;
    cluster.Associate(device, 0);

    mCertificateTypeBeingRequested = certificateType;

    Callback::Cancelable * successCallback = mCertificateChainResponseCallback.Cancel();
    Callback::Cancelable * failureCallback = mOnCertificateChainFailureCallback.Cancel();

    ReturnErrorOnFailure(cluster.CertificateChainRequest(successCallback, failureCallback, certificateType));
    ChipLogDetail(Controller, "Sent Certificate Chain request, waiting for the DAC Certificate");
    return CHIP_NO_ERROR;
}

void DeviceCommissioner::OnCertificateChainFailureResponse(void * context, uint8_t status)
{
    ChipLogProgress(Controller, "Device failed to receive the Certificate Chain request Response: 0x%02x", status);
    DeviceCommissioner * commissioner = reinterpret_cast<DeviceCommissioner *>(context);
    commissioner->mCertificateChainResponseCallback.Cancel();
    commissioner->mOnCertificateChainFailureCallback.Cancel();
    // TODO: Map error status to correct error code
    commissioner->OnSessionEstablishmentError(CHIP_ERROR_INTERNAL);
}

void DeviceCommissioner::OnCertificateChainResponse(void * context, ByteSpan certificate)
{
    ChipLogProgress(Controller, "Received certificate chain from the device");
    DeviceCommissioner * commissioner = reinterpret_cast<DeviceCommissioner *>(context);

    commissioner->mCertificateChainResponseCallback.Cancel();
    commissioner->mOnCertificateChainFailureCallback.Cancel();

    if (commissioner->ProcessCertificateChain(certificate) != CHIP_NO_ERROR)
    {
        // Handle error, and notify session failure to the commissioner application.
        ChipLogError(Controller, "Failed to process the certificate chain request");
        // TODO: Map error status to correct error code
        commissioner->OnSessionEstablishmentError(CHIP_ERROR_INTERNAL);
    }
}

CHIP_ERROR DeviceCommissioner::ProcessCertificateChain(const ByteSpan & certificate)
{
    VerifyOrReturnError(mState == State::Initialized, CHIP_ERROR_INCORRECT_STATE);
    VerifyOrReturnError(mDeviceBeingPaired < kNumMaxActiveDevices, CHIP_ERROR_INCORRECT_STATE);

    Device * device = &mActiveDevices[mDeviceBeingPaired];

    // PAI is being requested first - If PAI is not present, DAC will be requested next anyway.
    switch (mCertificateTypeBeingRequested)
    {
    case CertificateType::kDAC: {
        device->SetDAC(certificate);
        break;
    }
    case CertificateType::kPAI: {
        device->SetPAI(certificate);
        break;
    }
    case CertificateType::kUnknown:
    default: {
        return CHIP_ERROR_INTERNAL;
    }
    }

    if (device->AreCredentialsAvailable())
    {
        ChipLogProgress(Controller, "Sending Attestation Request to the device.");
        ReturnErrorOnFailure(SendAttestationRequestCommand(device, device->GetAttestationNonce()));
    }
    else
    {
        CHIP_ERROR err = SendCertificateChainRequestCommand(device, CertificateType::kDAC);
        if (err != CHIP_NO_ERROR)
        {
            ChipLogError(Controller, "Failed in sending Certificate Chain request command to the device: err %s", ErrorStr(err));
            OnSessionEstablishmentError(err);
            return err;
        }
    }

    return CHIP_NO_ERROR;
}

CHIP_ERROR DeviceCommissioner::SendAttestationRequestCommand(Device * device, const ByteSpan & attestationNonce)
{
    ChipLogDetail(Controller, "Sending Attestation request to %p device", device);
    VerifyOrReturnError(device != nullptr, CHIP_ERROR_INVALID_ARGUMENT);
    chip::Controller::OperationalCredentialsCluster cluster;
    cluster.Associate(device, 0);

    Callback::Cancelable * successCallback = mAttestationResponseCallback.Cancel();
    Callback::Cancelable * failureCallback = mOnAttestationFailureCallback.Cancel();

    ReturnErrorOnFailure(cluster.AttestationRequest(successCallback, failureCallback, attestationNonce));
    ChipLogDetail(Controller, "Sent Attestation request, waiting for the Attestation Information");
    return CHIP_NO_ERROR;
}

void DeviceCommissioner::OnAttestationFailureResponse(void * context, uint8_t status)
{
    ChipLogProgress(Controller, "Device failed to receive the Attestation Information Response: 0x%02x", status);
    DeviceCommissioner * commissioner = reinterpret_cast<DeviceCommissioner *>(context);
    commissioner->mAttestationResponseCallback.Cancel();
    commissioner->mOnAttestationFailureCallback.Cancel();
    // TODO: Map error status to correct error code
    commissioner->OnSessionEstablishmentError(CHIP_ERROR_INTERNAL);
}

void DeviceCommissioner::OnAttestationResponse(void * context, chip::ByteSpan attestationElements, chip::ByteSpan signature)
{
    ChipLogProgress(Controller, "Received Attestation Information from the device");
    DeviceCommissioner * commissioner = reinterpret_cast<DeviceCommissioner *>(context);

    commissioner->mAttestationResponseCallback.Cancel();
    commissioner->mOnAttestationFailureCallback.Cancel();

    commissioner->HandleAttestationResult(commissioner->ValidateAttestationInfo(attestationElements, signature));
}

CHIP_ERROR DeviceCommissioner::ValidateAttestationInfo(const ByteSpan & attestationElements, const ByteSpan & signature)
{
    VerifyOrReturnError(mState == State::Initialized, CHIP_ERROR_INCORRECT_STATE);
    VerifyOrReturnError(mDeviceBeingPaired < kNumMaxActiveDevices, CHIP_ERROR_INCORRECT_STATE);

    Device * device = &mActiveDevices[mDeviceBeingPaired];

    DeviceAttestationVerifier * dac_verifier = GetDeviceAttestationVerifier();

    // Retrieve attestation challenge
    ByteSpan attestationChallenge = mSystemState->SessionMgr()
                                        ->GetSecureSession({ mPairingSession.GetPeerNodeId(), mPairingSession.GetLocalSessionId(),
                                                             mPairingSession.GetPeerSessionId(), mFabricIndex })
                                        ->GetCryptoContext()
                                        .GetAttestationChallenge();

    AttestationVerificationResult result = dac_verifier->VerifyAttestationInformation(
        attestationElements, attestationChallenge, signature, device->GetPAI(), device->GetDAC(), device->GetAttestationNonce());
    if (result != AttestationVerificationResult::kSuccess)
    {
        if (result == AttestationVerificationResult::kNotImplemented)
        {
            ChipLogError(Controller,
                         "Failed in verifying 'Attestation Information' command received from the device due to default "
                         "DeviceAttestationVerifier Class not being overriden by a real implementation.");
            return CHIP_ERROR_NOT_IMPLEMENTED;
        }
        else
        {
            ChipLogError(Controller,
                         "Failed in verifying 'Attestation Information' command received from the device: err %hu. Look at "
                         "AttestationVerificationResult enum to understand the errors",
                         static_cast<uint16_t>(result));
            // Go look at AttestationVerificationResult enum in src/credentials/DeviceAttestationVerifier.h to understand the
            // errors.
            return CHIP_ERROR_INTERNAL;
        }
    }

    ChipLogProgress(Controller, "Successfully validated 'Attestation Information' command received from the device.");

    // TODO: Validate Certification Declaration
    // TODO: Validate Firmware Information

    return CHIP_NO_ERROR;
}

void DeviceCommissioner::HandleAttestationResult(CHIP_ERROR err)
{
    if (err != CHIP_NO_ERROR)
    {
        // Here we assume the Attestation Information validation always succeeds.
        // Spec mandates that commissioning shall continue despite attestation fails (in some cases).
        // TODO: Handle failure scenarios where commissioning may progress regardless.
        ChipLogError(Controller, "Failed to validate the Attestation Information");
    }

    VerifyOrReturn(mState == State::Initialized);
    VerifyOrReturn(mDeviceBeingPaired < kNumMaxActiveDevices);

    Device * device = &mActiveDevices[mDeviceBeingPaired];

    ChipLogProgress(Controller, "Sending 'CSR request' command to the device.");
    CHIP_ERROR error = SendOperationalCertificateSigningRequestCommand(device);
    if (error != CHIP_NO_ERROR)
    {
        ChipLogError(Controller, "Failed in sending 'CSR request' command to the device: err %s", ErrorStr(error));
        OnSessionEstablishmentError(error);
        return;
    }
}

CHIP_ERROR DeviceCommissioner::SendOperationalCertificateSigningRequestCommand(Device * device)
{
    ChipLogDetail(Controller, "Sending OpCSR request to %p device", device);
    VerifyOrReturnError(device != nullptr, CHIP_ERROR_INVALID_ARGUMENT);
    chip::Controller::OperationalCredentialsCluster cluster;
    cluster.Associate(device, 0);

    Callback::Cancelable * successCallback = mOpCSRResponseCallback.Cancel();
    Callback::Cancelable * failureCallback = mOnCSRFailureCallback.Cancel();

    ReturnErrorOnFailure(cluster.OpCSRRequest(successCallback, failureCallback, device->GetCSRNonce()));

    ChipLogDetail(Controller, "Sent OpCSR request, waiting for the CSR");
    return CHIP_NO_ERROR;
}

void DeviceCommissioner::OnCSRFailureResponse(void * context, uint8_t status)
{
    ChipLogProgress(Controller, "Device failed to receive the CSR request Response: 0x%02x", status);
    DeviceCommissioner * commissioner = static_cast<DeviceCommissioner *>(context);
    commissioner->mOpCSRResponseCallback.Cancel();
    commissioner->mOnCSRFailureCallback.Cancel();
    // TODO: Map error status to correct error code
    commissioner->OnSessionEstablishmentError(CHIP_ERROR_INTERNAL);
}

void DeviceCommissioner::OnOperationalCertificateSigningRequest(void * context, ByteSpan NOCSRElements,
                                                                ByteSpan AttestationSignature)
{
    ChipLogProgress(Controller, "Received certificate signing request from the device");
    DeviceCommissioner * commissioner = static_cast<DeviceCommissioner *>(context);

    commissioner->mOpCSRResponseCallback.Cancel();
    commissioner->mOnCSRFailureCallback.Cancel();

    if (commissioner->ProcessOpCSR(NOCSRElements, AttestationSignature) != CHIP_NO_ERROR)
    {
        // Handle error, and notify session failure to the commissioner application.
        ChipLogError(Controller, "Failed to process the certificate signing request");
        // TODO: Map error status to correct error code
        commissioner->OnSessionEstablishmentError(CHIP_ERROR_INTERNAL);
    }
}

void DeviceCommissioner::OnDeviceNOCChainGeneration(void * context, CHIP_ERROR status, const ByteSpan & noc, const ByteSpan & icac,
                                                    const ByteSpan & rcac)
{
    CHIP_ERROR err = CHIP_NO_ERROR;

    DeviceCommissioner * commissioner = static_cast<DeviceCommissioner *>(context);

    ChipLogProgress(Controller, "Received callback from the CA for NOC Chain generation. Status %s", ErrorStr(status));
    Device * device = nullptr;
    VerifyOrExit(commissioner->mState == State::Initialized, err = CHIP_ERROR_INCORRECT_STATE);
    VerifyOrExit(commissioner->mDeviceBeingPaired < kNumMaxActiveDevices, err = CHIP_ERROR_INCORRECT_STATE);

    // Check if the callback returned a failure
    VerifyOrExit(status == CHIP_NO_ERROR, err = status);

    // TODO - Verify that the generated root cert matches with commissioner's root cert

    device = &commissioner->mActiveDevices[commissioner->mDeviceBeingPaired];

    {
        // Reuse NOC Cert buffer for temporary store Root Cert.
        MutableByteSpan rootCert = device->GetMutableNOCCert();

        err = ConvertX509CertToChipCert(rcac, rootCert);
        SuccessOrExit(err);

        err = commissioner->SendTrustedRootCertificate(device, rootCert);
        SuccessOrExit(err);
    }

    if (!icac.empty())
    {
        MutableByteSpan icaCert = device->GetMutableICACert();

        err = ConvertX509CertToChipCert(icac, icaCert);
        SuccessOrExit(err);

        err = device->SetICACertBufferSize(icaCert.size());
        SuccessOrExit(err);
    }

    {
        MutableByteSpan nocCert = device->GetMutableNOCCert();

        err = ConvertX509CertToChipCert(noc, nocCert);
        SuccessOrExit(err);

        err = device->SetNOCCertBufferSize(nocCert.size());
        SuccessOrExit(err);
    }

exit:
    if (err != CHIP_NO_ERROR)
    {
        ChipLogError(Controller, "Failed in generating device's operational credentials. Error %s", ErrorStr(err));
        commissioner->OnSessionEstablishmentError(err);
    }
}

CHIP_ERROR DeviceCommissioner::ProcessOpCSR(const ByteSpan & NOCSRElements, const ByteSpan & AttestationSignature)
{
    VerifyOrReturnError(mState == State::Initialized, CHIP_ERROR_INCORRECT_STATE);
    VerifyOrReturnError(mDeviceBeingPaired < kNumMaxActiveDevices, CHIP_ERROR_INCORRECT_STATE);

    Device * device = &mActiveDevices[mDeviceBeingPaired];

    ChipLogProgress(Controller, "Getting certificate chain for the device from the issuer");

    mOperationalCredentialsDelegate->SetNodeIdForNextNOCRequest(device->GetDeviceId());
    mOperationalCredentialsDelegate->SetFabricIdForNextNOCRequest(0);

    return mOperationalCredentialsDelegate->GenerateNOCChain(NOCSRElements, AttestationSignature, ByteSpan(), ByteSpan(),
                                                             ByteSpan(), &mDeviceNOCChainCallback);
}

CHIP_ERROR DeviceCommissioner::SendOperationalCertificate(Device * device, const ByteSpan & nocCertBuf, const ByteSpan & icaCertBuf)
{
    VerifyOrReturnError(device != nullptr, CHIP_ERROR_INVALID_ARGUMENT);
    chip::Controller::OperationalCredentialsCluster cluster;
    cluster.Associate(device, 0);

    Callback::Cancelable * successCallback = mNOCResponseCallback.Cancel();
    Callback::Cancelable * failureCallback = mOnCertFailureCallback.Cancel();

    ReturnErrorOnFailure(cluster.AddNOC(successCallback, failureCallback, nocCertBuf, icaCertBuf, ByteSpan(nullptr, 0),
                                        mLocalId.GetNodeId(), mVendorId));

    ChipLogProgress(Controller, "Sent operational certificate to the device");

    return CHIP_NO_ERROR;
}

CHIP_ERROR DeviceCommissioner::ConvertFromNodeOperationalCertStatus(uint8_t err)
{
    switch (err)
    {
    case EMBER_ZCL_NODE_OPERATIONAL_CERT_STATUS_SUCCESS:
        return CHIP_NO_ERROR;
    case EMBER_ZCL_NODE_OPERATIONAL_CERT_STATUS_INVALID_PUBLIC_KEY:
        return CHIP_ERROR_INVALID_PUBLIC_KEY;
    case EMBER_ZCL_NODE_OPERATIONAL_CERT_STATUS_INVALID_NODE_OP_ID:
        return CHIP_ERROR_WRONG_NODE_ID;
    case EMBER_ZCL_NODE_OPERATIONAL_CERT_STATUS_INVALID_NOC:
        return CHIP_ERROR_CERT_LOAD_FAILED;
    case EMBER_ZCL_NODE_OPERATIONAL_CERT_STATUS_MISSING_CSR:
        return CHIP_ERROR_INCORRECT_STATE;
    case EMBER_ZCL_NODE_OPERATIONAL_CERT_STATUS_TABLE_FULL:
        return CHIP_ERROR_NO_MEMORY;
    case EMBER_ZCL_NODE_OPERATIONAL_CERT_STATUS_INSUFFICIENT_PRIVILEGE:
    case EMBER_ZCL_NODE_OPERATIONAL_CERT_STATUS_FABRIC_CONFLICT:
    case EMBER_ZCL_NODE_OPERATIONAL_CERT_STATUS_LABEL_CONFLICT:
        return CHIP_ERROR_INVALID_ARGUMENT;
    case EMBER_ZCL_NODE_OPERATIONAL_CERT_STATUS_INVALID_FABRIC_INDEX:
        return CHIP_ERROR_INVALID_FABRIC_ID;
    }

    return CHIP_ERROR_CERT_LOAD_FAILED;
}

void DeviceCommissioner::OnAddNOCFailureResponse(void * context, uint8_t status)
{
    ChipLogProgress(Controller, "Device failed to receive the operational certificate Response: 0x%02x", status);
    DeviceCommissioner * commissioner = static_cast<DeviceCommissioner *>(context);
    commissioner->mOpCSRResponseCallback.Cancel();
    commissioner->mOnCertFailureCallback.Cancel();
    // TODO: Map error status to correct error code
    commissioner->OnSessionEstablishmentError(CHIP_ERROR_INTERNAL);
}

void DeviceCommissioner::OnOperationalCertificateAddResponse(void * context, uint8_t StatusCode, uint8_t FabricIndex,
                                                             ByteSpan DebugText)
{
    ChipLogProgress(Controller, "Device returned status %d on receiving the NOC", StatusCode);
    DeviceCommissioner * commissioner = static_cast<DeviceCommissioner *>(context);

    CHIP_ERROR err  = CHIP_NO_ERROR;
    Device * device = nullptr;

    VerifyOrExit(commissioner->mState == State::Initialized, err = CHIP_ERROR_INCORRECT_STATE);

    commissioner->mOpCSRResponseCallback.Cancel();
    commissioner->mOnCertFailureCallback.Cancel();

    VerifyOrExit(commissioner->mDeviceBeingPaired < kNumMaxActiveDevices, err = CHIP_ERROR_INCORRECT_STATE);

    err = ConvertFromNodeOperationalCertStatus(StatusCode);
    SuccessOrExit(err);

    device = &commissioner->mActiveDevices[commissioner->mDeviceBeingPaired];

    err = commissioner->OnOperationalCredentialsProvisioningCompletion(device);

exit:
    if (err != CHIP_NO_ERROR)
    {
        ChipLogProgress(Controller, "Add NOC failed with error %s", ErrorStr(err));
        commissioner->OnSessionEstablishmentError(err);
    }
}

CHIP_ERROR DeviceCommissioner::SendTrustedRootCertificate(Device * device, const ByteSpan & rcac)
{
    VerifyOrReturnError(device != nullptr, CHIP_ERROR_INVALID_ARGUMENT);

    ChipLogProgress(Controller, "Sending root certificate to the device");

    chip::Controller::OperationalCredentialsCluster cluster;
    cluster.Associate(device, 0);

    Callback::Cancelable * successCallback = mRootCertResponseCallback.Cancel();
    Callback::Cancelable * failureCallback = mOnRootCertFailureCallback.Cancel();

    ReturnErrorOnFailure(cluster.AddTrustedRootCertificate(successCallback, failureCallback, rcac));

    ChipLogProgress(Controller, "Sent root certificate to the device");

    return CHIP_NO_ERROR;
}

void DeviceCommissioner::OnRootCertSuccessResponse(void * context)
{
    ChipLogProgress(Controller, "Device confirmed that it has received the root certificate");
    DeviceCommissioner * commissioner = static_cast<DeviceCommissioner *>(context);

    CHIP_ERROR err  = CHIP_NO_ERROR;
    Device * device = nullptr;

    VerifyOrExit(commissioner->mState == State::Initialized, err = CHIP_ERROR_INCORRECT_STATE);

    commissioner->mRootCertResponseCallback.Cancel();
    commissioner->mOnRootCertFailureCallback.Cancel();

    VerifyOrExit(commissioner->mDeviceBeingPaired < kNumMaxActiveDevices, err = CHIP_ERROR_INCORRECT_STATE);

    device = &commissioner->mActiveDevices[commissioner->mDeviceBeingPaired];

    ChipLogProgress(Controller, "Sending operational certificate chain to the device");
    err = commissioner->SendOperationalCertificate(device, device->GetNOCCert(), device->GetICACert());
    SuccessOrExit(err);

exit:
    if (err != CHIP_NO_ERROR)
    {
        commissioner->OnSessionEstablishmentError(err);
    }
}

void DeviceCommissioner::OnRootCertFailureResponse(void * context, uint8_t status)
{
    ChipLogProgress(Controller, "Device failed to receive the root certificate Response: 0x%02x", status);
    DeviceCommissioner * commissioner = static_cast<DeviceCommissioner *>(context);
    commissioner->mRootCertResponseCallback.Cancel();
    commissioner->mOnRootCertFailureCallback.Cancel();
    // TODO: Map error status to correct error code
    commissioner->OnSessionEstablishmentError(CHIP_ERROR_INTERNAL);
}

CHIP_ERROR DeviceCommissioner::OnOperationalCredentialsProvisioningCompletion(Device * device)
{
    ChipLogProgress(Controller, "Operational credentials provisioned on device %p", device);
    VerifyOrReturnError(device != nullptr, CHIP_ERROR_INVALID_ARGUMENT);

#if CONFIG_USE_CLUSTERS_FOR_IP_COMMISSIONING
    if (mIsIPRendezvous)
    {
        AdvanceCommissioningStage(CHIP_NO_ERROR);
    }
    else
#endif
    {
        mPairingSession.ToSerializable(device->GetPairing());
        mSystemState->SystemLayer()->CancelTimer(OnSessionEstablishmentTimeoutCallback, this);

        mPairedDevices.Insert(device->GetDeviceId());
        mPairedDevicesUpdated = true;

        // Note - This assumes storage is synchronous, the device must be in storage before we can cleanup
        // the rendezvous session and mark pairing success
        PersistDevice(device);
        // Also persist the device list at this time
        // This makes sure that a newly added device is immediately available
        PersistDeviceList();
        if (mPairingDelegate != nullptr)
        {
            mPairingDelegate->OnStatusUpdate(DevicePairingDelegate::SecurePairingSuccess);
        }
        RendezvousCleanup(CHIP_NO_ERROR);
    }

    return CHIP_NO_ERROR;
}

void DeviceCommissioner::PersistDeviceList()
{
    if (mStorageDelegate != nullptr && mPairedDevicesUpdated && mState == State::Initialized)
    {
        mPairedDevices.Serialize([&](ByteSpan data) -> CHIP_ERROR {
            VerifyOrReturnError(data.size() <= UINT16_MAX, CHIP_ERROR_INVALID_ARGUMENT);
            PERSISTENT_KEY_OP(static_cast<uint64_t>(0), kPairedDeviceListKeyPrefix, key,
                              mStorageDelegate->SyncSetKeyValue(key, data.data(), static_cast<uint16_t>(data.size())));
            mPairedDevicesUpdated = false;
            return CHIP_NO_ERROR;
        });
    }
}

void DeviceCommissioner::ReleaseDevice(Device * device)
{
    PersistDeviceList();
    DeviceController::ReleaseDevice(device);
}

#if CONFIG_NETWORK_LAYER_BLE
CHIP_ERROR DeviceCommissioner::CloseBleConnection()
{
    // It is fine since we can only commission one device at the same time.
    // We should be able to distinguish different BLE connections if we want
    // to commission multiple devices at the same time over BLE.
    return mSystemState->BleLayer()->CloseAllBleConnections();
}
#endif

void DeviceCommissioner::OnSessionEstablishmentTimeout()
{
    VerifyOrReturn(mState == State::Initialized);
    VerifyOrReturn(mDeviceBeingPaired < kNumMaxActiveDevices);

    Device * device = &mActiveDevices[mDeviceBeingPaired];
    StopPairing(device->GetDeviceId());

    if (mPairingDelegate != nullptr)
    {
        mPairingDelegate->OnPairingComplete(CHIP_ERROR_TIMEOUT);
    }
}

void DeviceCommissioner::OnSessionEstablishmentTimeoutCallback(System::Layer * aLayer, void * aAppState)
{
    static_cast<DeviceCommissioner *>(aAppState)->OnSessionEstablishmentTimeout();
}
#if CHIP_DEVICE_CONFIG_ENABLE_MDNS
CHIP_ERROR DeviceCommissioner::DiscoverCommissionableNodes(Mdns::DiscoveryFilter filter)
{
    ReturnErrorOnFailure(SetUpNodeDiscovery());
    return chip::Mdns::Resolver::Instance().FindCommissionableNodes(filter);
}

const Mdns::DiscoveredNodeData * DeviceCommissioner::GetDiscoveredDevice(int idx)
{
    return GetDiscoveredNode(idx);
}

#endif // CHIP_DEVICE_CONFIG_ENABLE_MDNS

#if CHIP_DEVICE_CONFIG_ENABLE_COMMISSIONER_DISCOVERY // make this commissioner discoverable

CHIP_ERROR DeviceCommissioner::SetUdcListenPort(uint16_t listenPort)
{
    if (mState == State::Initialized)
    {
        return CHIP_ERROR_INCORRECT_STATE;
    }

    mUdcListenPort = listenPort;
    return CHIP_NO_ERROR;
}

void DeviceCommissioner::FindCommissionableNode(char * instanceName)
{
    Mdns::DiscoveryFilter filter(Mdns::DiscoveryFilterType::kInstanceName, instanceName);
    DiscoverCommissionableNodes(filter);
}

void DeviceCommissioner::OnUserDirectedCommissioningRequest(const Mdns::DiscoveredNodeData & nodeData)
{
    ChipLogDetail(Controller, "------PROMPT USER!! OnUserDirectedCommissioningRequest instance=%s", nodeData.instanceName);
}

void DeviceCommissioner::OnNodeDiscoveryComplete(const chip::Mdns::DiscoveredNodeData & nodeData)
{
    if (mUdcServer != nullptr)
    {
        mUdcServer->OnCommissionableNodeFound(nodeData);
    }
    return AbstractMdnsDiscoveryController::OnNodeDiscoveryComplete(nodeData);
}

#endif // CHIP_DEVICE_CONFIG_ENABLE_COMMISSIONER_DISCOVERY

CHIP_ERROR DeviceControllerInteractionModelDelegate::CommandResponseStatus(
    const app::CommandSender * apCommandSender, const Protocols::SecureChannel::GeneralStatusCode aGeneralCode,
    const uint32_t aProtocolId, const uint16_t aProtocolCode, chip::EndpointId aEndpointId, const chip::ClusterId aClusterId,
    chip::CommandId aCommandId, uint8_t aCommandIndex)
{
    // Generally IM has more detailed errors than ember library, here we always use the, the actual handling of the
    // commands should implement full IMDelegate.
    // #6308 By implement app side IM delegate, we should be able to accept detailed error codes.
    // Note: The IMDefaultResponseCallback is a bridge to the old CallbackMgr before IM is landed, so it still accepts EmberAfStatus
    // instead of IM status code.
    IMDefaultResponseCallback(apCommandSender,
                              (aProtocolCode == 0 && aGeneralCode == Protocols::SecureChannel::GeneralStatusCode::kSuccess)
                                  ? EMBER_ZCL_STATUS_SUCCESS
                                  : EMBER_ZCL_STATUS_FAILURE);

    return CHIP_NO_ERROR;
}

CHIP_ERROR DeviceControllerInteractionModelDelegate::CommandResponseProtocolError(const app::CommandSender * apCommandSender,
                                                                                  uint8_t aCommandIndex)
{
    // Generally IM has more detailed errors than ember library, here we always use EMBER_ZCL_STATUS_FAILURE before #6308 is landed
    // and the app can take care of these error codes, the actual handling of the commands should implement full IMDelegate.
    // #6308: By implement app side IM delegate, we should be able to accept detailed error codes.
    // Note: The IMDefaultResponseCallback is a bridge to the old CallbackMgr before IM is landed, so it still accepts EmberAfStatus
    // instead of IM status code.
    IMDefaultResponseCallback(apCommandSender, EMBER_ZCL_STATUS_FAILURE);

    return CHIP_NO_ERROR;
}

CHIP_ERROR DeviceControllerInteractionModelDelegate::CommandResponseError(const app::CommandSender * apCommandSender,
                                                                          CHIP_ERROR aError)
{
    // Generally IM has more detailed errors than ember library, here we always use EMBER_ZCL_STATUS_FAILURE before #6308 is landed
    // and the app can take care of these error codes, the actual handling of the commands should implement full IMDelegate.
    // #6308: By implement app side IM delegate, we should be able to accept detailed error codes.
    // Note: The IMDefaultResponseCallback is a bridge to the old CallbackMgr before IM is landed, so it still accepts EmberAfStatus
    // instead of IM status code.
    IMDefaultResponseCallback(apCommandSender, EMBER_ZCL_STATUS_FAILURE);

    return CHIP_NO_ERROR;
}

CHIP_ERROR DeviceControllerInteractionModelDelegate::CommandResponseProcessed(const app::CommandSender * apCommandSender)
{
    // No thing is needed in this case. The success callback is called in CommandResponseStatus, and failure callback is called in
    // CommandResponseStatus, CommandResponseProtocolError and CommandResponseError.
    return CHIP_NO_ERROR;
}

void DeviceControllerInteractionModelDelegate::OnReportData(const app::ReadClient * apReadClient, const app::ClusterInfo & aPath,
                                                            TLV::TLVReader * apData, Protocols::InteractionModel::Status status)
{
    IMReadReportAttributesResponseCallback(apReadClient, aPath, apData, status);
}

CHIP_ERROR DeviceControllerInteractionModelDelegate::ReadError(const app::ReadClient * apReadClient, CHIP_ERROR aError)
{
    app::ClusterInfo path;
    path.mNodeId = apReadClient->GetPeerNodeId();
    IMReadReportAttributesResponseCallback(apReadClient, path, nullptr, Protocols::InteractionModel::Status::Failure);
    return CHIP_NO_ERROR;
}

CHIP_ERROR DeviceControllerInteractionModelDelegate::ReadDone(const app::ReadClient * apReadClient)
{
    // Release the object for subscription
    if (apReadClient->IsSubscriptionType())
    {
        FreeAttributePathParam(apReadClient->GetAppIdentifier());
    }
    return CHIP_NO_ERROR;
}

CHIP_ERROR DeviceControllerInteractionModelDelegate::WriteResponseStatus(
    const app::WriteClient * apWriteClient, const Protocols::SecureChannel::GeneralStatusCode aGeneralCode,
    const uint32_t aProtocolId, const uint16_t aProtocolCode, app::AttributePathParams & aAttributePathParams,
    uint8_t aCommandIndex)
{
    IMWriteResponseCallback(apWriteClient, chip::app::ToEmberAfStatus(Protocols::InteractionModel::Status(aProtocolCode)));
    return CHIP_NO_ERROR;
}

CHIP_ERROR DeviceControllerInteractionModelDelegate::WriteResponseProtocolError(const app::WriteClient * apWriteClient,
                                                                                uint8_t aAttributeIndex)
{
    // When WriteResponseProtocolError occurred, it means server returned an invalid packet.
    IMWriteResponseCallback(apWriteClient, EMBER_ZCL_STATUS_FAILURE);
    return CHIP_NO_ERROR;
}

CHIP_ERROR DeviceControllerInteractionModelDelegate::WriteResponseError(const app::WriteClient * apWriteClient, CHIP_ERROR aError)
{
    // When WriteResponseError occurred, it means we failed to receive the response from server.
    IMWriteResponseCallback(apWriteClient, EMBER_ZCL_STATUS_FAILURE);
    return CHIP_NO_ERROR;
}

CHIP_ERROR DeviceControllerInteractionModelDelegate::SubscribeResponseProcessed(const app::ReadClient * apSubscribeClient)
{
#if !CHIP_DEVICE_CONFIG_ENABLE_BOTH_COMMISSIONER_AND_COMMISSIONEE // temporary - until example app clusters are updated (Issue 8347)
    // When WriteResponseError occurred, it means we failed to receive the response from server.
    IMSubscribeResponseCallback(apSubscribeClient, EMBER_ZCL_STATUS_SUCCESS);
#endif
    return CHIP_NO_ERROR;
}

void BasicSuccess(void * context, uint16_t val)
{
    ChipLogProgress(Controller, "Received success response 0x%x\n", val);
    DeviceCommissioner * commissioner = static_cast<DeviceCommissioner *>(context);
    commissioner->AdvanceCommissioningStage(CHIP_NO_ERROR);
}

void BasicFailure(void * context, uint8_t status)
{
    ChipLogProgress(Controller, "Received failure response %d\n", (int) status);
    DeviceCommissioner * commissioner = static_cast<DeviceCommissioner *>(context);
    commissioner->OnSessionEstablishmentError(static_cast<CHIP_ERROR>(status));
}

#if CHIP_DEVICE_CONFIG_ENABLE_MDNS
void DeviceCommissioner::OnNodeIdResolved(const chip::Mdns::ResolvedNodeData & nodeData)
{
    DeviceController::OnNodeIdResolved(nodeData);
    OperationalDiscoveryComplete(nodeData.mPeerId.GetNodeId());
}

void DeviceCommissioner::OnNodeIdResolutionFailed(const chip::PeerId & peer, CHIP_ERROR error)
{
    if (mDeviceBeingPaired < kNumMaxActiveDevices)
    {
        Device * device = &mActiveDevices[mDeviceBeingPaired];
        if (device->GetDeviceId() == peer.GetNodeId() && mCommissioningStage == CommissioningStage::kFindOperational)
        {
            OnSessionEstablishmentError(error);
        }
    }
    DeviceController::OnNodeIdResolutionFailed(peer, error);
}

#endif

void DeviceCommissioner::OnDeviceConnectedFn(void * context, Device * device)
{
    DeviceCommissioner * commissioner = static_cast<DeviceCommissioner *>(context);
    VerifyOrReturn(commissioner != nullptr, ChipLogProgress(Controller, "Device connected callback with null context. Ignoring"));

    if (commissioner->mDeviceBeingPaired < kNumMaxActiveDevices)
    {
        Device * deviceBeingPaired = &commissioner->mActiveDevices[commissioner->mDeviceBeingPaired];
        if (device == deviceBeingPaired && commissioner->mIsIPRendezvous)
        {
            if (commissioner->mCommissioningStage == CommissioningStage::kFindOperational)
            {
                commissioner->AdvanceCommissioningStage(CHIP_NO_ERROR);
            }
            // For IP rendezvous, we don't want to call commissioning complete below because IP commissioning
            // has more steps currently.
            return;
        }
    }

    VerifyOrReturn(commissioner->mPairingDelegate != nullptr,
                   ChipLogProgress(Controller, "Device connected callback with null pairing delegate. Ignoring"));
    commissioner->mPairingDelegate->OnCommissioningComplete(device->GetDeviceId(), CHIP_NO_ERROR);
}

void DeviceCommissioner::OnDeviceConnectionFailureFn(void * context, NodeId deviceId, CHIP_ERROR error)
{
    DeviceCommissioner * commissioner = static_cast<DeviceCommissioner *>(context);
    ChipLogProgress(Controller, "Device connection failed. Error %s", ErrorStr(error));
    VerifyOrReturn(commissioner != nullptr,
                   ChipLogProgress(Controller, "Device connection failure callback with null context. Ignoring"));
    VerifyOrReturn(commissioner->mPairingDelegate != nullptr,
                   ChipLogProgress(Controller, "Device connection failure callback with null pairing delegate. Ignoring"));
    commissioner->mPairingDelegate->OnCommissioningComplete(deviceId, error);
}

CommissioningStage DeviceCommissioner::GetNextCommissioningStage()
{
    switch (mCommissioningStage)
    {
    case CommissioningStage::kSecurePairing:
        return CommissioningStage::kArmFailsafe;
    case CommissioningStage::kArmFailsafe:
        return CommissioningStage::kConfigRegulatory;
    case CommissioningStage::kConfigRegulatory:
        return CommissioningStage::kDeviceAttestation;
    case CommissioningStage::kDeviceAttestation:
        return CommissioningStage::kCheckCertificates;
    case CommissioningStage::kCheckCertificates:
        return CommissioningStage::kNetworkEnable; // TODO : for softAP, this needs to be network setup
    case CommissioningStage::kNetworkEnable:
#if CHIP_DEVICE_CONFIG_ENABLE_MDNS
        return CommissioningStage::kFindOperational; // TODO : once case is working, need to add stages to find and reconnect
                                                     // here.
#else
        return CommissioningStage::kSendComplete;
#endif
    case CommissioningStage::kFindOperational:
        return CommissioningStage::kSendComplete;
    case CommissioningStage::kSendComplete:
        return CommissioningStage::kCleanup;

    // Currently unimplemented.
    case CommissioningStage::kConfigACL:
    case CommissioningStage::kNetworkSetup:
    case CommissioningStage::kScanNetworks:
        return CommissioningStage::kError;
    // Neither of these have a next stage so return kError;
    case CommissioningStage::kCleanup:
    case CommissioningStage::kError:
        return CommissioningStage::kError;
    }
    return CommissioningStage::kError;
}

void DeviceCommissioner::AdvanceCommissioningStage(CHIP_ERROR err)
{
    // For now, we ignore errors coming in from the device since not all commissioning clusters are implemented on the device
    // side.
    CommissioningStage nextStage = GetNextCommissioningStage();
    if (nextStage == CommissioningStage::kError)
    {
        return;
    }

    if (!mIsIPRendezvous)
    {
        return;
    }
    Device * device = nullptr;
    if (mDeviceBeingPaired >= kNumMaxActiveDevices)
    {
        return;
    }

    device = &mActiveDevices[mDeviceBeingPaired];

    // TODO(cecille): We probably want something better than this for breadcrumbs.
    uint64_t breadcrumb = static_cast<uint64_t>(nextStage);

    // TODO(cecille): This should be customized per command.
    constexpr uint32_t kCommandTimeoutMs = 3000;

    switch (nextStage)
    {
    case CommissioningStage::kArmFailsafe: {
        // TODO(cecille): This is NOT the right way to do this - we should consider attaching an im delegate per command or
        // something. Per exchange context?
        ChipLogProgress(Controller, "Arming failsafe");
        // TODO(cecille): Find a way to enumerate the clusters here.
        GeneralCommissioningCluster genCom;
        // TODO: should get the endpoint information from the descriptor cluster.
        genCom.Associate(device, 0);
        uint16_t commissioningExpirySeconds = 5;
        genCom.ArmFailSafe(mSuccess.Cancel(), mFailure.Cancel(), commissioningExpirySeconds, breadcrumb, kCommandTimeoutMs);
    }
    break;
    case CommissioningStage::kConfigRegulatory: {
        // To set during config phase:
        // UTC time
        // time zone
        // dst offset
        // Regulatory config
        // TODO(cecille): Set time as well once the time cluster is implemented
        // TODO(cecille): Worthwhile to keep this around as part of the class?
        // TODO(cecille): Where is the country config actually set?
        ChipLogProgress(Controller, "Setting Regulatory Config");
        uint32_t regulatoryLocation = EMBER_ZCL_REGULATORY_LOCATION_TYPE_OUTDOOR;
#if CONFIG_DEVICE_LAYER
        CHIP_ERROR status = DeviceLayer::ConfigurationMgr().GetRegulatoryLocation(regulatoryLocation);
#else
        CHIP_ERROR status = CHIP_ERROR_NOT_IMPLEMENTED;
#endif
        if (status != CHIP_NO_ERROR)
        {
            ChipLogError(Controller, "Unable to find regulatory location, defaulting to outdoor");
        }

        static constexpr size_t kMaxCountryCodeSize = 3;
        char countryCodeStr[kMaxCountryCodeSize]    = "WW";
        size_t actualCountryCodeSize                = 2;

#if CONFIG_DEVICE_LAYER
        status = DeviceLayer::ConfigurationMgr().GetCountryCode(countryCodeStr, kMaxCountryCodeSize, actualCountryCodeSize);
#else
        status            = CHIP_ERROR_NOT_IMPLEMENTED;
#endif
        if (status != CHIP_NO_ERROR)
        {
            ChipLogError(Controller, "Unable to find country code, defaulting to WW");
        }
        chip::ByteSpan countryCode(reinterpret_cast<uint8_t *>(countryCodeStr), actualCountryCodeSize);

        GeneralCommissioningCluster genCom;
        genCom.Associate(device, 0);
        genCom.SetRegulatoryConfig(mSuccess.Cancel(), mFailure.Cancel(), static_cast<uint8_t>(regulatoryLocation), countryCode,
                                   breadcrumb, kCommandTimeoutMs);
    }
    break;
    case CommissioningStage::kDeviceAttestation: {
        ChipLogProgress(Controller, "Exchanging vendor certificates");
        CHIP_ERROR status = SendCertificateChainRequestCommand(device, CertificateType::kPAI);
        if (status != CHIP_NO_ERROR)
        {
            ChipLogError(Controller, "Failed in sending 'Certificate Chain Request' command to the device: err %s", ErrorStr(err));
            OnSessionEstablishmentError(err);
            return;
        }
    }
    break;
    case CommissioningStage::kCheckCertificates: {
        ChipLogProgress(Controller, "Exchanging certificates");
        // TODO(cecille): Once this is implemented through the clusters, it should be moved to the proper stage and the callback
        // should advance the commissioning stage
        CHIP_ERROR status = SendOperationalCertificateSigningRequestCommand(device);
        if (status != CHIP_NO_ERROR)
        {
            ChipLogError(Controller, "Failed in sending 'CSR Request' command to the device: err %s", ErrorStr(err));
            OnSessionEstablishmentError(err);
            return;
        }
    }
    break;
    // TODO: Right now, these stages are not implemented as a separate stage because they are no-ops.
    // Once these are implemented through the clusters, these should be moved into their separate stages and the callbacks
    // should advance the commissioning stage.
    case CommissioningStage::kConfigACL:
    case CommissioningStage::kNetworkSetup:
    case CommissioningStage::kScanNetworks:
        // TODO: Implement
        break;
    case CommissioningStage::kNetworkEnable: {
        ChipLogProgress(Controller, "Enabling Network");
        // TODO: For ethernet, we actually need a scan stage to get the ethernet netif name. Right now, default to using a magic
        // value to enable without checks.
        NetworkCommissioningCluster netCom;
        // TODO: should get the endpoint information from the descriptor cluster.
        netCom.Associate(device, 0);
        // TODO: Once network credential sending is implemented, attempting to set wifi credential on an ethernet only device
        // will cause an error to be sent back. At that point, we should scan and we shoud see the proper ethernet network ID
        // returned in the scan results. For now, we use magic.
        char magicNetworkEnableCode[] = "ETH0";
        netCom.EnableNetwork(mSuccess.Cancel(), mFailure.Cancel(),
                             ByteSpan(reinterpret_cast<uint8_t *>(&magicNetworkEnableCode), sizeof(magicNetworkEnableCode)),
                             breadcrumb, kCommandTimeoutMs);
    }
    break;
    case CommissioningStage::kFindOperational: {
#if CHIP_DEVICE_CONFIG_ENABLE_MDNS
        ChipLogProgress(Controller, "Finding node on operational network");
        Mdns::Resolver::Instance().ResolveNodeId(
            PeerId().SetCompressedFabricId(GetCompressedFabricId()).SetNodeId(device->GetDeviceId()),
            Inet::IPAddressType::kIPAddressType_Any);
#endif
    }
    break;
    case CommissioningStage::kSendComplete: {
        // TODO this is actualy not correct - we must reconnect over CASE to send this command.
        ChipLogProgress(Controller, "Calling commissioning complete");
        GeneralCommissioningCluster genCom;
        genCom.Associate(device, 0);
        genCom.CommissioningComplete(mSuccess.Cancel(), mFailure.Cancel());
    }
    break;
    case CommissioningStage::kCleanup:
        ChipLogProgress(Controller, "Rendezvous cleanup");
        mPairingSession.ToSerializable(device->GetPairing());
        mSystemState->SystemLayer()->CancelTimer(OnSessionEstablishmentTimeoutCallback, this);

        mPairedDevices.Insert(device->GetDeviceId());
        mPairedDevicesUpdated = true;

        // Note - This assumes storage is synchronous, the device must be in storage before we can cleanup
        // the rendezvous session and mark pairing success
        PersistDevice(device);
        // Also persist the device list at this time
        // This makes sure that a newly added device is immediately available
        PersistDeviceList();
        if (mPairingDelegate != nullptr)
        {
            mPairingDelegate->OnStatusUpdate(DevicePairingDelegate::SecurePairingSuccess);
        }
        RendezvousCleanup(CHIP_NO_ERROR);
        break;
    case CommissioningStage::kSecurePairing:
    case CommissioningStage::kError:
        break;
    }
    mCommissioningStage = nextStage;
}

} // namespace Controller
} // namespace chip

#if !CHIP_DEVICE_CONFIG_ENABLE_BOTH_COMMISSIONER_AND_COMMISSIONEE // not needed with app/server is included
namespace chip {
namespace Platform {
namespace PersistedStorage {

/*
 * Dummy implementations of PersistedStorage platform methods. These aren't
 * used in the context of the Device Controller, but are required to satisfy
 * the linker.
 */

CHIP_ERROR Read(const char * aKey, uint32_t & aValue)
{
    return CHIP_NO_ERROR;
}

CHIP_ERROR Write(const char * aKey, uint32_t aValue)
{
    return CHIP_NO_ERROR;
}

} // namespace PersistedStorage
} // namespace Platform
} // namespace chip
#endif // !CHIP_DEVICE_CONFIG_ENABLE_BOTH_COMMISSIONER_AND_COMMISSIONEE<|MERGE_RESOLUTION|>--- conflicted
+++ resolved
@@ -769,13 +769,8 @@
         }
     }
 #endif
-<<<<<<< HEAD
-    session = mSessionManager->CreateUnauthenticatedSession(params.GetPeerAddress());
+    session = mSystemState->SessionMgr()->CreateUnauthenticatedSession(params.GetPeerAddress());
     VerifyOrExit(session.HasValue(), err = CHIP_ERROR_NO_MEMORY);
-=======
-    session = mSystemState->SessionMgr()->CreateUnauthenticatedSession(params.GetPeerAddress());
-    VerifyOrExit(session.HasValue(), CHIP_ERROR_NO_MEMORY);
->>>>>>> 07ff4f13
 
     exchangeCtxt = mSystemState->ExchangeMgr()->NewContext(session.Value(), &mPairingSession);
     VerifyOrExit(exchangeCtxt != nullptr, err = CHIP_ERROR_INTERNAL);
