--- conflicted
+++ resolved
@@ -9614,7 +9614,6 @@
     return output.toString();
   }
 }
-<<<<<<< HEAD
 public static class DiscoBallClusterPatternStruct {
   public Integer duration;
   public @Nullable Integer rotate;
@@ -9647,25 +9646,10 @@
     this.wobbleSpeed = wobbleSpeed;
     this.passcode = passcode;
     this.fabricIndex = fabricIndex;
-=======
-public static class ContentControlClusterRatingNameStruct {
-  public String ratingName;
-  public Optional<String> ratingNameDesc;
-  private static final long RATING_NAME_ID = 0L;
-  private static final long RATING_NAME_DESC_ID = 1L;
-
-  public ContentControlClusterRatingNameStruct(
-    String ratingName,
-    Optional<String> ratingNameDesc
-  ) {
-    this.ratingName = ratingName;
-    this.ratingNameDesc = ratingNameDesc;
->>>>>>> b58488e5
-  }
-
-  public StructType encodeTlv() {
-    ArrayList<StructElement> values = new ArrayList<>();
-<<<<<<< HEAD
+  }
+
+  public StructType encodeTlv() {
+    ArrayList<StructElement> values = new ArrayList<>();
     values.add(new StructElement(DURATION_ID, new UIntType(duration)));
     values.add(new StructElement(ROTATE_ID, rotate != null ? new UIntType(rotate) : new NullType()));
     values.add(new StructElement(SPEED_ID, speed != null ? new UIntType(speed) : new NullType()));
@@ -9673,15 +9657,10 @@
     values.add(new StructElement(WOBBLE_SPEED_ID, wobbleSpeed != null ? wobbleSpeed.<BaseTLVType>map((nonOptionalwobbleSpeed) -> new UIntType(nonOptionalwobbleSpeed)).orElse(new EmptyType()) : new NullType()));
     values.add(new StructElement(PASSCODE_ID, passcode != null ? new StringType(passcode) : new NullType()));
     values.add(new StructElement(FABRIC_INDEX_ID, new UIntType(fabricIndex)));
-=======
-    values.add(new StructElement(RATING_NAME_ID, new StringType(ratingName)));
-    values.add(new StructElement(RATING_NAME_DESC_ID, ratingNameDesc.<BaseTLVType>map((nonOptionalratingNameDesc) -> new StringType(nonOptionalratingNameDesc)).orElse(new EmptyType())));
->>>>>>> b58488e5
-
-    return new StructType(values);
-  }
-
-<<<<<<< HEAD
+
+    return new StructType(values);
+  }
+
   public static DiscoBallClusterPatternStruct decodeTlv(BaseTLVType tlvValue) {
     if (tlvValue == null || tlvValue.type() != TLVType.Struct) {
       return null;
@@ -9739,37 +9718,12 @@
       wobbleSpeed,
       passcode,
       fabricIndex
-=======
-  public static ContentControlClusterRatingNameStruct decodeTlv(BaseTLVType tlvValue) {
-    if (tlvValue == null || tlvValue.type() != TLVType.Struct) {
-      return null;
-    }
-    String ratingName = null;
-    Optional<String> ratingNameDesc = Optional.empty();
-    for (StructElement element: ((StructType)tlvValue).value()) {
-      if (element.contextTagNum() == RATING_NAME_ID) {
-        if (element.value(BaseTLVType.class).type() == TLVType.String) {
-          StringType castingValue = element.value(StringType.class);
-          ratingName = castingValue.value(String.class);
-        }
-      } else if (element.contextTagNum() == RATING_NAME_DESC_ID) {
-        if (element.value(BaseTLVType.class).type() == TLVType.String) {
-          StringType castingValue = element.value(StringType.class);
-          ratingNameDesc = Optional.of(castingValue.value(String.class));
-        }
-      }
-    }
-    return new ContentControlClusterRatingNameStruct(
-      ratingName,
-      ratingNameDesc
->>>>>>> b58488e5
-    );
-  }
-
-  @Override
-  public String toString() {
-    StringBuilder output = new StringBuilder();
-<<<<<<< HEAD
+    );
+  }
+
+  @Override
+  public String toString() {
+    StringBuilder output = new StringBuilder();
     output.append("DiscoBallClusterPatternStruct {\n");
     output.append("\tduration: ");
     output.append(duration);
@@ -9791,14 +9745,6 @@
     output.append("\n");
     output.append("\tfabricIndex: ");
     output.append(fabricIndex);
-=======
-    output.append("ContentControlClusterRatingNameStruct {\n");
-    output.append("\tratingName: ");
-    output.append(ratingName);
-    output.append("\n");
-    output.append("\tratingNameDesc: ");
-    output.append(ratingNameDesc);
->>>>>>> b58488e5
     output.append("\n");
     output.append("}\n");
     return output.toString();
