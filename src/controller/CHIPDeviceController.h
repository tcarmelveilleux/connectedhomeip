--- conflicted
+++ resolved
@@ -168,9 +168,7 @@
     CHIP_ERROR GetPeerAddressAndPort(PeerId peerId, Inet::IPAddress & addr, uint16_t & port);
 
     /**
-<<<<<<< HEAD
      * This function finds the device corresponding to peerNodeId, and establishes
-=======
      * @brief
      *   Looks up the PeerAddress for an established CASE session.
      *
@@ -183,7 +181,6 @@
 
     /**
      * This function finds the device corresponding to deviceId, and establishes
->>>>>>> 89c5d501
      * a CASE session with it.
      *
      * Once the CASE session is successfully established the `onConnectedDevice`
