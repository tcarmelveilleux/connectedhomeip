--- conflicted
+++ resolved
@@ -707,8 +707,6 @@
     System::Clock::Seconds32 mLatestNotBefore;
 };
 
-<<<<<<< HEAD
-=======
 CHIP_ERROR FabricTable::NotifyNOCUpdatedOnFabric(FabricIndex fabricIndex)
 {
     FabricTable::Delegate * delegate = mDelegateListRoot;
@@ -723,25 +721,6 @@
     return CHIP_NO_ERROR;
 }
 
-CHIP_ERROR FabricTable::UpdateFabric(FabricIndex fabricIndex, FabricInfo & newFabricInfo)
-{
-    FabricInfo * fabricInfo = FindFabricWithIndex(fabricIndex);
-    VerifyOrReturnError(fabricInfo != nullptr, CHIP_ERROR_INVALID_ARGUMENT);
-    NotBeforeCollector notBeforeCollector;
-    ReturnErrorOnFailure(fabricInfo->SetFabricInfo(newFabricInfo, &notBeforeCollector));
-    ReturnErrorOnFailure(Store(fabricIndex));
-    // Update failure of Last Known Good Time is non-fatal.  If Last
-    // Known Good Time is unknown during incoming certificate validation
-    // for CASE and current time is also unknown, the certificate
-    // validity policy will see this condition and can act appropriately.
-    mLastKnownGoodTime.UpdateLastKnownGoodChipEpochTime(notBeforeCollector.mLatestNotBefore);
-
-    NotifyNOCUpdatedOnFabric(fabricIndex);
-
-    return CHIP_NO_ERROR;
-}
-
->>>>>>> 89c5d501
 CHIP_ERROR
 FabricTable::AddOrUpdateInner(FabricIndex fabricIndex, Crypto::P256Keypair * existingOpKey, bool isExistingOpKeyExternallyOwned,
                               uint16_t vendorId, FabricIndex * outputIndex)
@@ -1652,6 +1631,9 @@
     mStateFlags.Set(StateFlags::kIsUpdatePending);
     mStateFlags.Set(StateFlags::kIsPendingFabricDataPresent);
 
+    // Notify that NOC was updated (at least transiently)
+    NotifyNOCUpdatedOnFabric(fabricIndex);
+
     return CHIP_NO_ERROR;
 }
 
