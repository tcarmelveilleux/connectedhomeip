/*
 *
 *    Copyright (c) 2021-2022 Project CHIP Authors
 *
 *    Licensed under the Apache License, Version 2.0 (the "License");
 *    you may not use this file except in compliance with the License.
 *    You may obtain a copy of the License at
 *
 *        http://www.apache.org/licenses/LICENSE-2.0
 *
 *    Unless required by applicable law or agreed to in writing, software
 *    distributed under the License is distributed on an "AS IS" BASIS,
 *    WITHOUT WARRANTIES OR CONDITIONS OF ANY KIND, either express or implied.
 *    See the License for the specific language governing permissions and
 *    limitations under the License.
 */

/**
 * @brief Defines a table of fabrics that have provisioned the device.
 */

#include "FabricTable.h"

#include <lib/core/CHIPEncoding.h>
#include <lib/support/BufferWriter.h>
#include <lib/support/CHIPMem.h>
#include <lib/support/CHIPMemString.h>
#include <lib/support/DefaultStorageKeyAllocator.h>
#include <lib/support/SafeInt.h>
#include <lib/support/ScopedBuffer.h>
#include <lib/support/TypeTraits.h>
#include <platform/LockTracker.h>
#include <tracing/macros.h>

namespace chip {
using namespace Credentials;
using namespace Crypto;

using CertChainElement = chip::Credentials::OperationalCertificateStore::CertChainElement;

namespace {

static_assert(kMinValidFabricIndex <= CHIP_CONFIG_MAX_FABRICS, "Must support some fabrics.");
static_assert(CHIP_CONFIG_MAX_FABRICS <= kMaxValidFabricIndex, "Max fabric count out of range.");

// Tags for our metadata storage.
constexpr TLV::Tag kVendorIdTag    = TLV::ContextTag(0);
constexpr TLV::Tag kFabricLabelTag = TLV::ContextTag(1);

// Tags for our index list storage.
constexpr TLV::Tag kNextAvailableFabricIndexTag = TLV::ContextTag(0);
constexpr TLV::Tag kFabricIndicesTag            = TLV::ContextTag(1);

// Tags for commit marker storage
constexpr TLV::Tag kMarkerFabricIndexTag = TLV::ContextTag(0);
constexpr TLV::Tag kMarkerIsAdditionTag  = TLV::ContextTag(1);

constexpr size_t CommitMarkerContextTLVMaxSize()
{
    // Add 2x uncommitted uint64_t to leave space for backwards/forwards
    // versioning for this critical feature that runs at boot.
    return TLV::EstimateStructOverhead(sizeof(FabricIndex), sizeof(bool), sizeof(uint64_t), sizeof(uint64_t));
}

constexpr size_t IndexInfoTLVMaxSize()
{
    // We have a single next-available index and an array of anonymous-tagged
    // fabric indices.
    //
    // The max size of the list is (1 byte control + bytes for actual value)
    // times max number of list items, plus one byte for the list terminator.
    return TLV::EstimateStructOverhead(sizeof(FabricIndex), CHIP_CONFIG_MAX_FABRICS * (1 + sizeof(FabricIndex)) + 1);
}

CHIP_ERROR AddNewFabricForTestInternal(FabricTable & fabricTable, bool leavePending, ByteSpan rootCert, ByteSpan icacCert,
                                       ByteSpan nocCert, ByteSpan opKeySpan, FabricIndex * outFabricIndex)
{
    VerifyOrReturnError(outFabricIndex != nullptr, CHIP_ERROR_INVALID_ARGUMENT);

    CHIP_ERROR err = CHIP_ERROR_INTERNAL;

    Crypto::P256Keypair injectedOpKey;
    Crypto::P256SerializedKeypair injectedOpKeysSerialized;

    Crypto::P256Keypair * opKey = nullptr;
    if (!opKeySpan.empty())
    {
        VerifyOrReturnError(opKeySpan.size() == injectedOpKeysSerialized.Capacity(), CHIP_ERROR_INVALID_ARGUMENT);

        memcpy(injectedOpKeysSerialized.Bytes(), opKeySpan.data(), opKeySpan.size());
        SuccessOrExit(err = injectedOpKeysSerialized.SetLength(opKeySpan.size()));
        SuccessOrExit(err = injectedOpKey.Deserialize(injectedOpKeysSerialized));
        opKey = &injectedOpKey;
    }

    SuccessOrExit(err = fabricTable.AddNewPendingTrustedRootCert(rootCert));
    SuccessOrExit(err =
                      fabricTable.AddNewPendingFabricWithProvidedOpKey(nocCert, icacCert, VendorId::TestVendor1, opKey,
                                                                       /*isExistingOpKeyExternallyOwned =*/false, outFabricIndex));
    if (!leavePending)
    {
        SuccessOrExit(err = fabricTable.CommitPendingFabricData());
    }
exit:
    if (err != CHIP_NO_ERROR)
    {
        fabricTable.RevertPendingFabricData();
    }
    return err;
}

} // anonymous namespace

CHIP_ERROR FabricInfo::Init(const FabricInfo::InitParams & initParams)
{
    ReturnErrorOnFailure(initParams.AreValid());

    Reset();

    mNodeId                  = initParams.nodeId;
    mFabricId                = initParams.fabricId;
    mFabricIndex             = initParams.fabricIndex;
    mCompressedFabricId      = initParams.compressedFabricId;
    mRootPublicKey           = initParams.rootPublicKey;
    mVendorId                = static_cast<VendorId>(initParams.vendorId);
    mShouldAdvertiseIdentity = initParams.advertiseIdentity;

    // Deal with externally injected keys
    if (initParams.operationalKeypair != nullptr)
    {
        if (initParams.hasExternallyOwnedKeypair)
        {
            ReturnErrorOnFailure(SetExternallyOwnedOperationalKeypair(initParams.operationalKeypair));
        }
        else
        {
            ReturnErrorOnFailure(SetOperationalKeypair(initParams.operationalKeypair));
        }
    }

    return CHIP_NO_ERROR;
}

void FabricInfo::operator=(FabricInfo && other)
{
    Reset();

    mNodeId                  = other.mNodeId;
    mFabricId                = other.mFabricId;
    mFabricIndex             = other.mFabricIndex;
    mCompressedFabricId      = other.mCompressedFabricId;
    mRootPublicKey           = other.mRootPublicKey;
    mVendorId                = other.mVendorId;
    mShouldAdvertiseIdentity = other.mShouldAdvertiseIdentity;

    SetFabricLabel(other.GetFabricLabel());

    // Transfer ownership of operational keypair (if it was nullptr, it stays that way).
    mOperationalKey                         = other.mOperationalKey;
    mHasExternallyOwnedOperationalKey       = other.mHasExternallyOwnedOperationalKey;
    other.mOperationalKey                   = nullptr;
    other.mHasExternallyOwnedOperationalKey = false;

    other.Reset();
}

CHIP_ERROR FabricInfo::CommitToStorage(PersistentStorageDelegate * storage) const
{
    {
        uint8_t buf[MetadataTLVMaxSize()];
        TLV::TLVWriter writer;
        writer.Init(buf);

        TLV::TLVType outerType;
        ReturnErrorOnFailure(writer.StartContainer(TLV::AnonymousTag(), TLV::kTLVType_Structure, outerType));

        ReturnErrorOnFailure(writer.Put(kVendorIdTag, mVendorId));

        ReturnErrorOnFailure(writer.PutString(kFabricLabelTag, CharSpan::fromCharString(mFabricLabel)));

        ReturnErrorOnFailure(writer.EndContainer(outerType));

        const auto metadataLength = writer.GetLengthWritten();
        VerifyOrReturnError(CanCastTo<uint16_t>(metadataLength), CHIP_ERROR_BUFFER_TOO_SMALL);
        ReturnErrorOnFailure(storage->SyncSetKeyValue(DefaultStorageKeyAllocator::FabricMetadata(mFabricIndex).KeyName(), buf,
                                                      static_cast<uint16_t>(metadataLength)));
    }

    // NOTE: Operational Key is never saved to storage here. See OperationalKeystore interface for how it is accessed

    return CHIP_NO_ERROR;
}

CHIP_ERROR FabricInfo::LoadFromStorage(PersistentStorageDelegate * storage, FabricIndex newFabricIndex, const ByteSpan & rcac,
                                       const ByteSpan & noc)
{
    mFabricIndex = newFabricIndex;

    // Regenerate operational metadata from NOC/RCAC
    {
        ReturnErrorOnFailure(ExtractNodeIdFabricIdFromOpCert(noc, &mNodeId, &mFabricId));

        P256PublicKeySpan rootPubKeySpan;
        ReturnErrorOnFailure(ExtractPublicKeyFromChipCert(rcac, rootPubKeySpan));
        mRootPublicKey = rootPubKeySpan;

        uint8_t compressedFabricIdBuf[sizeof(uint64_t)];
        MutableByteSpan compressedFabricIdSpan(compressedFabricIdBuf);
        ReturnErrorOnFailure(GenerateCompressedFabricId(mRootPublicKey, mFabricId, compressedFabricIdSpan));

        // Decode compressed fabric ID accounting for endianness, as GenerateCompressedFabricId()
        // returns a binary buffer and is agnostic of usage of the output as an integer type.
        mCompressedFabricId = Encoding::BigEndian::Get64(compressedFabricIdBuf);
    }

    // Load other storable metadata (label, vendorId, etc)
    {
        uint8_t buf[MetadataTLVMaxSize()];
        uint16_t size = sizeof(buf);
        ReturnErrorOnFailure(
            storage->SyncGetKeyValue(DefaultStorageKeyAllocator::FabricMetadata(mFabricIndex).KeyName(), buf, size));
        TLV::ContiguousBufferTLVReader reader;
        reader.Init(buf, size);

        ReturnErrorOnFailure(reader.Next(TLV::kTLVType_Structure, TLV::AnonymousTag()));
        TLV::TLVType containerType;
        ReturnErrorOnFailure(reader.EnterContainer(containerType));

        ReturnErrorOnFailure(reader.Next(kVendorIdTag));
        ReturnErrorOnFailure(reader.Get(mVendorId));

        ReturnErrorOnFailure(reader.Next(kFabricLabelTag));
        CharSpan label;
        ReturnErrorOnFailure(reader.Get(label));

        VerifyOrReturnError(label.size() <= kFabricLabelMaxLengthInBytes, CHIP_ERROR_BUFFER_TOO_SMALL);
        Platform::CopyString(mFabricLabel, label);

        ReturnErrorOnFailure(reader.ExitContainer(containerType));
        ReturnErrorOnFailure(reader.VerifyEndOfContainer());
    }

    // NOTE: Operational Key is never loaded here. See OperationalKeystore interface for how it is accessed

    return CHIP_NO_ERROR;
}

CHIP_ERROR FabricInfo::SetFabricLabel(const CharSpan & fabricLabel)
{
    Platform::CopyString(mFabricLabel, fabricLabel);

    return CHIP_NO_ERROR;
}

CHIP_ERROR FabricTable::DeleteMetadataFromStorage(FabricIndex fabricIndex)
{
    VerifyOrReturnError(IsValidFabricIndex(fabricIndex), CHIP_ERROR_INVALID_FABRIC_INDEX);
    VerifyOrReturnError(mStorage != nullptr, CHIP_ERROR_INCORRECT_STATE);

    CHIP_ERROR deleteErr = mStorage->SyncDeleteKeyValue(DefaultStorageKeyAllocator::FabricMetadata(fabricIndex).KeyName());

    if (deleteErr != CHIP_NO_ERROR)
    {
        if (deleteErr == CHIP_ERROR_PERSISTED_STORAGE_VALUE_NOT_FOUND)
        {
            ChipLogError(FabricProvisioning, "Warning: metadata not found during delete of fabric 0x%x",
                         static_cast<unsigned>(fabricIndex));
        }
        else
        {
            ChipLogError(FabricProvisioning, "Error deleting metadata for fabric fabric 0x%x: %" CHIP_ERROR_FORMAT,
                         static_cast<unsigned>(fabricIndex), deleteErr.Format());
        }
    }

    return deleteErr;
}

CHIP_ERROR FabricInfo::SetOperationalKeypair(const P256Keypair * keyPair)
{
    VerifyOrReturnError(keyPair != nullptr, CHIP_ERROR_INVALID_ARGUMENT);

    P256SerializedKeypair serialized;
    ReturnErrorOnFailure(keyPair->Serialize(serialized));

    if (mHasExternallyOwnedOperationalKey)
    {
        // Drop it, so we will allocate an internally owned one.
        mOperationalKey                   = nullptr;
        mHasExternallyOwnedOperationalKey = false;
    }

    if (mOperationalKey == nullptr)
    {
        mOperationalKey = chip::Platform::New<P256Keypair>();
    }
    VerifyOrReturnError(mOperationalKey != nullptr, CHIP_ERROR_NO_MEMORY);
    return mOperationalKey->Deserialize(serialized);
}

CHIP_ERROR FabricInfo::SetExternallyOwnedOperationalKeypair(P256Keypair * keyPair)
{
    VerifyOrReturnError(keyPair != nullptr, CHIP_ERROR_INVALID_ARGUMENT);
    if (!mHasExternallyOwnedOperationalKey && mOperationalKey != nullptr)
    {
        chip::Platform::Delete(mOperationalKey);
        mOperationalKey = nullptr;
    }

    mHasExternallyOwnedOperationalKey = true;
    mOperationalKey                   = keyPair;
    return CHIP_NO_ERROR;
}

CHIP_ERROR FabricTable::ValidateIncomingNOCChain(const ByteSpan & noc, const ByteSpan & icac, const ByteSpan & rcac,
                                                 FabricId existingFabricId, Credentials::CertificateValidityPolicy * policy,
                                                 CompressedFabricId & outCompressedFabricId, FabricId & outFabricId,
                                                 NodeId & outNodeId, Crypto::P256PublicKey & outNocPubkey,
                                                 Crypto::P256PublicKey & outRootPubkey)
{
    MATTER_TRACE_SCOPE("ValidateIncomingNOCChain", "Fabric");
    Credentials::ValidationContext validContext;

    // Note that we do NOT set a time in the validation context.  This will
    // cause the certificate chain NotBefore / NotAfter time validation logic
    // to report CertificateValidityResult::kTimeUnknown.
    //
    // The default CHIPCert policy passes NotBefore / NotAfter validation for
    // this case where time is unknown.  If an override policy is passed, it
    // will be up to the passed policy to decide how to handle this.
    //
    // In the FabricTable::AddNewFabric and FabricTable::UpdateFabric calls,
    // the passed policy always passes for all questions of time validity.  The
    // rationale is that installed certificates should be valid at the time of
    // installation by definition.  If they are not and the commissionee and
    // commissioner disagree enough on current time, CASE will fail and our
    // fail-safe timer will expire.
    //
    // This then is ultimately how we validate that NotBefore / NotAfter in
    // newly installed certificates is workable.
    validContext.Reset();
    validContext.mRequiredKeyUsages.Set(KeyUsageFlags::kDigitalSignature);
    validContext.mRequiredKeyPurposes.Set(KeyPurposeFlags::kServerAuth);
    validContext.mValidityPolicy = policy;

    ChipLogProgress(FabricProvisioning, "Validating NOC chain");
    CHIP_ERROR err = FabricTable::VerifyCredentials(noc, icac, rcac, validContext, outCompressedFabricId, outFabricId, outNodeId,
                                                    outNocPubkey, &outRootPubkey);
    if (err != CHIP_NO_ERROR)
    {
        ChipLogError(FabricProvisioning, "Failed NOC chain validation, VerifyCredentials returned: %" CHIP_ERROR_FORMAT,
                     err.Format());

        if (err != CHIP_ERROR_WRONG_NODE_ID)
        {
            err = CHIP_ERROR_UNSUPPORTED_CERT_FORMAT;
        }
        return err;
    }

    // Validate fabric ID match for cases like UpdateNOC.
    if (existingFabricId != kUndefinedFabricId)
    {
        VerifyOrReturnError(existingFabricId == outFabricId, CHIP_ERROR_UNSUPPORTED_CERT_FORMAT);
    }

    ChipLogProgress(FabricProvisioning, "NOC chain validation successful");
    return CHIP_NO_ERROR;
}

CHIP_ERROR FabricInfo::SignWithOpKeypair(ByteSpan message, P256ECDSASignature & outSignature) const
{
    MATTER_TRACE_SCOPE("SignWithOpKeypair", "Fabric");
    VerifyOrReturnError(mOperationalKey != nullptr, CHIP_ERROR_KEY_NOT_FOUND);

    return mOperationalKey->ECDSA_sign_msg(message.data(), message.size(), outSignature);
}

CHIP_ERROR FabricInfo::FetchRootPubkey(Crypto::P256PublicKey & outPublicKey) const
{
    MATTER_TRACE_SCOPE("FetchRootPubKey", "Fabric");
    VerifyOrReturnError(IsInitialized(), CHIP_ERROR_KEY_NOT_FOUND);
    outPublicKey = mRootPublicKey;
    return CHIP_NO_ERROR;
}

CHIP_ERROR FabricTable::VerifyCredentials(FabricIndex fabricIndex, ByteSpan noc, ByteSpan icac, ValidationContext & context,
                                          CompressedFabricId & outCompressedFabricId, FabricId & outFabricId, NodeId & outNodeId,
                                          Crypto::P256PublicKey & outNocPubkey, Crypto::P256PublicKey * outRootPublicKey) const
{
    MATTER_TRACE_SCOPE("VerifyCredentials", "Fabric");
    assertChipStackLockedByCurrentThread();
    uint8_t rootCertBuf[kMaxCHIPCertLength];
    MutableByteSpan rootCertSpan{ rootCertBuf };
    ReturnErrorOnFailure(FetchRootCert(fabricIndex, rootCertSpan));
    return VerifyCredentials(noc, icac, rootCertSpan, context, outCompressedFabricId, outFabricId, outNodeId, outNocPubkey,
                             outRootPublicKey);
}

CHIP_ERROR FabricTable::VerifyCredentials(ByteSpan noc, ByteSpan icac, ByteSpan rcac, ValidationContext & context,
                                          CompressedFabricId & outCompressedFabricId, FabricId & outFabricId, NodeId & outNodeId,
                                          Crypto::P256PublicKey & outNocPubkey, Crypto::P256PublicKey * outRootPublicKey)
{
    // TODO - Optimize credentials verification logic
    //        The certificate chain construction and verification is a compute and memory intensive operation.
    //        It can be optimized by not loading certificate (i.e. rcac) that's local and implicitly trusted.
    //        The FindValidCert() algorithm will need updates to achieve this refactor.
    constexpr uint8_t kMaxNumCertsInOpCreds = 3;

    ChipCertificateSet certificates;
    ReturnErrorOnFailure(certificates.Init(kMaxNumCertsInOpCreds));

    ReturnErrorOnFailure(certificates.LoadCert(rcac, BitFlags<CertDecodeFlags>(CertDecodeFlags::kIsTrustAnchor)));

    if (!icac.empty())
    {
        ReturnErrorOnFailure(certificates.LoadCert(icac, BitFlags<CertDecodeFlags>(CertDecodeFlags::kGenerateTBSHash)));
    }

    ReturnErrorOnFailure(certificates.LoadCert(noc, BitFlags<CertDecodeFlags>(CertDecodeFlags::kGenerateTBSHash)));

    const ChipDN & nocSubjectDN              = certificates.GetLastCert()[0].mSubjectDN;
    const CertificateKeyId & nocSubjectKeyId = certificates.GetLastCert()[0].mSubjectKeyId;

    const ChipCertificateData * resultCert = nullptr;
    // FindValidCert() checks the certificate set constructed by loading noc, icac and rcac.
    // It confirms that the certs link correctly (noc -> icac -> rcac), and have been correctly signed.
    ReturnErrorOnFailure(certificates.FindValidCert(nocSubjectDN, nocSubjectKeyId, context, &resultCert));

    ReturnErrorOnFailure(ExtractNodeIdFabricIdFromOpCert(certificates.GetLastCert()[0], &outNodeId, &outFabricId));

    CHIP_ERROR err;
    FabricId icacFabricId = kUndefinedFabricId;
    if (!icac.empty())
    {
        err = ExtractFabricIdFromCert(certificates.GetCertSet()[1], &icacFabricId);
        if (err == CHIP_NO_ERROR)
        {
            VerifyOrReturnError(icacFabricId == outFabricId, CHIP_ERROR_FABRIC_MISMATCH_ON_ICA);
        }
        // FabricId is optional field in ICAC and "not found" code is not treated as error.
        else if (err != CHIP_ERROR_NOT_FOUND)
        {
            return err;
        }
    }

    FabricId rcacFabricId = kUndefinedFabricId;
    err                   = ExtractFabricIdFromCert(certificates.GetCertSet()[0], &rcacFabricId);
    if (err == CHIP_NO_ERROR)
    {
        VerifyOrReturnError(rcacFabricId == outFabricId, CHIP_ERROR_WRONG_CERT_DN);
    }
    // FabricId is optional field in RCAC and "not found" code is not treated as error.
    else if (err != CHIP_ERROR_NOT_FOUND)
    {
        return err;
    }

    // Extract compressed fabric ID and root public key
    {
        uint8_t compressedFabricIdBuf[sizeof(uint64_t)];
        MutableByteSpan compressedFabricIdSpan(compressedFabricIdBuf);
        P256PublicKey rootPubkey(certificates.GetCertSet()[0].mPublicKey);

        ReturnErrorOnFailure(GenerateCompressedFabricId(rootPubkey, outFabricId, compressedFabricIdSpan));

        // Decode compressed fabric ID accounting for endianness, as GenerateCompressedFabricId()
        // returns a binary buffer and is agnostic of usage of the output as an integer type.
        outCompressedFabricId = Encoding::BigEndian::Get64(compressedFabricIdBuf);

        if (outRootPublicKey != nullptr)
        {
            *outRootPublicKey = rootPubkey;
        }
    }

    outNocPubkey = certificates.GetLastCert()->mPublicKey;

    return CHIP_NO_ERROR;
}

const FabricInfo * FabricTable::FindFabric(const Crypto::P256PublicKey & rootPubKey, FabricId fabricId) const
{
    return FindFabricCommon(rootPubKey, fabricId);
}

const FabricInfo * FabricTable::FindIdentity(const Crypto::P256PublicKey & rootPubKey, FabricId fabricId, NodeId nodeId) const
{
    return FindFabricCommon(rootPubKey, fabricId, nodeId);
}

const FabricInfo * FabricTable::FindFabricCommon(const Crypto::P256PublicKey & rootPubKey, FabricId fabricId, NodeId nodeId) const
{
    P256PublicKey candidatePubKey;

    // Try to match pending fabric first if available
    if (HasPendingFabricUpdate())
    {
        bool pubKeyAvailable = (mPendingFabric.FetchRootPubkey(candidatePubKey) == CHIP_NO_ERROR);
        auto matchingNodeId  = (nodeId == kUndefinedNodeId) ? mPendingFabric.GetNodeId() : nodeId;
        if (pubKeyAvailable && rootPubKey.Matches(candidatePubKey) && fabricId == mPendingFabric.GetFabricId() &&
            matchingNodeId == mPendingFabric.GetNodeId())
        {
            return &mPendingFabric;
        }
    }

    for (auto & fabric : mStates)
    {
        auto matchingNodeId = (nodeId == kUndefinedNodeId) ? fabric.GetNodeId() : nodeId;

        if (!fabric.IsInitialized())
        {
            continue;
        }
        if (fabric.FetchRootPubkey(candidatePubKey) != CHIP_NO_ERROR)
        {
            continue;
        }
        if (rootPubKey.Matches(candidatePubKey) && fabricId == fabric.GetFabricId() && matchingNodeId == fabric.GetNodeId())
        {
            return &fabric;
        }
    }

    return nullptr;
}

FabricInfo * FabricTable::GetMutableFabricByIndex(FabricIndex fabricIndex)
{
    // Try to match pending fabric first if available
    if (HasPendingFabricUpdate() && (mPendingFabric.GetFabricIndex() == fabricIndex))
    {
        return &mPendingFabric;
    }

    for (auto & fabric : mStates)
    {
        if (!fabric.IsInitialized())
        {
            continue;
        }

        if (fabric.GetFabricIndex() == fabricIndex)
        {
            return &fabric;
        }
    }

    return nullptr;
}

const FabricInfo * FabricTable::FindFabricWithIndex(FabricIndex fabricIndex) const
{
    if (fabricIndex == kUndefinedFabricIndex)
    {
        return nullptr;
    }

    // Try to match pending fabric first if available
    if (HasPendingFabricUpdate() && (mPendingFabric.GetFabricIndex() == fabricIndex))
    {
        return &mPendingFabric;
    }

    for (const auto & fabric : mStates)
    {
        if (!fabric.IsInitialized())
        {
            continue;
        }

        if (fabric.GetFabricIndex() == fabricIndex)
        {
            return &fabric;
        }
    }

    return nullptr;
}

const FabricInfo * FabricTable::FindFabricWithCompressedId(CompressedFabricId compressedFabricId) const
{
    // Try to match pending fabric first if available
    if (HasPendingFabricUpdate() && (mPendingFabric.GetCompressedFabricId() == compressedFabricId))
    {
        return &mPendingFabric;
    }

    for (auto & fabric : mStates)
    {
        if (!fabric.IsInitialized())
        {
            continue;
        }

        if (compressedFabricId == fabric.GetPeerId().GetCompressedFabricId())
        {
            return &fabric;
        }
    }
    return nullptr;
}

CHIP_ERROR FabricTable::FetchRootCert(FabricIndex fabricIndex, MutableByteSpan & outCert) const
{
    MATTER_TRACE_SCOPE("FetchRootCert", "Fabric");
    VerifyOrReturnError(mOpCertStore != nullptr, CHIP_ERROR_INCORRECT_STATE);
    return mOpCertStore->GetCertificate(fabricIndex, CertChainElement::kRcac, outCert);
}

CHIP_ERROR FabricTable::FetchPendingNonFabricAssociatedRootCert(MutableByteSpan & outCert) const
{
    MATTER_TRACE_SCOPE("FetchPendingNonFabricAssociatedRootCert", "Fabric");
    VerifyOrReturnError(mOpCertStore != nullptr, CHIP_ERROR_INCORRECT_STATE);
    if (!mStateFlags.Has(StateFlags::kIsTrustedRootPending))
    {
        return CHIP_ERROR_NOT_FOUND;
    }

    if (mStateFlags.Has(StateFlags::kIsAddPending))
    {
        // The root certificate is already associated with a pending fabric, so
        // does not exist for purposes of this API.
        return CHIP_ERROR_NOT_FOUND;
    }

    return FetchRootCert(mFabricIndexWithPendingState, outCert);
}

CHIP_ERROR FabricTable::FetchICACert(FabricIndex fabricIndex, MutableByteSpan & outCert) const
{
    MATTER_TRACE_SCOPE("FetchICACert", "Fabric");
    VerifyOrReturnError(mOpCertStore != nullptr, CHIP_ERROR_INCORRECT_STATE);

    CHIP_ERROR err = mOpCertStore->GetCertificate(fabricIndex, CertChainElement::kIcac, outCert);
    if (err == CHIP_ERROR_NOT_FOUND)
    {
        if (mOpCertStore->HasCertificateForFabric(fabricIndex, CertChainElement::kNoc))
        {
            // Didn't find ICAC, but have NOC: return empty for ICAC since not present in chain, but chain exists
            outCert.reduce_size(0);
            return CHIP_NO_ERROR;
        }
    }

    // For all other cases, delegate to operational cert store for results
    return err;
}

CHIP_ERROR FabricTable::FetchNOCCert(FabricIndex fabricIndex, MutableByteSpan & outCert) const
{
    MATTER_TRACE_SCOPE("FetchNOCCert", "Fabric");
    VerifyOrReturnError(mOpCertStore != nullptr, CHIP_ERROR_INCORRECT_STATE);
    return mOpCertStore->GetCertificate(fabricIndex, CertChainElement::kNoc, outCert);
}

CHIP_ERROR FabricTable::FetchRootPubkey(FabricIndex fabricIndex, Crypto::P256PublicKey & outPublicKey) const
{
    MATTER_TRACE_SCOPE("FetchRootPubkey", "Fabric");
    const FabricInfo * fabricInfo = FindFabricWithIndex(fabricIndex);
    VerifyOrReturnError(fabricInfo != nullptr, CHIP_ERROR_INVALID_FABRIC_INDEX);
    return fabricInfo->FetchRootPubkey(outPublicKey);
}

CHIP_ERROR FabricTable::FetchCATs(const FabricIndex fabricIndex, CATValues & cats) const
{
    uint8_t nocBuf[Credentials::kMaxCHIPCertLength];
    MutableByteSpan nocSpan{ nocBuf };
    ReturnErrorOnFailure(FetchNOCCert(fabricIndex, nocSpan));
    ReturnErrorOnFailure(ExtractCATsFromOpCert(nocSpan, cats));
    return CHIP_NO_ERROR;
}

CHIP_ERROR FabricTable::StoreFabricMetadata(const FabricInfo * fabricInfo) const
{
    VerifyOrReturnError(mStorage != nullptr, CHIP_ERROR_INCORRECT_STATE);
    VerifyOrDie(fabricInfo != nullptr);

    FabricIndex fabricIndex = fabricInfo->GetFabricIndex();
    VerifyOrReturnError(IsValidFabricIndex(fabricIndex), CHIP_ERROR_INTERNAL);

    // TODO: Refactor not to internally rely directly on storage
    ReturnErrorOnFailure(fabricInfo->CommitToStorage(mStorage));

    ChipLogProgress(FabricProvisioning, "Metadata for Fabric 0x%x persisted to storage.", static_cast<unsigned>(fabricIndex));

    return CHIP_NO_ERROR;
}

CHIP_ERROR FabricTable::LoadFromStorage(FabricInfo * fabric, FabricIndex newFabricIndex)
{
    VerifyOrReturnError(mStorage != nullptr, CHIP_ERROR_INVALID_ARGUMENT);
    VerifyOrReturnError(!fabric->IsInitialized(), CHIP_ERROR_INCORRECT_STATE);

    uint8_t nocBuf[kMaxCHIPCertLength];
    MutableByteSpan nocSpan{ nocBuf };
    uint8_t rcacBuf[kMaxCHIPCertLength];
    MutableByteSpan rcacSpan{ rcacBuf };

    CHIP_ERROR err = FetchNOCCert(newFabricIndex, nocSpan);
    if (err == CHIP_NO_ERROR)
    {
        err = FetchRootCert(newFabricIndex, rcacSpan);
    }

    // TODO(#19935): Sweep-away fabrics without RCAC/NOC by deleting everything and marking fabric gone.

    if (err == CHIP_NO_ERROR)
    {
        err = fabric->LoadFromStorage(mStorage, newFabricIndex, rcacSpan, nocSpan);
    }

    if (err != CHIP_NO_ERROR)
    {
        ChipLogError(FabricProvisioning, "Failed to load Fabric (0x%x): %" CHIP_ERROR_FORMAT, static_cast<unsigned>(newFabricIndex),
                     err.Format());
        fabric->Reset();
        return err;
    }

    ChipLogProgress(FabricProvisioning,
                    "Fabric index 0x%x was retrieved from storage. Compressed FabricId 0x" ChipLogFormatX64
                    ", FabricId 0x" ChipLogFormatX64 ", NodeId 0x" ChipLogFormatX64 ", VendorId 0x%04X",
                    static_cast<unsigned>(fabric->GetFabricIndex()), ChipLogValueX64(fabric->GetCompressedFabricId()),
                    ChipLogValueX64(fabric->GetFabricId()), ChipLogValueX64(fabric->GetNodeId()),
                    to_underlying(fabric->GetVendorId()));

    return CHIP_NO_ERROR;
}

CHIP_ERROR FabricTable::AddNewFabricForTest(ByteSpan rootCert, ByteSpan icacCert, ByteSpan nocCert, ByteSpan opKeySpan,
                                            FabricIndex * outFabricIndex)
{
    return AddNewFabricForTestInternal(*this, /*leavePending=*/false, rootCert, icacCert, nocCert, opKeySpan, outFabricIndex);
}

CHIP_ERROR FabricTable::AddNewUncommittedFabricForTest(ByteSpan rootCert, ByteSpan icacCert, ByteSpan nocCert, ByteSpan opKeySpan,
                                                       FabricIndex * outFabricIndex)
{
    return AddNewFabricForTestInternal(*this, /*leavePending=*/true, rootCert, icacCert, nocCert, opKeySpan, outFabricIndex);
}

/*
 * A validation policy we can pass into VerifyCredentials to extract the
 * latest NotBefore time in the certificate chain without having to load the
 * certificates into memory again, and one which will pass validation for all
 * questions of NotBefore / NotAfter validity.
 *
 * The rationale is that installed certificates should be valid at the time of
 * installation by definition.  If they are not and the commissionee and
 * commissioner disagree enough on current time, CASE will fail and our
 * fail-safe timer will expire.
 *
 * This then is ultimately how we validate that NotBefore / NotAfter in
 * newly installed certificates is workable.
 */
class NotBeforeCollector : public Credentials::CertificateValidityPolicy
{
public:
    NotBeforeCollector() : mLatestNotBefore(0) {}
    CHIP_ERROR ApplyCertificateValidityPolicy(const ChipCertificateData * cert, uint8_t depth,
                                              CertificateValidityResult result) override
    {
        if (cert->mNotBeforeTime > mLatestNotBefore.count())
        {
            mLatestNotBefore = System::Clock::Seconds32(cert->mNotBeforeTime);
        }
        return CHIP_NO_ERROR;
    }
    System::Clock::Seconds32 mLatestNotBefore;
};

CHIP_ERROR FabricTable::NotifyFabricUpdated(FabricIndex fabricIndex)
{
    MATTER_TRACE_SCOPE("NotifyFabricUpdated", "Fabric");
    FabricTable::Delegate * delegate = mDelegateListRoot;
    while (delegate)
    {
        // It is possible that delegate will remove itself from the list in the callback
        // so we grab the next delegate in the list now.
        FabricTable::Delegate * nextDelegate = delegate->next;
        delegate->OnFabricUpdated(*this, fabricIndex);
        delegate = nextDelegate;
    }
    return CHIP_NO_ERROR;
}

CHIP_ERROR FabricTable::NotifyFabricCommitted(FabricIndex fabricIndex)
{
    MATTER_TRACE_SCOPE("NotifyFabricCommitted", "Fabric");

    FabricTable::Delegate * delegate = mDelegateListRoot;
    while (delegate)
    {
        // It is possible that delegate will remove itself from the list in the callback
        // so we grab the next delegate in the list now.
        FabricTable::Delegate * nextDelegate = delegate->next;
        delegate->OnFabricCommitted(*this, fabricIndex);
        delegate = nextDelegate;
    }
    return CHIP_NO_ERROR;
}

CHIP_ERROR
FabricTable::AddOrUpdateInner(FabricIndex fabricIndex, bool isAddition, Crypto::P256Keypair * existingOpKey,
                              bool isExistingOpKeyExternallyOwned, uint16_t vendorId, AdvertiseIdentity advertiseIdentity)
{
    // All parameters pre-validated before we get here

    FabricInfo::InitParams newFabricInfo;
    FabricInfo * fabricEntry    = nullptr;
    FabricId fabricIdToValidate = kUndefinedFabricId;
    CharSpan fabricLabel;

    if (isAddition)
    {
        // Initialization for Adding a fabric

        // Find an available slot.
        for (auto & fabric : mStates)
        {
            if (fabric.IsInitialized())
            {
                continue;
            }
            fabricEntry = &fabric;
            break;
        }

        VerifyOrReturnError(fabricEntry != nullptr, CHIP_ERROR_NO_MEMORY);

        newFabricInfo.vendorId    = static_cast<VendorId>(vendorId);
        newFabricInfo.fabricIndex = fabricIndex;
    }
    else
    {
        // Initialization for Updating fabric: setting up a shadow fabricInfo
        const FabricInfo * existingFabric = FindFabricWithIndex(fabricIndex);
        VerifyOrReturnError(existingFabric != nullptr, CHIP_ERROR_INTERNAL);

        mPendingFabric.Reset();
        fabricEntry = &mPendingFabric;

        newFabricInfo.vendorId    = existingFabric->GetVendorId();
        newFabricInfo.fabricIndex = fabricIndex;

        fabricIdToValidate = existingFabric->GetFabricId();
        fabricLabel        = existingFabric->GetFabricLabel();
    }

    // Make sure to not modify any of our state until ValidateIncomingNOCChain passes.
    NotBeforeCollector notBeforeCollector;
    P256PublicKey nocPubKey;

    // Validate the cert chain prior to adding
    {
        Platform::ScopedMemoryBuffer<uint8_t> nocBuf;
        Platform::ScopedMemoryBuffer<uint8_t> icacBuf;
        Platform::ScopedMemoryBuffer<uint8_t> rcacBuf;

        VerifyOrReturnError(nocBuf.Alloc(kMaxCHIPCertLength), CHIP_ERROR_NO_MEMORY);
        VerifyOrReturnError(icacBuf.Alloc(kMaxCHIPCertLength), CHIP_ERROR_NO_MEMORY);
        VerifyOrReturnError(rcacBuf.Alloc(kMaxCHIPCertLength), CHIP_ERROR_NO_MEMORY);

        MutableByteSpan nocSpan{ nocBuf.Get(), kMaxCHIPCertLength };
        MutableByteSpan icacSpan{ icacBuf.Get(), kMaxCHIPCertLength };
        MutableByteSpan rcacSpan{ rcacBuf.Get(), kMaxCHIPCertLength };

        ReturnErrorOnFailure(FetchNOCCert(fabricIndex, nocSpan));
        ReturnErrorOnFailure(FetchICACert(fabricIndex, icacSpan));
        ReturnErrorOnFailure(FetchRootCert(fabricIndex, rcacSpan));

        ReturnErrorOnFailure(ValidateIncomingNOCChain(nocSpan, icacSpan, rcacSpan, fabricIdToValidate, &notBeforeCollector,
                                                      newFabricInfo.compressedFabricId, newFabricInfo.fabricId,
                                                      newFabricInfo.nodeId, nocPubKey, newFabricInfo.rootPublicKey));
    }

    if (existingOpKey != nullptr)
    {
        // Verify that public key in NOC matches public key of the provided keypair.
        // When operational key is not injected (e.g. when mOperationalKeystore != nullptr)
        // the check is done by the keystore in `ActivateOpKeypairForFabric`.
        VerifyOrReturnError(existingOpKey->Pubkey().Matches(nocPubKey), CHIP_ERROR_INVALID_PUBLIC_KEY);

        newFabricInfo.operationalKeypair        = existingOpKey;
        newFabricInfo.hasExternallyOwnedKeypair = isExistingOpKeyExternallyOwned;
    }
    else if (mOperationalKeystore != nullptr)
    {
        // If a keystore exists, we activate the operational key now, which also validates if it was previously installed
        if (mOperationalKeystore->HasPendingOpKeypair())
        {
            ReturnErrorOnFailure(mOperationalKeystore->ActivateOpKeypairForFabric(fabricIndex, nocPubKey));
        }
        else
        {
            VerifyOrReturnError(mOperationalKeystore->HasOpKeypairForFabric(fabricIndex), CHIP_ERROR_KEY_NOT_FOUND);
        }
    }
    else
    {
        return CHIP_ERROR_INCORRECT_STATE;
    }

    newFabricInfo.advertiseIdentity = (advertiseIdentity == AdvertiseIdentity::Yes);

    // Update local copy of fabric data. For add it's a new entry, for update, it's `mPendingFabric` shadow entry.
    ReturnErrorOnFailure(fabricEntry->Init(newFabricInfo));

    // Set the label, matching add/update semantics of empty/existing.
    fabricEntry->SetFabricLabel(fabricLabel);

    if (isAddition)
    {
        ChipLogProgress(FabricProvisioning, "Added new fabric at index: 0x%x",
                        static_cast<unsigned>(fabricEntry->GetFabricIndex()));
        ChipLogProgress(FabricProvisioning, "Assigned compressed fabric ID: 0x" ChipLogFormatX64 ", node ID: 0x" ChipLogFormatX64,
                        ChipLogValueX64(fabricEntry->GetCompressedFabricId()), ChipLogValueX64(fabricEntry->GetNodeId()));
    }
    else
    {
        ChipLogProgress(FabricProvisioning, "Updated fabric at index: 0x%x, Node ID: 0x" ChipLogFormatX64,
                        static_cast<unsigned>(fabricEntry->GetFabricIndex()), ChipLogValueX64(fabricEntry->GetNodeId()));
    }

    // Failure to update pending Last Known Good Time is non-fatal.  If Last
    // Known Good Time is incorrect and this causes the commissioner's
    // certificates to appear invalid, the certificate validity policy will
    // determine what to do.  And if the validity policy considers this fatal
    // this will prevent CASE and cause the pending fabric and Last Known Good
    // Time to be reverted.
    CHIP_ERROR lkgtErr = mLastKnownGoodTime.UpdatePendingLastKnownGoodChipEpochTime(notBeforeCollector.mLatestNotBefore);
    if (lkgtErr != CHIP_NO_ERROR)
    {
        // Log but this is not sticky...
        ChipLogError(FabricProvisioning, "Failed to update pending Last Known Good Time: %" CHIP_ERROR_FORMAT, lkgtErr.Format());
    }

    // Must be the last thing before we return, as this is undone later on error handling within Delete.
    if (isAddition)
    {
        mFabricCount++;
    }

    return CHIP_NO_ERROR;
}

CHIP_ERROR FabricTable::Delete(FabricIndex fabricIndex)
{
    MATTER_TRACE_SCOPE("Delete", "Fabric");
    VerifyOrReturnError(mStorage != nullptr, CHIP_ERROR_INVALID_ARGUMENT);
    VerifyOrReturnError(IsValidFabricIndex(fabricIndex), CHIP_ERROR_INVALID_ARGUMENT);

    {
        FabricTable::Delegate * delegate = mDelegateListRoot;
        while (delegate)
        {
            // It is possible that delegate will remove itself from the list in FabricWillBeRemoved,
            // so we grab the next delegate in the list now.
            FabricTable::Delegate * nextDelegate = delegate->next;
            delegate->FabricWillBeRemoved(*this, fabricIndex);
            delegate = nextDelegate;
        }
    }

    FabricInfo * fabricInfo = GetMutableFabricByIndex(fabricIndex);
    if (fabricInfo == &mPendingFabric)
    {
        // Asked to Delete while pending an update: reset the pending state and
        // get back to the underlying fabric data for existing fabric.
        RevertPendingFabricData();
        fabricInfo = GetMutableFabricByIndex(fabricIndex);
    }

    bool fabricIsInitialized = fabricInfo != nullptr && fabricInfo->IsInitialized();
    CHIP_ERROR metadataErr   = DeleteMetadataFromStorage(fabricIndex); // Delete from storage regardless

    CHIP_ERROR opKeyErr = CHIP_NO_ERROR;
    if (mOperationalKeystore != nullptr)
    {
        opKeyErr = mOperationalKeystore->RemoveOpKeypairForFabric(fabricIndex);
        // Not having found data is not an error, we may just have gotten here
        // on a fail-safe expiry after `RevertPendingFabricData`.
        if (opKeyErr == CHIP_ERROR_INVALID_FABRIC_INDEX)
        {
            opKeyErr = CHIP_NO_ERROR;
        }
    }

    CHIP_ERROR opCertsErr = CHIP_NO_ERROR;
    if (mOpCertStore != nullptr)
    {
        opCertsErr = mOpCertStore->RemoveOpCertsForFabric(fabricIndex);
        // Not having found data is not an error, we may just have gotten here
        // on a fail-safe expiry after `RevertPendingFabricData`.
        if (opCertsErr == CHIP_ERROR_INVALID_FABRIC_INDEX)
        {
            opCertsErr = CHIP_NO_ERROR;
        }
    }

    if (fabricIsInitialized)
    {
        // Since fabricIsInitialized was true, fabric is not null.
        fabricInfo->Reset();

        if (!mNextAvailableFabricIndex.HasValue())
        {
            // We must have been in a situation where CHIP_CONFIG_MAX_FABRICS is 254
            // and our fabric table was full, so there was no valid next index.  We
            // have a single available index now, though; use it as
            // mNextAvailableFabricIndex.
            mNextAvailableFabricIndex.SetValue(fabricIndex);
        }
        // If StoreFabricIndexInfo fails here, that's probably OK.  When we try to
        // read things from storage later we will realize there is nothing for this
        // index.
        StoreFabricIndexInfo();

        // If we ever start moving the FabricInfo entries around in the array on
        // delete, we should update DeleteAllFabrics to handle that.
        if (mFabricCount == 0)
        {
            ChipLogError(FabricProvisioning, "Trying to delete a fabric, but the current fabric count is already 0");
        }
        else
        {
            mFabricCount--;
            ChipLogProgress(FabricProvisioning, "Fabric (0x%x) deleted.", static_cast<unsigned>(fabricIndex));
        }
    }

    if (mDelegateListRoot != nullptr)
    {
        FabricTable::Delegate * delegate = mDelegateListRoot;
        while (delegate)
        {
            // It is possible that delegate will remove itself from the list in OnFabricRemoved,
            // so we grab the next delegate in the list now.
            FabricTable::Delegate * nextDelegate = delegate->next;
            delegate->OnFabricRemoved(*this, fabricIndex);
            delegate = nextDelegate;
        }
    }

    if (fabricIsInitialized)
    {
        // Only return error after trying really hard to remove everything we could
        ReturnErrorOnFailure(metadataErr);
        ReturnErrorOnFailure(opKeyErr);
        ReturnErrorOnFailure(opCertsErr);

        return CHIP_NO_ERROR;
    }

    return CHIP_ERROR_NOT_FOUND;
}

void FabricTable::DeleteAllFabrics()
{
    static_assert(kMaxValidFabricIndex <= UINT8_MAX, "Cannot create more fabrics than UINT8_MAX");

    RevertPendingFabricData();

    for (auto & fabric : *this)
    {
        Delete(fabric.GetFabricIndex());
    }
}

CHIP_ERROR FabricTable::Init(const FabricTable::InitParams & initParams)
{
    VerifyOrReturnError(initParams.storage != nullptr, CHIP_ERROR_INVALID_ARGUMENT);
    VerifyOrReturnError(initParams.opCertStore != nullptr, CHIP_ERROR_INVALID_ARGUMENT);

    mStorage             = initParams.storage;
    mOperationalKeystore = initParams.operationalKeystore;
    mOpCertStore         = initParams.opCertStore;

    ChipLogDetail(FabricProvisioning, "Initializing FabricTable from persistent storage");

    // Load the current fabrics from the storage.
    static_assert(kMaxValidFabricIndex <= UINT8_MAX, "Cannot create more fabrics than UINT8_MAX");

    mFabricCount = 0;
    for (auto & fabric : mStates)
    {
        fabric.Reset();
    }
    mNextAvailableFabricIndex.SetValue(kMinValidFabricIndex);

    // Init failure of Last Known Good Time is non-fatal.  If Last Known Good
    // Time is unknown during incoming certificate validation for CASE and
    // current time is also unknown, the certificate validity policy will see
    // this condition and can act appropriately.
    mLastKnownGoodTime.Init(mStorage);

    uint8_t buf[IndexInfoTLVMaxSize()];
    uint16_t size  = sizeof(buf);
    CHIP_ERROR err = mStorage->SyncGetKeyValue(DefaultStorageKeyAllocator::FabricIndexInfo().KeyName(), buf, size);
    if (err == CHIP_ERROR_PERSISTED_STORAGE_VALUE_NOT_FOUND)
    {
        // No fabrics yet.  Nothing to be done here.
    }
    else
    {
        ReturnErrorOnFailure(err);
        TLV::ContiguousBufferTLVReader reader;
        reader.Init(buf, size);

        // TODO: A safer way would be to just clean-up the entire fabric table on this situation...
        err = ReadFabricInfo(reader);
        if (err != CHIP_NO_ERROR)
        {
            ChipLogError(FabricProvisioning, "Error loading fabric table: %" CHIP_ERROR_FORMAT ", we are in a bad state!",
                         err.Format());
        }

        ReturnErrorOnFailure(err);
    }

    CommitMarker commitMarker;
    err = GetCommitMarker(commitMarker);
    if (err == CHIP_NO_ERROR)
    {
        // Found a commit marker! We need to possibly delete a loaded fabric
        ChipLogError(FabricProvisioning, "Found a FabricTable aborted commit for index 0x%x (isAddition: %d), removing!",
                     static_cast<unsigned>(commitMarker.fabricIndex), static_cast<int>(commitMarker.isAddition));

        mDeletedFabricIndexFromInit = commitMarker.fabricIndex;

        // Can't do better on error. We just have to hope for the best.
        (void) Delete(commitMarker.fabricIndex);
    }
    else if (err != CHIP_ERROR_PERSISTED_STORAGE_VALUE_NOT_FOUND)
    {
        // Got an error, but somehow value is not missing altogether: inconsistent state but touch nothing.
        ChipLogError(FabricProvisioning, "Error loading Table commit marker: %" CHIP_ERROR_FORMAT ", hope for the best!",
                     err.Format());
    }

    return CHIP_NO_ERROR;
}

void FabricTable::Forget(FabricIndex fabricIndex)
{
    ChipLogProgress(FabricProvisioning, "Forgetting fabric 0x%x", static_cast<unsigned>(fabricIndex));

    auto * fabricInfo = GetMutableFabricByIndex(fabricIndex);
    VerifyOrReturn(fabricInfo != nullptr);

    RevertPendingFabricData();
    fabricInfo->Reset();
}

void FabricTable::Shutdown()
{
    VerifyOrReturn(mStorage != nullptr);
    ChipLogProgress(FabricProvisioning, "Shutting down FabricTable");

    // Remove all links to every delegate
    FabricTable::Delegate * delegate = mDelegateListRoot;
    while (delegate)
    {
        FabricTable::Delegate * temp = delegate->next;
        delegate->next               = nullptr;
        delegate                     = temp;
    }

    RevertPendingFabricData();
    for (FabricInfo & fabricInfo : mStates)
    {
        // Clear-out any FabricInfo-owned operational keys and make sure any further
        // direct lookups fail.
        fabricInfo.Reset();
    }

    mStorage = nullptr;
}

FabricIndex FabricTable::GetDeletedFabricFromCommitMarker()
{
    FabricIndex retVal = mDeletedFabricIndexFromInit;

    // Reset for next read
    mDeletedFabricIndexFromInit = kUndefinedFabricIndex;

    return retVal;
}

CHIP_ERROR FabricTable::AddFabricDelegate(FabricTable::Delegate * delegate)
{
    VerifyOrReturnError(delegate != nullptr, CHIP_ERROR_INVALID_ARGUMENT);
    for (FabricTable::Delegate * iter = mDelegateListRoot; iter != nullptr; iter = iter->next)
    {
        if (iter == delegate)
        {
            return CHIP_NO_ERROR;
        }
    }
    delegate->next    = mDelegateListRoot;
    mDelegateListRoot = delegate;
    return CHIP_NO_ERROR;
}

void FabricTable::RemoveFabricDelegate(FabricTable::Delegate * delegateToRemove)
{
    VerifyOrReturn(delegateToRemove != nullptr);

    if (delegateToRemove == mDelegateListRoot)
    {
        // Removing head of the list, keep link to next, may
        // be nullptr.
        mDelegateListRoot = mDelegateListRoot->next;
    }
    else
    {
        // Removing some other item: check if next, and
        // remove the link, keeping its neighbour.
        FabricTable::Delegate * currentNode = mDelegateListRoot;

        while (currentNode)
        {
            if (currentNode->next == delegateToRemove)
            {
                FabricTable::Delegate * temp = delegateToRemove->next;
                currentNode->next            = temp;
                delegateToRemove->next       = nullptr;
                return;
            }

            currentNode = currentNode->next;
        }
    }
}

CHIP_ERROR FabricTable::SetLastKnownGoodChipEpochTime(System::Clock::Seconds32 lastKnownGoodChipEpochTime)
{
    CHIP_ERROR err = CHIP_NO_ERROR;
    // Find our latest NotBefore time for any installed certificate.
    System::Clock::Seconds32 latestNotBefore = System::Clock::Seconds32(0);
    for (auto & fabric : mStates)
    {
        if (!fabric.IsInitialized())
        {
            continue;
        }
        {
            uint8_t rcacBuf[kMaxCHIPCertLength];
            MutableByteSpan rcacSpan{ rcacBuf };
            SuccessOrExit(err = FetchRootCert(fabric.GetFabricIndex(), rcacSpan));
            chip::System::Clock::Seconds32 rcacNotBefore;
            SuccessOrExit(err = Credentials::ExtractNotBeforeFromChipCert(rcacSpan, rcacNotBefore));
            latestNotBefore = rcacNotBefore > latestNotBefore ? rcacNotBefore : latestNotBefore;
        }
        {
            uint8_t icacBuf[kMaxCHIPCertLength];
            MutableByteSpan icacSpan{ icacBuf };
            SuccessOrExit(err = FetchICACert(fabric.GetFabricIndex(), icacSpan));
            if (!icacSpan.empty())
            {
                chip::System::Clock::Seconds32 icacNotBefore;
                ReturnErrorOnFailure(Credentials::ExtractNotBeforeFromChipCert(icacSpan, icacNotBefore));
                latestNotBefore = icacNotBefore > latestNotBefore ? icacNotBefore : latestNotBefore;
            }
        }
        {
            uint8_t nocBuf[kMaxCHIPCertLength];
            MutableByteSpan nocSpan{ nocBuf };
            SuccessOrExit(err = FetchNOCCert(fabric.GetFabricIndex(), nocSpan));
            chip::System::Clock::Seconds32 nocNotBefore;
            ReturnErrorOnFailure(Credentials::ExtractNotBeforeFromChipCert(nocSpan, nocNotBefore));
            latestNotBefore = nocNotBefore > latestNotBefore ? nocNotBefore : latestNotBefore;
        }
    }
    // Pass this to the LastKnownGoodTime object so it can make determination
    // of the legality of our new proposed time.
    SuccessOrExit(err = mLastKnownGoodTime.SetLastKnownGoodChipEpochTime(lastKnownGoodChipEpochTime, latestNotBefore));
exit:
    if (err != CHIP_NO_ERROR)
    {
        ChipLogError(FabricProvisioning, "Failed to update Known Good Time: %" CHIP_ERROR_FORMAT, err.Format());
    }
    return err;
}

namespace {
// Increment a fabric index in a way that ensures that it stays in the valid
// range [kMinValidFabricIndex, kMaxValidFabricIndex].
FabricIndex NextFabricIndex(FabricIndex fabricIndex)
{
    if (fabricIndex == kMaxValidFabricIndex)
    {
        return kMinValidFabricIndex;
    }

    return static_cast<FabricIndex>(fabricIndex + 1);
}
} // anonymous namespace

void FabricTable::UpdateNextAvailableFabricIndex()
{
    // Only called when mNextAvailableFabricIndex.HasValue()
    for (FabricIndex candidate = NextFabricIndex(mNextAvailableFabricIndex.Value()); candidate != mNextAvailableFabricIndex.Value();
         candidate             = NextFabricIndex(candidate))
    {
        if (!FindFabricWithIndex(candidate))
        {
            mNextAvailableFabricIndex.SetValue(candidate);
            return;
        }
    }

    mNextAvailableFabricIndex.ClearValue();
}

CHIP_ERROR FabricTable::StoreFabricIndexInfo() const
{
    uint8_t buf[IndexInfoTLVMaxSize()];
    TLV::TLVWriter writer;
    writer.Init(buf);

    TLV::TLVType outerType;
    ReturnErrorOnFailure(writer.StartContainer(TLV::AnonymousTag(), TLV::kTLVType_Structure, outerType));

    if (mNextAvailableFabricIndex.HasValue())
    {
        writer.Put(kNextAvailableFabricIndexTag, mNextAvailableFabricIndex.Value());
    }
    else
    {
        writer.PutNull(kNextAvailableFabricIndexTag);
    }

    TLV::TLVType innerContainerType;
    ReturnErrorOnFailure(writer.StartContainer(kFabricIndicesTag, TLV::kTLVType_Array, innerContainerType));
    // Only enumerate the fabrics that are initialized.
    for (const auto & fabric : *this)
    {
        writer.Put(TLV::AnonymousTag(), fabric.GetFabricIndex());
    }
    ReturnErrorOnFailure(writer.EndContainer(innerContainerType));
    ReturnErrorOnFailure(writer.EndContainer(outerType));

    const auto indexInfoLength = writer.GetLengthWritten();
    VerifyOrReturnError(CanCastTo<uint16_t>(indexInfoLength), CHIP_ERROR_BUFFER_TOO_SMALL);

    ReturnErrorOnFailure(mStorage->SyncSetKeyValue(DefaultStorageKeyAllocator::FabricIndexInfo().KeyName(), buf,
                                                   static_cast<uint16_t>(indexInfoLength)));

    return CHIP_NO_ERROR;
}

void FabricTable::EnsureNextAvailableFabricIndexUpdated()
{
    if (!mNextAvailableFabricIndex.HasValue() && mFabricCount < kMaxValidFabricIndex)
    {
        // We must have a fabric index available here. This situation could
        // happen if we fail to store fabric index info when deleting a
        // fabric.
        mNextAvailableFabricIndex.SetValue(kMinValidFabricIndex);
        if (FindFabricWithIndex(kMinValidFabricIndex))
        {
            UpdateNextAvailableFabricIndex();
        }
    }
}

CHIP_ERROR FabricTable::ReadFabricInfo(TLV::ContiguousBufferTLVReader & reader)
{
    ReturnErrorOnFailure(reader.Next(TLV::kTLVType_Structure, TLV::AnonymousTag()));
    TLV::TLVType containerType;
    ReturnErrorOnFailure(reader.EnterContainer(containerType));

    ReturnErrorOnFailure(reader.Next(kNextAvailableFabricIndexTag));
    if (reader.GetType() == TLV::kTLVType_Null)
    {
        mNextAvailableFabricIndex.ClearValue();
    }
    else
    {
        ReturnErrorOnFailure(reader.Get(mNextAvailableFabricIndex.Emplace()));
    }

    ReturnErrorOnFailure(reader.Next(TLV::kTLVType_Array, kFabricIndicesTag));
    TLV::TLVType arrayType;
    ReturnErrorOnFailure(reader.EnterContainer(arrayType));

    CHIP_ERROR err;
    while ((err = reader.Next()) == CHIP_NO_ERROR)
    {
        if (mFabricCount >= MATTER_ARRAY_SIZE(mStates))
        {
            // We have nowhere to deserialize this fabric info into.
            return CHIP_ERROR_NO_MEMORY;
        }

        auto & fabric                  = mStates[mFabricCount];
        FabricIndex currentFabricIndex = kUndefinedFabricIndex;
        ReturnErrorOnFailure(reader.Get(currentFabricIndex));

        err = LoadFromStorage(&fabric, currentFabricIndex);
        if (err == CHIP_NO_ERROR)
        {
            ++mFabricCount;
        }
        else
        {
            // This could happen if we failed to store our fabric index info
            // after we deleted the fabric from storage.  Just ignore this
            // fabric index and keep going.
        }
    }

    if (err != CHIP_END_OF_TLV)
    {
        return err;
    }

    ReturnErrorOnFailure(reader.ExitContainer(arrayType));

    ReturnErrorOnFailure(reader.ExitContainer(containerType));
    ReturnErrorOnFailure(reader.VerifyEndOfContainer());

    EnsureNextAvailableFabricIndexUpdated();

    return CHIP_NO_ERROR;
}

Crypto::P256Keypair * FabricTable::AllocateEphemeralKeypairForCASE()
{
    if (mOperationalKeystore != nullptr)
    {
        return mOperationalKeystore->AllocateEphemeralKeypairForCASE();
    }

    return Platform::New<Crypto::P256Keypair>();
}

void FabricTable::ReleaseEphemeralKeypair(Crypto::P256Keypair * keypair)
{
    if (mOperationalKeystore != nullptr)
    {
        mOperationalKeystore->ReleaseEphemeralKeypair(keypair);
    }
    else
    {
        Platform::Delete<Crypto::P256Keypair>(keypair);
    }
}

CHIP_ERROR FabricTable::StoreCommitMarker(const CommitMarker & commitMarker)
{
    uint8_t tlvBuf[CommitMarkerContextTLVMaxSize()];
    TLV::TLVWriter writer;
    writer.Init(tlvBuf);

    TLV::TLVType outerType;
    ReturnErrorOnFailure(writer.StartContainer(TLV::AnonymousTag(), TLV::kTLVType_Structure, outerType));
    ReturnErrorOnFailure(writer.Put(kMarkerFabricIndexTag, commitMarker.fabricIndex));
    ReturnErrorOnFailure(writer.Put(kMarkerIsAdditionTag, commitMarker.isAddition));
    ReturnErrorOnFailure(writer.EndContainer(outerType));

    const auto markerContextTLVLength = writer.GetLengthWritten();
    VerifyOrReturnError(CanCastTo<uint16_t>(markerContextTLVLength), CHIP_ERROR_BUFFER_TOO_SMALL);

    return mStorage->SyncSetKeyValue(DefaultStorageKeyAllocator::FabricTableCommitMarkerKey().KeyName(), tlvBuf,
                                     static_cast<uint16_t>(markerContextTLVLength));
}

CHIP_ERROR FabricTable::GetCommitMarker(CommitMarker & outCommitMarker)
{
    uint8_t tlvBuf[CommitMarkerContextTLVMaxSize()];
    uint16_t tlvSize = sizeof(tlvBuf);
    ReturnErrorOnFailure(
        mStorage->SyncGetKeyValue(DefaultStorageKeyAllocator::FabricTableCommitMarkerKey().KeyName(), tlvBuf, tlvSize));

    // If buffer was too small, we won't reach here.
    TLV::ContiguousBufferTLVReader reader;
    reader.Init(tlvBuf, tlvSize);
    ReturnErrorOnFailure(reader.Next(TLV::kTLVType_Structure, TLV::AnonymousTag()));

    TLV::TLVType containerType;
    ReturnErrorOnFailure(reader.EnterContainer(containerType));

    ReturnErrorOnFailure(reader.Next(kMarkerFabricIndexTag));
    ReturnErrorOnFailure(reader.Get(outCommitMarker.fabricIndex));

    ReturnErrorOnFailure(reader.Next(kMarkerIsAdditionTag));
    ReturnErrorOnFailure(reader.Get(outCommitMarker.isAddition));

    // Don't try to exit container: we got all we needed. This allows us to
    // avoid erroring-out on newer versions.

    return CHIP_NO_ERROR;
}

void FabricTable::ClearCommitMarker()
{
    mStorage->SyncDeleteKeyValue(DefaultStorageKeyAllocator::FabricTableCommitMarkerKey().KeyName());
}

bool FabricTable::HasOperationalKeyForFabric(FabricIndex fabricIndex) const
{
    const FabricInfo * fabricInfo = FindFabricWithIndex(fabricIndex);
    VerifyOrReturnError(fabricInfo != nullptr, false);

    if (fabricInfo->HasOperationalKey())
    {
        // Legacy case of manually injected keys: delegate to FabricInfo directly
        return true;
    }
    if (mOperationalKeystore != nullptr)
    {
        return mOperationalKeystore->HasOpKeypairForFabric(fabricIndex);
    }

    return false;
}

CHIP_ERROR FabricTable::SignWithOpKeypair(FabricIndex fabricIndex, ByteSpan message, P256ECDSASignature & outSignature) const
{
    const FabricInfo * fabricInfo = FindFabricWithIndex(fabricIndex);
    VerifyOrReturnError(fabricInfo != nullptr, CHIP_ERROR_KEY_NOT_FOUND);

    if (fabricInfo->HasOperationalKey())
    {
        // Legacy case of manually injected FabricInfo: delegate to FabricInfo directly
        return fabricInfo->SignWithOpKeypair(message, outSignature);
    }
    if (mOperationalKeystore != nullptr)
    {
        return mOperationalKeystore->SignWithOpKeypair(fabricIndex, message, outSignature);
    }

    return CHIP_ERROR_KEY_NOT_FOUND;
}

bool FabricTable::HasPendingOperationalKey(bool & outIsPendingKeyForUpdateNoc) const
{
    // We can only manage commissionable pending fail-safe state if we have a keystore
    bool hasOpKeyPending = mStateFlags.Has(StateFlags::kIsOperationalKeyPending);

    if (hasOpKeyPending)
    {
        // We kept track of whether the last `AllocatePendingOperationalKey` for was for an update,
        // so give it back out here.
        outIsPendingKeyForUpdateNoc = mStateFlags.Has(StateFlags::kIsPendingKeyForUpdateNoc);
    }

    return hasOpKeyPending;
}

bool FabricTable::SetPendingDataFabricIndex(FabricIndex fabricIndex)
{
    bool isLegal = (mFabricIndexWithPendingState == kUndefinedFabricIndex) || (mFabricIndexWithPendingState == fabricIndex);

    if (isLegal)
    {
        mFabricIndexWithPendingState = fabricIndex;
    }
    return isLegal;
}

FabricIndex FabricTable::GetPendingNewFabricIndex() const
{
    if (mStateFlags.Has(StateFlags::kIsAddPending))
    {
        return mFabricIndexWithPendingState;
    }

    return kUndefinedFabricIndex;
}

CHIP_ERROR FabricTable::AllocatePendingOperationalKey(Optional<FabricIndex> fabricIndex, MutableByteSpan & outputCsr)
{
    // We can only manage commissionable pending fail-safe state if we have a keystore
    VerifyOrReturnError(mOperationalKeystore != nullptr, CHIP_ERROR_INCORRECT_STATE);

    // We can only allocate a pending key if no pending state (NOC, ICAC) already present,
    // since there can only be one pending state per fail-safe.
    VerifyOrReturnError(!mStateFlags.Has(StateFlags::kIsPendingFabricDataPresent), CHIP_ERROR_INCORRECT_STATE);
    VerifyOrReturnError(outputCsr.size() >= Crypto::kMIN_CSR_Buffer_Size, CHIP_ERROR_BUFFER_TOO_SMALL);

    EnsureNextAvailableFabricIndexUpdated();
    FabricIndex fabricIndexToUse = kUndefinedFabricIndex;

    if (fabricIndex.HasValue())
    {
        // Check we not are trying to do an update but also change the root: forbidden
        VerifyOrReturnError(!mStateFlags.Has(StateFlags::kIsTrustedRootPending), CHIP_ERROR_INCORRECT_STATE);

        // Fabric update case (e.g. UpdateNOC): we already know the fabric index
        fabricIndexToUse = fabricIndex.Value();
        mStateFlags.Set(StateFlags::kIsPendingKeyForUpdateNoc);
    }
    else if (mNextAvailableFabricIndex.HasValue())
    {
        // Fabric addition case (e.g. AddNOC): we need to allocate for the next pending fabric index
        fabricIndexToUse = mNextAvailableFabricIndex.Value();
        mStateFlags.Clear(StateFlags::kIsPendingKeyForUpdateNoc);
    }
    else
    {
        // Fabric addition, but adding NOC would fail on table full: let's not allocate a key
        return CHIP_ERROR_NO_MEMORY;
    }

    VerifyOrReturnError(IsValidFabricIndex(fabricIndexToUse), CHIP_ERROR_INVALID_FABRIC_INDEX);
    VerifyOrReturnError(SetPendingDataFabricIndex(fabricIndexToUse), CHIP_ERROR_INCORRECT_STATE);
    ReturnErrorOnFailure(mOperationalKeystore->NewOpKeypairForFabric(mFabricIndexWithPendingState, outputCsr));
    mStateFlags.Set(StateFlags::kIsOperationalKeyPending);

    return CHIP_NO_ERROR;
}

CHIP_ERROR FabricTable::AddNewPendingTrustedRootCert(const ByteSpan & rcac)
{
    VerifyOrReturnError(mOpCertStore != nullptr, CHIP_ERROR_INCORRECT_STATE);

    // We should not already have pending NOC chain elements when we get here
    VerifyOrReturnError(
        !mStateFlags.HasAny(StateFlags::kIsTrustedRootPending, StateFlags::kIsUpdatePending, StateFlags::kIsAddPending),
        CHIP_ERROR_INCORRECT_STATE);

    EnsureNextAvailableFabricIndexUpdated();
    FabricIndex fabricIndexToUse = kUndefinedFabricIndex;

    if (mNextAvailableFabricIndex.HasValue())
    {
        fabricIndexToUse = mNextAvailableFabricIndex.Value();
    }
    else
    {
        // Fabric addition, but adding root would fail on table full: let's not allocate a fabric
        return CHIP_ERROR_NO_MEMORY;
    }

    VerifyOrReturnError(IsValidFabricIndex(fabricIndexToUse), CHIP_ERROR_INVALID_FABRIC_INDEX);
    VerifyOrReturnError(SetPendingDataFabricIndex(fabricIndexToUse), CHIP_ERROR_INCORRECT_STATE);
    ReturnErrorOnFailure(mOpCertStore->AddNewTrustedRootCertForFabric(fabricIndexToUse, rcac));

    mStateFlags.Set(StateFlags::kIsPendingFabricDataPresent);
    mStateFlags.Set(StateFlags::kIsTrustedRootPending);
    return CHIP_NO_ERROR;
}

CHIP_ERROR FabricTable::FindExistingFabricByNocChaining(FabricIndex pendingFabricIndex, const ByteSpan & noc,
                                                        FabricIndex & outMatchingFabricIndex) const
{
    MATTER_TRACE_SCOPE("FindExistingFabricByNocChaining", "Fabric");
    // Check whether we already have a matching fabric from a cert chain perspective.
    // To do so we have to extract the FabricID from the NOC and the root public key from the RCAC.
    // We assume the RCAC is currently readable from OperationalCertificateStore, whether pending
    // or persisted.
    FabricId fabricId;
    {
        NodeId unused;
        ReturnErrorOnFailure(ExtractNodeIdFabricIdFromOpCert(noc, &unused, &fabricId));
    }

    // Try to find the root public key from the current existing fabric
    Crypto::P256PublicKey candidateRootKey;
    {
        uint8_t tempRcac[kMaxCHIPCertLength];
        MutableByteSpan tempRcacSpan{ tempRcac };
        Credentials::P256PublicKeySpan publicKeySpan;
        ReturnErrorOnFailure(FetchRootCert(pendingFabricIndex, tempRcacSpan));
        ReturnErrorOnFailure(ExtractPublicKeyFromChipCert(tempRcacSpan, publicKeySpan));
        candidateRootKey = publicKeySpan;
    }

    for (auto & existingFabric : *this)
    {
        if (existingFabric.GetFabricId() == fabricId)
        {
            P256PublicKey existingRootKey;
            ReturnErrorOnFailure(FetchRootPubkey(existingFabric.GetFabricIndex(), existingRootKey));

            if (existingRootKey.Matches(candidateRootKey))
            {
                outMatchingFabricIndex = existingFabric.GetFabricIndex();
                return CHIP_NO_ERROR;
            }
        }
    }

    // Did not find: set outMatchingFabricIndex to kUndefinedFabricIndex
    outMatchingFabricIndex = kUndefinedFabricIndex;
    return CHIP_NO_ERROR;
}

CHIP_ERROR FabricTable::AddNewPendingFabricCommon(const ByteSpan & noc, const ByteSpan & icac, uint16_t vendorId,
                                                  Crypto::P256Keypair * existingOpKey, bool isExistingOpKeyExternallyOwned,
                                                  AdvertiseIdentity advertiseIdentity, FabricIndex * outNewFabricIndex)
{
    MATTER_TRACE_SCOPE("AddNewPendingFabricCommon", "Fabric");
    VerifyOrReturnError(mOpCertStore != nullptr, CHIP_ERROR_INCORRECT_STATE);
    VerifyOrReturnError(outNewFabricIndex != nullptr, CHIP_ERROR_INVALID_ARGUMENT);
    static_assert(kMaxValidFabricIndex <= UINT8_MAX, "Cannot create more fabrics than UINT8_MAX");

    // We should already have a pending root when we get here
    VerifyOrReturnError(mStateFlags.Has(StateFlags::kIsTrustedRootPending), CHIP_ERROR_INCORRECT_STATE);
    // We should not have pending update when we get here
    VerifyOrReturnError(!mStateFlags.Has(StateFlags::kIsUpdatePending), CHIP_ERROR_INCORRECT_STATE);

    EnsureNextAvailableFabricIndexUpdated();
    FabricIndex fabricIndexToUse = kUndefinedFabricIndex;
    if (mNextAvailableFabricIndex.HasValue())
    {
        fabricIndexToUse = mNextAvailableFabricIndex.Value();
    }
    else
    {
        // Fabric addition, but adding fabric would fail on table full: let's not allocate a fabric
        return CHIP_ERROR_NO_MEMORY;
    }

    // Internal consistency check that mNextAvailableFabricIndex is indeed properly updated...
    // TODO: Centralize this a bit.
    VerifyOrReturnError(IsValidFabricIndex(fabricIndexToUse), CHIP_ERROR_INVALID_FABRIC_INDEX);

    if (existingOpKey == nullptr)
    {
        // If existing operational key not provided, we need to have a keystore present.
        // It should already have an operational key pending.
        VerifyOrReturnError(mOperationalKeystore != nullptr, CHIP_ERROR_KEY_NOT_FOUND);
        // Make sure we have an operational key, pending or not
        VerifyOrReturnError(mOperationalKeystore->HasOpKeypairForFabric(fabricIndexToUse) ||
                                mOperationalKeystore->HasPendingOpKeypair(),
                            CHIP_ERROR_KEY_NOT_FOUND);
    }

    // Check for new fabric colliding with an existing fabric
    if (!mStateFlags.Has(StateFlags::kAreCollidingFabricsIgnored))
    {
        FabricIndex collidingFabricIndex = kUndefinedFabricIndex;
        ReturnErrorOnFailure(FindExistingFabricByNocChaining(fabricIndexToUse, noc, collidingFabricIndex));
        VerifyOrReturnError(collidingFabricIndex == kUndefinedFabricIndex, CHIP_ERROR_FABRIC_EXISTS);
    }

    // We don't have a collision, handle the temp insert of NOC/ICAC
    ReturnErrorOnFailure(mOpCertStore->AddNewOpCertsForFabric(fabricIndexToUse, noc, icac));
    VerifyOrReturnError(SetPendingDataFabricIndex(fabricIndexToUse), CHIP_ERROR_INCORRECT_STATE);

    CHIP_ERROR err = AddOrUpdateInner(fabricIndexToUse, /* isAddition = */ true, existingOpKey, isExistingOpKeyExternallyOwned,
                                      vendorId, advertiseIdentity);
    if (err != CHIP_NO_ERROR)
    {
        // Revert partial state added on error
        RevertPendingOpCertsExceptRoot();
        return err;
    }

    mStateFlags.Set(StateFlags::kIsAddPending);
    mStateFlags.Set(StateFlags::kIsPendingFabricDataPresent);

    // Notify that NOC was added (at least transiently)
    *outNewFabricIndex = fabricIndexToUse;
    NotifyFabricUpdated(fabricIndexToUse);

    return CHIP_NO_ERROR;
}

CHIP_ERROR FabricTable::UpdatePendingFabricCommon(FabricIndex fabricIndex, const ByteSpan & noc, const ByteSpan & icac,
                                                  Crypto::P256Keypair * existingOpKey, bool isExistingOpKeyExternallyOwned,
                                                  AdvertiseIdentity advertiseIdentity)
{
    MATTER_TRACE_SCOPE("UpdatePendingFabricCommon", "Fabric");
    VerifyOrReturnError(mOpCertStore != nullptr, CHIP_ERROR_INCORRECT_STATE);
    VerifyOrReturnError(IsValidFabricIndex(fabricIndex), CHIP_ERROR_INVALID_ARGUMENT);

    if (existingOpKey == nullptr)
    {
        // If existing operational key not provided, we need to have a keystore present.
        // It should already have an operational key pending.
        VerifyOrReturnError(mOperationalKeystore != nullptr, CHIP_ERROR_KEY_NOT_FOUND);
        // Make sure we have an operational key, pending or not
        VerifyOrReturnError(mOperationalKeystore->HasOpKeypairForFabric(fabricIndex) || mOperationalKeystore->HasPendingOpKeypair(),
                            CHIP_ERROR_KEY_NOT_FOUND);
    }

    // We should should not have a pending root when we get here, since we can't update root on update
    VerifyOrReturnError(!mStateFlags.Has(StateFlags::kIsTrustedRootPending), CHIP_ERROR_INCORRECT_STATE);

    // We should not have pending add when we get here, due to internal interlocks
    VerifyOrReturnError(!mStateFlags.Has(StateFlags::kIsAddPending), CHIP_ERROR_INCORRECT_STATE);

    // Make sure we are updating at least an existing FabricIndex
    const auto * fabricInfo = FindFabricWithIndex(fabricIndex);
    VerifyOrReturnError(fabricInfo != nullptr, CHIP_ERROR_INVALID_FABRIC_INDEX);

    // Check for an existing fabric matching RCAC and FabricID. We must find a correct
    // existing fabric that chains to same root. We assume the stored root is correct.
    if (!mStateFlags.Has(StateFlags::kAreCollidingFabricsIgnored))
    {
        FabricIndex collidingFabricIndex = kUndefinedFabricIndex;
        ReturnErrorOnFailure(FindExistingFabricByNocChaining(fabricIndex, noc, collidingFabricIndex));
        VerifyOrReturnError(collidingFabricIndex == fabricIndex, CHIP_ERROR_INVALID_FABRIC_INDEX);
    }

    // Handle the temp insert of NOC/ICAC
    ReturnErrorOnFailure(mOpCertStore->UpdateOpCertsForFabric(fabricIndex, noc, icac));
    VerifyOrReturnError(SetPendingDataFabricIndex(fabricIndex), CHIP_ERROR_INCORRECT_STATE);

    CHIP_ERROR err = AddOrUpdateInner(fabricIndex, /* isAddition = */ false, existingOpKey, isExistingOpKeyExternallyOwned,
                                      fabricInfo->GetVendorId(), advertiseIdentity);
    if (err != CHIP_NO_ERROR)
    {
        // Revert partial state added on error
        // TODO: Figure-out if there is a better way. We need to make sure we are not inconsistent on elements
        //       other than the opcerts.
        RevertPendingOpCertsExceptRoot();
        return err;
    }

    mStateFlags.Set(StateFlags::kIsUpdatePending);
    mStateFlags.Set(StateFlags::kIsPendingFabricDataPresent);

    // Notify that NOC was updated (at least transiently)
    NotifyFabricUpdated(fabricIndex);

    return CHIP_NO_ERROR;
}

CHIP_ERROR FabricTable::CommitPendingFabricData()
{
    VerifyOrReturnError((mStorage != nullptr) && (mOpCertStore != nullptr), CHIP_ERROR_INCORRECT_STATE);

    bool haveNewTrustedRoot      = mStateFlags.Has(StateFlags::kIsTrustedRootPending);
    bool isAdding                = mStateFlags.Has(StateFlags::kIsAddPending);
    bool isUpdating              = mStateFlags.Has(StateFlags::kIsUpdatePending);
    bool hasPending              = mStateFlags.Has(StateFlags::kIsPendingFabricDataPresent);
    bool onlyHaveNewTrustedRoot  = hasPending && haveNewTrustedRoot && !(isAdding || isUpdating);
    bool hasInvalidInternalState = hasPending && (!IsValidFabricIndex(mFabricIndexWithPendingState) || !(isAdding || isUpdating));

    FabricIndex fabricIndexBeingCommitted = mFabricIndexWithPendingState;

    // Proceed with Update/Add pre-flight checks
    if (hasPending && !hasInvalidInternalState)
    {
        if ((isAdding && isUpdating) || (isAdding && !haveNewTrustedRoot))
        {
            ChipLogError(FabricProvisioning, "Found inconsistent interlocks during commit %u/%u/%u!",
                         static_cast<unsigned>(isAdding), static_cast<unsigned>(isUpdating),
                         static_cast<unsigned>(haveNewTrustedRoot));
            hasInvalidInternalState = true;
        }
    }

    // Make sure we actually have a pending fabric
    FabricInfo * pendingFabricEntry = GetMutableFabricByIndex(fabricIndexBeingCommitted);

    if (isUpdating && hasPending && !hasInvalidInternalState)
    {
        if (!mPendingFabric.IsInitialized() || (mPendingFabric.GetFabricIndex() != fabricIndexBeingCommitted) ||
            (pendingFabricEntry == nullptr))
        {
            ChipLogError(FabricProvisioning, "Missing pending fabric on update during commit!");
            hasInvalidInternalState = true;
        }
    }

    if (isAdding && hasPending && !hasInvalidInternalState)
    {
        bool opCertStoreHasRoot = mOpCertStore->HasCertificateForFabric(fabricIndexBeingCommitted, CertChainElement::kRcac);
        if (!mStateFlags.Has(StateFlags::kIsTrustedRootPending) || !opCertStoreHasRoot)
        {
            ChipLogError(FabricProvisioning, "Missing trusted root for fabric add during commit!");
            hasInvalidInternalState = true;
        }
    }

    if ((isAdding || isUpdating) && hasPending && !hasInvalidInternalState)
    {
        if (!HasOperationalKeyForFabric(fabricIndexBeingCommitted))
        {
            ChipLogError(FabricProvisioning, "Could not find an operational key during commit!");
            hasInvalidInternalState = true;
        }
    }

    // If there was nothing pending, we are either in a completely OK state, or weird internally inconsistent
    // state. In either case, let's clear all pending state anyway, in case it was partially stale!
    if (!hasPending || onlyHaveNewTrustedRoot || hasInvalidInternalState)
    {
        CHIP_ERROR err = CHIP_NO_ERROR;

        if (onlyHaveNewTrustedRoot)
        {
            ChipLogError(FabricProvisioning,
                         "Failed to commit: tried to commit with only a new trusted root cert. No data committed.");
            err = CHIP_ERROR_INCORRECT_STATE;
        }
        else if (hasInvalidInternalState)
        {
            ChipLogError(FabricProvisioning, "Failed to commit: internally inconsistent state!");
            err = CHIP_ERROR_INTERNAL;
        }
        else
        {
            // There was nothing pending and no error...
        }

        // Clear all pending state anyway, in case it was partially stale!
        {
            mStateFlags.ClearAll();
            mFabricIndexWithPendingState = kUndefinedFabricIndex;
            mPendingFabric.Reset();
            mOpCertStore->RevertPendingOpCerts();
            if (mOperationalKeystore != nullptr)
            {
                mOperationalKeystore->RevertPendingKeypair();
            }
        }

        return err;
    }

    // ==== Start of actual commit transaction after pre-flight checks ====
    CHIP_ERROR stickyError  = StoreCommitMarker(CommitMarker{ fabricIndexBeingCommitted, isAdding });
    bool failedCommitMarker = (stickyError != CHIP_NO_ERROR);
    if (failedCommitMarker)
    {
        ChipLogError(FabricProvisioning, "Failed to store commit marker, may be inconsistent if reboot happens during fail-safe!");
    }

    {
        // This scope block is to illustrate the complete commit transaction
        // state. We can see it contains a LARGE number of items...

        // Atomically assume data no longer pending, since we are committing it. Do so here
        // so that FindFabricBy* will return real data and never pending.
        mStateFlags.Clear(StateFlags::kIsPendingFabricDataPresent);

        if (isUpdating)
        {
            // This will get the non-pending fabric
            FabricInfo * existingFabricToUpdate = GetMutableFabricByIndex(fabricIndexBeingCommitted);

            // Multiple interlocks validated the below, so it's fatal if we are somehow incoherent here
            VerifyOrDie((existingFabricToUpdate != nullptr) && (existingFabricToUpdate != &mPendingFabric));

            // Commit the pending entry to local in-memory fabric metadata, which
            // also moves operational keys if not backed by OperationalKeystore
            *existingFabricToUpdate = std::move(mPendingFabric);
        }

        // Store pending metadata first
        FabricInfo * liveFabricEntry = GetMutableFabricByIndex(fabricIndexBeingCommitted);
        VerifyOrDie(liveFabricEntry != nullptr);

        CHIP_ERROR metadataErr = StoreFabricMetadata(liveFabricEntry);
        if (metadataErr != CHIP_NO_ERROR)
        {
            ChipLogError(FabricProvisioning, "Failed to commit pending fabric metadata: %" CHIP_ERROR_FORMAT, metadataErr.Format());
        }
        stickyError = (stickyError != CHIP_NO_ERROR) ? stickyError : metadataErr;

        // We can only manage commissionable pending fail-safe state if we have a keystore
        CHIP_ERROR keyErr = CHIP_NO_ERROR;
        if ((mOperationalKeystore != nullptr) && mOperationalKeystore->HasOpKeypairForFabric(fabricIndexBeingCommitted) &&
            mOperationalKeystore->HasPendingOpKeypair())
        {
            keyErr = mOperationalKeystore->CommitOpKeypairForFabric(fabricIndexBeingCommitted);
            if (keyErr != CHIP_NO_ERROR)
            {
                ChipLogError(FabricProvisioning, "Failed to commit pending operational keypair %" CHIP_ERROR_FORMAT,
                             keyErr.Format());
                mOperationalKeystore->RevertPendingKeypair();
            }
        }
        stickyError = (stickyError != CHIP_NO_ERROR) ? stickyError : keyErr;

        // For testing only, early return (NEVER OCCURS OTHERWISE) during the commit
        // so that clean-ups using the commit marker can be tested.
#if CONFIG_BUILD_FOR_HOST_UNIT_TEST
        {
            if (mStateFlags.Has(StateFlags::kAbortCommitForTest))
            {
                // Clear state so that shutdown doesn't attempt clean-up
                mStateFlags.ClearAll();
                mFabricIndexWithPendingState = kUndefinedFabricIndex;
                mPendingFabric.Reset();

                ChipLogError(FabricProvisioning, "Aborting commit in middle of transaction for testing.");
                return CHIP_ERROR_INTERNAL;
            }
        }
#endif // CONFIG_BUILD_FOR_HOST_UNIT_TEST

        // Commit operational certs
        CHIP_ERROR opCertErr = mOpCertStore->CommitOpCertsForFabric(fabricIndexBeingCommitted);
        if (opCertErr != CHIP_NO_ERROR)
        {
            ChipLogError(FabricProvisioning, "Failed to commit pending operational certificates %" CHIP_ERROR_FORMAT,
                         opCertErr.Format());
            mOpCertStore->RevertPendingOpCerts();
        }
        stickyError = (stickyError != CHIP_NO_ERROR) ? stickyError : opCertErr;

        // Failure to commit Last Known Good Time is non-fatal.  If Last Known
        // Good Time is incorrect and this causes incoming certificates to
        // appear invalid, the certificate validity policy will see this
        // condition and can act appropriately.
        CHIP_ERROR lkgtErr = mLastKnownGoodTime.CommitPendingLastKnownGoodChipEpochTime();
        if (lkgtErr != CHIP_NO_ERROR)
        {
            // Log but this is not sticky...
            ChipLogError(FabricProvisioning, "Failed to commit Last Known Good Time: %" CHIP_ERROR_FORMAT, lkgtErr.Format());
        }

        // If an Add occurred, let's update the fabric index
        CHIP_ERROR fabricIndexErr = CHIP_NO_ERROR;
        if (mStateFlags.Has(StateFlags::kIsAddPending))
        {
            UpdateNextAvailableFabricIndex();
            fabricIndexErr = StoreFabricIndexInfo();
            if (fabricIndexErr != CHIP_NO_ERROR)
            {
                ChipLogError(FabricProvisioning, "Failed to commit pending fabric indices: %" CHIP_ERROR_FORMAT,
                             fabricIndexErr.Format());
            }
        }
        stickyError = (stickyError != CHIP_NO_ERROR) ? stickyError : fabricIndexErr;
    }

    // Commit must have same side-effect as reverting all pending data
    mStateFlags.ClearAll();
    mFabricIndexWithPendingState = kUndefinedFabricIndex;
    mPendingFabric.Reset();

    if (stickyError != CHIP_NO_ERROR)
    {
        // Blow-away everything if we got past any storage, even on Update: system state is broken
        // TODO: Develop a way to properly revert in the future, but this is very difficult
        Delete(fabricIndexBeingCommitted);

        RevertPendingFabricData();
    }
    else
    {
        NotifyFabricCommitted(fabricIndexBeingCommitted);
    }

    // Clear commit marker no matter what: if we got here, there was no reboot and previous clean-ups
    // did their job.
    ClearCommitMarker();

    return stickyError;
}

void FabricTable::RevertPendingFabricData()
{
    MATTER_TRACE_SCOPE("RevertPendingFabricData", "Fabric");
    // Will clear pending UpdateNoc/AddNOC
    RevertPendingOpCertsExceptRoot();

    if (mOperationalKeystore != nullptr)
    {
        mOperationalKeystore->RevertPendingKeypair();
    }

    // Clear everything else
    if (mOpCertStore != nullptr)
    {
        mOpCertStore->RevertPendingOpCerts();
    }

    mLastKnownGoodTime.RevertPendingLastKnownGoodChipEpochTime();

    mStateFlags.ClearAll();
    mFabricIndexWithPendingState = kUndefinedFabricIndex;
}

void FabricTable::RevertPendingOpCertsExceptRoot()
{
    MATTER_TRACE_SCOPE("RevertPendingOpCertsExceptRoot", "Fabric");
    mPendingFabric.Reset();

    if (mStateFlags.Has(StateFlags::kIsPendingFabricDataPresent))
    {
        ChipLogError(FabricProvisioning, "Reverting pending fabric data for fabric 0x%x",
                     static_cast<unsigned>(mFabricIndexWithPendingState));
    }

    if (mOpCertStore != nullptr)
    {
        mOpCertStore->RevertPendingOpCertsExceptRoot();
    }

    if (mStateFlags.Has(StateFlags::kIsAddPending))
    {
        // If we have a pending add, let's make sure to kill the pending fabric metadata and return it to viable state.
        Delete(mFabricIndexWithPendingState);
    }

    mStateFlags.Clear(StateFlags::kIsAddPending);
    mStateFlags.Clear(StateFlags::kIsUpdatePending);
    if (!mStateFlags.Has(StateFlags::kIsTrustedRootPending))
    {
        mFabricIndexWithPendingState = kUndefinedFabricIndex;
    }
}

CHIP_ERROR FabricTable::SetFabricLabel(FabricIndex fabricIndex, const CharSpan & fabricLabel)
{
    VerifyOrReturnError(mStorage != nullptr, CHIP_ERROR_INCORRECT_STATE);
    VerifyOrReturnError(IsValidFabricIndex(fabricIndex), CHIP_ERROR_INVALID_FABRIC_INDEX);

    VerifyOrReturnError(fabricLabel.size() <= kFabricLabelMaxLengthInBytes, CHIP_ERROR_INVALID_ARGUMENT);

    FabricInfo * fabricInfo  = GetMutableFabricByIndex(fabricIndex);
    bool fabricIsInitialized = (fabricInfo != nullptr) && fabricInfo->IsInitialized();
    VerifyOrReturnError(fabricIsInitialized, CHIP_ERROR_INVALID_FABRIC_INDEX);

    // Update fabric table current in-memory entry, whether pending or not
    ReturnErrorOnFailure(fabricInfo->SetFabricLabel(fabricLabel));

    if (!mStateFlags.HasAny(StateFlags::kIsAddPending, StateFlags::kIsUpdatePending) && (fabricInfo != &mPendingFabric))
    {
        // Nothing is pending, we have to store immediately.
        ReturnErrorOnFailure(StoreFabricMetadata(fabricInfo));
    }

    return CHIP_NO_ERROR;
}

CHIP_ERROR FabricTable::GetFabricLabel(FabricIndex fabricIndex, CharSpan & outFabricLabel)
{
    const FabricInfo * fabricInfo = FindFabricWithIndex(fabricIndex);
    VerifyOrReturnError(fabricInfo != nullptr, CHIP_ERROR_INVALID_FABRIC_INDEX);

    outFabricLabel = fabricInfo->GetFabricLabel();
    return CHIP_NO_ERROR;
}

CHIP_ERROR FabricTable::PeekFabricIndexForNextAddition(FabricIndex & outIndex)
{
    EnsureNextAvailableFabricIndexUpdated();
    if (!mNextAvailableFabricIndex.HasValue())
    {
        return CHIP_ERROR_NO_MEMORY;
    }

    FabricIndex index = mNextAvailableFabricIndex.Value();
    VerifyOrReturnError(IsValidFabricIndex(index), CHIP_ERROR_INVALID_FABRIC_INDEX);

    outIndex = index;
    return CHIP_NO_ERROR;
}

CHIP_ERROR FabricTable::SetFabricIndexForNextAddition(FabricIndex fabricIndex)
{
    VerifyOrReturnError(!mStateFlags.Has(StateFlags::kIsPendingFabricDataPresent), CHIP_ERROR_INCORRECT_STATE);
    VerifyOrReturnError(IsValidFabricIndex(fabricIndex), CHIP_ERROR_INVALID_FABRIC_INDEX);

    const FabricInfo * fabricInfo = FindFabricWithIndex(fabricIndex);
    VerifyOrReturnError(fabricInfo == nullptr, CHIP_ERROR_FABRIC_EXISTS);

    mNextAvailableFabricIndex.SetValue(fabricIndex);
    return CHIP_NO_ERROR;
}

CHIP_ERROR FabricTable::SetShouldAdvertiseIdentity(FabricIndex fabricIndex, AdvertiseIdentity advertiseIdentity)
{
    VerifyOrReturnError(IsValidFabricIndex(fabricIndex), CHIP_ERROR_INVALID_FABRIC_INDEX);

    FabricInfo * fabricInfo  = GetMutableFabricByIndex(fabricIndex);
    bool fabricIsInitialized = (fabricInfo != nullptr) && fabricInfo->IsInitialized();
    VerifyOrReturnError(fabricIsInitialized, CHIP_ERROR_INVALID_FABRIC_INDEX);

    fabricInfo->SetShouldAdvertiseIdentity(advertiseIdentity == AdvertiseIdentity::Yes);

    return CHIP_NO_ERROR;
}

CHIP_ERROR FabricTable::FetchVIDVerificationStatement(FabricIndex fabricIndex, MutableByteSpan & outVIDVerificationStatement) const
{
    VerifyOrReturnError(mOpCertStore != nullptr, CHIP_ERROR_INCORRECT_STATE);
<<<<<<< HEAD
    return mOpCertStore->GetVidVerificationElement(fabricIndex, OperationalCertificateStore::VidVerificationElement::kVidVerificationStatement, outVIDVerificationStatement);
=======
    return mOpCertStore->GetVidVerificationElement(
        fabricIndex, OperationalCertificateStore::VidVerificationElement::kVidVerificationStatement, outVIDVerificationStatement);
>>>>>>> f7d74a8d
}

CHIP_ERROR FabricTable::FetchVVSC(FabricIndex fabricIndex, MutableByteSpan & outVVSC) const
{
    VerifyOrReturnError(mOpCertStore != nullptr, CHIP_ERROR_INCORRECT_STATE);

<<<<<<< HEAD
    return mOpCertStore->GetVidVerificationElement(fabricIndex, OperationalCertificateStore::VidVerificationElement::kVvsc, outVVSC);
=======
    return mOpCertStore->GetVidVerificationElement(fabricIndex, OperationalCertificateStore::VidVerificationElement::kVvsc,
                                                   outVVSC);
>>>>>>> f7d74a8d
    return CHIP_NO_ERROR;
}

CHIP_ERROR FabricTable::SignVIDVerificationRequest(FabricIndex fabricIndex, ByteSpan clientChallenge, ByteSpan attestationChallenge,
                                                   SignVIDVerificationResponseData & outResponse)
{
    FabricInfo * fabricInfo = GetMutableFabricByIndex(fabricIndex);
    VerifyOrReturnError(fabricInfo != nullptr, CHIP_ERROR_INVALID_ARGUMENT);

    P256PublicKey rootPublicKey;
    ReturnErrorOnFailure(fabricInfo->FetchRootPubkey(rootPublicKey));

    // Step 1: Generate FabricBindingMessage for given fabric.
    uint8_t fabricBindingMessageBuffer[kVendorFabricBindingMessageV1Size];
    MutableByteSpan fabricBindingMessageSpan{ fabricBindingMessageBuffer };

    ReturnErrorOnFailure(
        GenerateVendorFabricBindingMessage(FabricBindingVersion::kVersion1, rootPublicKey, fabricInfo->GetFabricId(),
                                           static_cast<uint16_t>(fabricInfo->GetVendorId()), fabricBindingMessageSpan));
    VerifyOrReturnError(fabricBindingMessageSpan.size() == kVendorFabricBindingMessageV1Size, CHIP_ERROR_INTERNAL);

    // Step 2: Recover VIDVerificationStatement, if any.
    uint8_t vidVerificationStatementBuffer[kVendorIdVerificationStatementV1Size];
    MutableByteSpan vidVerificationStatementSpan{ vidVerificationStatementBuffer };

    ReturnErrorOnFailure(FetchVIDVerificationStatement(fabricIndex, vidVerificationStatementSpan));

    // Step 3: Generate VidVerificationToBeSigned
    uint8_t vidVerificationTbsBuffer[kVendorIdVerificationTbsV1MaxSize];
    MutableByteSpan vidVerificationTbsSpan{ vidVerificationTbsBuffer };

    P256ECDSASignature signature;
    auto signatureBuffer = Platform::ScopedMemoryBufferWithSize<uint8_t>();
    VerifyOrReturnError(signatureBuffer.Calloc(signature.Capacity()), CHIP_ERROR_BUFFER_TOO_SMALL);

    ReturnErrorOnFailure(GenerateVendorIdVerificationToBeSigned(fabricIndex, clientChallenge, attestationChallenge,
                                                                fabricBindingMessageSpan, vidVerificationStatementSpan,
                                                                vidVerificationTbsSpan));

    // Step 4: Sign the statement with the operational key.
    ReturnErrorOnFailure(SignWithOpKeypair(fabricIndex, vidVerificationTbsSpan, signature));
    memcpy(signatureBuffer.Get(), signature.Bytes(), signature.Capacity());

    outResponse.fabricIndex          = fabricIndex;
    outResponse.fabricBindingVersion = fabricBindingMessageSpan[0];
    outResponse.signature            = std::move(signatureBuffer);

    return CHIP_NO_ERROR;
}

<<<<<<< HEAD
CHIP_ERROR FabricTable::SetVIDVerificationStatementElements(FabricIndex fabricIndex, Optional<uint16_t> vendorId, Optional<ByteSpan> VIDVerificationStatement, Optional<ByteSpan> VVSC, bool & outFabricTableWasChanged)
=======
CHIP_ERROR FabricTable::SetVIDVerificationStatementElements(FabricIndex fabricIndex, Optional<uint16_t> vendorId,
                                                            Optional<ByteSpan> VIDVerificationStatement, Optional<ByteSpan> VVSC,
                                                            bool & outFabricTableWasChanged)
>>>>>>> f7d74a8d
{
    VerifyOrReturnError(mOpCertStore != nullptr, CHIP_ERROR_INTERNAL);
    VerifyOrReturnError(IsValidFabricIndex(fabricIndex), CHIP_ERROR_INVALID_ARGUMENT);

    FabricInfo * fabricInfo = GetMutableFabricByIndex(fabricIndex);
    VerifyOrReturnError(fabricInfo != nullptr, CHIP_ERROR_INVALID_ARGUMENT);

<<<<<<< HEAD
    bool isTargetFabricPending = (GetPendingNewFabricIndex() == fabricIndex) || ((GetShadowPendingFabricEntry() != nullptr) && (GetShadowPendingFabricEntry()->GetFabricIndex() == fabricIndex));
=======
    bool isTargetFabricPending = (GetPendingNewFabricIndex() == fabricIndex) ||
        ((GetShadowPendingFabricEntry() != nullptr) && (GetShadowPendingFabricEntry()->GetFabricIndex() == fabricIndex));
>>>>>>> f7d74a8d

    outFabricTableWasChanged = false;

    // Start with VVSC first as it's the most likely to fail.
    if (VVSC.HasValue())
    {
        ReturnErrorOnFailure(mOpCertStore->UpdateVidVerificationSignerCertForFabric(fabricIndex, VVSC.Value()));
    }

    if (VIDVerificationStatement.HasValue())
    {
        bool wasVvsEqual = false;
        {
            // This is in a scope to save stack space from getting too deep.
            uint8_t vidVerificationStatementBuffer[Crypto::kVendorIdVerificationStatementV1Size];
<<<<<<< HEAD
            MutableByteSpan vidVerificationStatementSpan{vidVerificationStatementBuffer};
            ReturnErrorOnFailure(mOpCertStore->GetVidVerificationElement(fabricIndex, OperationalCertificateStore::VidVerificationElement::kVidVerificationStatement, vidVerificationStatementSpan));
=======
            MutableByteSpan vidVerificationStatementSpan{ vidVerificationStatementBuffer };
            ReturnErrorOnFailure(mOpCertStore->GetVidVerificationElement(
                fabricIndex, OperationalCertificateStore::VidVerificationElement::kVidVerificationStatement,
                vidVerificationStatementSpan));
>>>>>>> f7d74a8d
            wasVvsEqual = vidVerificationStatementSpan.data_equal(VIDVerificationStatement.Value());
        }

        if (!wasVvsEqual)
        {
<<<<<<< HEAD
            ReturnErrorOnFailure(mOpCertStore->UpdateVidVerificationStatementForFabric(fabricIndex, VIDVerificationStatement.Value()));
=======
            ReturnErrorOnFailure(
                mOpCertStore->UpdateVidVerificationStatementForFabric(fabricIndex, VIDVerificationStatement.Value()));
>>>>>>> f7d74a8d
            outFabricTableWasChanged = true;
        }
    }

    if (vendorId.HasValue())
    {
        if (static_cast<uint16_t>(fabricInfo->GetVendorId()) != vendorId.Value())
        {
            fabricInfo->SetVendorId(static_cast<VendorId>(vendorId.Value()));
            if (!isTargetFabricPending)
            {
                // Immediately commit Vendor ID if not a pending fabric.
                ReturnErrorOnFailure(StoreFabricMetadata(fabricInfo));
                outFabricTableWasChanged = true;
            }
        }
    }

    return CHIP_NO_ERROR;
}

} // namespace chip<|MERGE_RESOLUTION|>--- conflicted
+++ resolved
@@ -2180,24 +2180,16 @@
 CHIP_ERROR FabricTable::FetchVIDVerificationStatement(FabricIndex fabricIndex, MutableByteSpan & outVIDVerificationStatement) const
 {
     VerifyOrReturnError(mOpCertStore != nullptr, CHIP_ERROR_INCORRECT_STATE);
-<<<<<<< HEAD
-    return mOpCertStore->GetVidVerificationElement(fabricIndex, OperationalCertificateStore::VidVerificationElement::kVidVerificationStatement, outVIDVerificationStatement);
-=======
     return mOpCertStore->GetVidVerificationElement(
         fabricIndex, OperationalCertificateStore::VidVerificationElement::kVidVerificationStatement, outVIDVerificationStatement);
->>>>>>> f7d74a8d
 }
 
 CHIP_ERROR FabricTable::FetchVVSC(FabricIndex fabricIndex, MutableByteSpan & outVVSC) const
 {
     VerifyOrReturnError(mOpCertStore != nullptr, CHIP_ERROR_INCORRECT_STATE);
 
-<<<<<<< HEAD
-    return mOpCertStore->GetVidVerificationElement(fabricIndex, OperationalCertificateStore::VidVerificationElement::kVvsc, outVVSC);
-=======
     return mOpCertStore->GetVidVerificationElement(fabricIndex, OperationalCertificateStore::VidVerificationElement::kVvsc,
                                                    outVVSC);
->>>>>>> f7d74a8d
     return CHIP_NO_ERROR;
 }
 
@@ -2248,13 +2240,9 @@
     return CHIP_NO_ERROR;
 }
 
-<<<<<<< HEAD
-CHIP_ERROR FabricTable::SetVIDVerificationStatementElements(FabricIndex fabricIndex, Optional<uint16_t> vendorId, Optional<ByteSpan> VIDVerificationStatement, Optional<ByteSpan> VVSC, bool & outFabricTableWasChanged)
-=======
 CHIP_ERROR FabricTable::SetVIDVerificationStatementElements(FabricIndex fabricIndex, Optional<uint16_t> vendorId,
                                                             Optional<ByteSpan> VIDVerificationStatement, Optional<ByteSpan> VVSC,
                                                             bool & outFabricTableWasChanged)
->>>>>>> f7d74a8d
 {
     VerifyOrReturnError(mOpCertStore != nullptr, CHIP_ERROR_INTERNAL);
     VerifyOrReturnError(IsValidFabricIndex(fabricIndex), CHIP_ERROR_INVALID_ARGUMENT);
@@ -2262,12 +2250,8 @@
     FabricInfo * fabricInfo = GetMutableFabricByIndex(fabricIndex);
     VerifyOrReturnError(fabricInfo != nullptr, CHIP_ERROR_INVALID_ARGUMENT);
 
-<<<<<<< HEAD
-    bool isTargetFabricPending = (GetPendingNewFabricIndex() == fabricIndex) || ((GetShadowPendingFabricEntry() != nullptr) && (GetShadowPendingFabricEntry()->GetFabricIndex() == fabricIndex));
-=======
     bool isTargetFabricPending = (GetPendingNewFabricIndex() == fabricIndex) ||
         ((GetShadowPendingFabricEntry() != nullptr) && (GetShadowPendingFabricEntry()->GetFabricIndex() == fabricIndex));
->>>>>>> f7d74a8d
 
     outFabricTableWasChanged = false;
 
@@ -2283,26 +2267,17 @@
         {
             // This is in a scope to save stack space from getting too deep.
             uint8_t vidVerificationStatementBuffer[Crypto::kVendorIdVerificationStatementV1Size];
-<<<<<<< HEAD
-            MutableByteSpan vidVerificationStatementSpan{vidVerificationStatementBuffer};
-            ReturnErrorOnFailure(mOpCertStore->GetVidVerificationElement(fabricIndex, OperationalCertificateStore::VidVerificationElement::kVidVerificationStatement, vidVerificationStatementSpan));
-=======
             MutableByteSpan vidVerificationStatementSpan{ vidVerificationStatementBuffer };
             ReturnErrorOnFailure(mOpCertStore->GetVidVerificationElement(
                 fabricIndex, OperationalCertificateStore::VidVerificationElement::kVidVerificationStatement,
                 vidVerificationStatementSpan));
->>>>>>> f7d74a8d
             wasVvsEqual = vidVerificationStatementSpan.data_equal(VIDVerificationStatement.Value());
         }
 
         if (!wasVvsEqual)
         {
-<<<<<<< HEAD
-            ReturnErrorOnFailure(mOpCertStore->UpdateVidVerificationStatementForFabric(fabricIndex, VIDVerificationStatement.Value()));
-=======
             ReturnErrorOnFailure(
                 mOpCertStore->UpdateVidVerificationStatementForFabric(fabricIndex, VIDVerificationStatement.Value()));
->>>>>>> f7d74a8d
             outFabricTableWasChanged = true;
         }
     }
