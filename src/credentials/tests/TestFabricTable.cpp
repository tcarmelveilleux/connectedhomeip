--- conflicted
+++ resolved
@@ -1742,14 +1742,61 @@
     // TODO: Write test
 }
 
-<<<<<<< HEAD
 void TestEphemeralKeys(nlTestSuite * inSuite, void * inContext)
 {
     // Initialize a fabric table with operational keystore
     {
         chip::TestPersistentStorageDelegate storage;
 
-=======
+        // Initialize a FabricTable
+        ScopedFabricTable fabricTableHolder;
+        NL_TEST_ASSERT(inSuite, fabricTableHolder.Init(&storage) == CHIP_NO_ERROR);
+        FabricTable & fabricTable = fabricTableHolder.GetFabricTable();
+
+        Crypto::P256ECDSASignature sig;
+        uint8_t message[] = { 'm', 's', 'g' };
+
+        Crypto::P256Keypair * ephemeralKeypair = fabricTable.AllocateEphemeralKeypair();
+        NL_TEST_ASSERT(inSuite, ephemeralKeypair != nullptr);
+        NL_TEST_ASSERT_SUCCESS(inSuite, ephemeralKeypair->Initialize());
+
+        NL_TEST_ASSERT_SUCCESS(inSuite, ephemeralKeypair->ECDSA_sign_msg(message, sizeof(message), sig));
+        NL_TEST_ASSERT_SUCCESS(inSuite, ephemeralKeypair->Pubkey().ECDSA_validate_msg_signature(message, sizeof(message), sig));
+
+        fabricTable.ReleaseEphemeralKeypair(ephemeralKeypair);
+    }
+
+    // Use a fabric table without an operational keystore: should still work
+    {
+        chip::TestPersistentStorageDelegate storage;
+
+        chip::Credentials::PersistentStorageOpCertStore opCertStore;
+        NL_TEST_ASSERT_SUCCESS(inSuite, opCertStore.Init(&storage));
+
+        FabricTable fabricTable;
+        FabricTable::InitParams initParams;
+        initParams.storage     = &storage;
+        initParams.opCertStore = &opCertStore;
+
+        NL_TEST_ASSERT_SUCCESS(inSuite, fabricTable.Init(initParams));
+
+        Crypto::P256ECDSASignature sig;
+        uint8_t message[] = { 'm', 's', 'g' };
+
+        Crypto::P256Keypair * ephemeralKeypair = fabricTable.AllocateEphemeralKeypair();
+        NL_TEST_ASSERT(inSuite, ephemeralKeypair != nullptr);
+        NL_TEST_ASSERT_SUCCESS(inSuite, ephemeralKeypair->Initialize());
+
+        NL_TEST_ASSERT_SUCCESS(inSuite, ephemeralKeypair->ECDSA_sign_msg(message, sizeof(message), sig));
+        NL_TEST_ASSERT_SUCCESS(inSuite, ephemeralKeypair->Pubkey().ECDSA_validate_msg_signature(message, sizeof(message), sig));
+
+        fabricTable.ReleaseEphemeralKeypair(ephemeralKeypair);
+
+        fabricTable.Shutdown();
+        opCertStore.Finish();
+    }
+}
+
 void TestCommitMarker(nlTestSuite * inSuite, void * inContext)
 {
     Crypto::P256PublicKey fIdx1PublicKey;
@@ -1773,56 +1820,11 @@
     //   - FabricID 2222, Node ID 66
     //      - Abort commit on second fabric
     {
-        // Initialize a FabricTable
->>>>>>> b91727b6
+        // Initialize a fabric table
         ScopedFabricTable fabricTableHolder;
         NL_TEST_ASSERT(inSuite, fabricTableHolder.Init(&storage) == CHIP_NO_ERROR);
         FabricTable & fabricTable = fabricTableHolder.GetFabricTable();
 
-<<<<<<< HEAD
-        Crypto::P256ECDSASignature sig;
-        uint8_t message[] = { 'm', 's', 'g' };
-
-        Crypto::P256Keypair * ephemeralKeypair = fabricTable.AllocateEphemeralKeypair();
-        NL_TEST_ASSERT(inSuite, ephemeralKeypair != nullptr);
-        NL_TEST_ASSERT_SUCCESS(inSuite, ephemeralKeypair->Initialize());
-
-        NL_TEST_ASSERT_SUCCESS(inSuite, ephemeralKeypair->ECDSA_sign_msg(message, sizeof(message), sig));
-        NL_TEST_ASSERT_SUCCESS(inSuite, ephemeralKeypair->Pubkey().ECDSA_validate_msg_signature(message, sizeof(message), sig));
-
-        fabricTable.ReleaseEphemeralKeypair(ephemeralKeypair);
-    }
-
-    // Use a fabric table without an operational keystore: should still work
-    {
-        chip::TestPersistentStorageDelegate storage;
-
-        chip::Credentials::PersistentStorageOpCertStore opCertStore;
-        NL_TEST_ASSERT_SUCCESS(inSuite, opCertStore.Init(&storage));
-
-        FabricTable fabricTable;
-        FabricTable::InitParams initParams;
-        initParams.storage     = &storage;
-        initParams.opCertStore = &opCertStore;
-
-        NL_TEST_ASSERT_SUCCESS(inSuite, fabricTable.Init(initParams));
-
-        Crypto::P256ECDSASignature sig;
-        uint8_t message[] = { 'm', 's', 'g' };
-
-        Crypto::P256Keypair * ephemeralKeypair = fabricTable.AllocateEphemeralKeypair();
-        NL_TEST_ASSERT(inSuite, ephemeralKeypair != nullptr);
-        NL_TEST_ASSERT_SUCCESS(inSuite, ephemeralKeypair->Initialize());
-
-        NL_TEST_ASSERT_SUCCESS(inSuite, ephemeralKeypair->ECDSA_sign_msg(message, sizeof(message), sig));
-        NL_TEST_ASSERT_SUCCESS(inSuite, ephemeralKeypair->Pubkey().ECDSA_validate_msg_signature(message, sizeof(message), sig));
-
-        fabricTable.ReleaseEphemeralKeypair(ephemeralKeypair);
-
-        fabricTable.Shutdown();
-        opCertStore.Finish();
-    }
-=======
         NL_TEST_ASSERT(inSuite, fabricTable.GetDeletedFabricFromCommitMarker() == kUndefinedFabricIndex);
         NL_TEST_ASSERT_EQUALS(inSuite, fabricTable.FabricCount(), 0);
 
@@ -2006,7 +2008,6 @@
         }
     }
 #endif // CONFIG_BUILD_FOR_HOST_UNIT_TEST
->>>>>>> b91727b6
 }
 
 // Test Suite
@@ -2030,11 +2031,8 @@
     NL_TEST_DEF("Test compressed fabric ID is properly generated", TestCompressedFabricId),
     NL_TEST_DEF("Test AddNOC root collision", TestAddNocRootCollision),
     NL_TEST_DEF("Test invalid chaining in AddNOC and UpdateNOC", TestInvalidChaining),
-<<<<<<< HEAD
     NL_TEST_DEF("Test ephemeral keys allocation", TestEphemeralKeys),
-=======
     NL_TEST_DEF("Test proper detection of Commit Marker on init", TestCommitMarker),
->>>>>>> b91727b6
 
     NL_TEST_SENTINEL()
 };
