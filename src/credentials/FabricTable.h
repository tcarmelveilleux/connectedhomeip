--- conflicted
+++ resolved
@@ -1005,18 +1005,6 @@
     void RevertPendingOpCertsExceptRoot();
 
     // Verifies credentials, using the root certificate of the provided fabric index.
-<<<<<<< HEAD
-    CHIP_ERROR VerifyCredentials(FabricIndex fabricIndex, ByteSpan noc, ByteSpan icac,
-                                 Credentials::ValidationContext & context, CompressedFabricId & outCompressedFabricId,
-                                 FabricId & outFabricId, NodeId & outNodeId, Crypto::P256PublicKey & outNocPubkey,
-                                 Crypto::P256PublicKey * outRootPublicKey = nullptr) const;
-
-    // Verifies credentials, using the provided root certificate.
-    static CHIP_ERROR VerifyCredentials(ByteSpan noc, ByteSpan icac, ByteSpan rcac,
-                                        Credentials::ValidationContext & context, CompressedFabricId & outCompressedFabricId,
-                                        FabricId & outFabricId, NodeId & outNodeId, Crypto::P256PublicKey & outNocPubkey,
-                                        Crypto::P256PublicKey * outRootPublicKey = nullptr);
-=======
     CHIP_ERROR VerifyCredentials(FabricIndex fabricIndex, ByteSpan noc, ByteSpan icac, Credentials::ValidationContext & context,
                                  CompressedFabricId & outCompressedFabricId, FabricId & outFabricId, NodeId & outNodeId,
                                  Crypto::P256PublicKey & outNocPubkey, Crypto::P256PublicKey * outRootPublicKey = nullptr) const;
@@ -1025,7 +1013,6 @@
     static CHIP_ERROR VerifyCredentials(ByteSpan noc, ByteSpan icac, ByteSpan rcac, Credentials::ValidationContext & context,
                                         CompressedFabricId & outCompressedFabricId, FabricId & outFabricId, NodeId & outNodeId,
                                         Crypto::P256PublicKey & outNocPubkey, Crypto::P256PublicKey * outRootPublicKey = nullptr);
->>>>>>> e5896c30
     /**
      * @brief Enables FabricInfo instances to collide and reference the same logical fabric (i.e Root Public Key + FabricId).
      *
@@ -1036,20 +1023,6 @@
 
     // Add a new fabric for testing. The Operational Key is a raw P256Keypair (public key and private key raw bits) that will
     // get copied (directly) into the fabric table.
-<<<<<<< HEAD
-    CHIP_ERROR AddNewFabricForTest(ByteSpan rootCert, ByteSpan icacCert, ByteSpan nocCert,
-                                   ByteSpan opKeySpan, FabricIndex * outFabricIndex);
-
-    // Add a new fabric for testing. The Operational Key is a raw P256Keypair (public key and private key raw bits) that will
-    // get copied (directly) into the fabric table. The fabric will NOT be committed, and will remain pending.
-    CHIP_ERROR AddNewUncommittedFabricForTest(ByteSpan rootCert, ByteSpan icacCert, ByteSpan nocCert,
-                                              ByteSpan opKeySpan, FabricIndex * outFabricIndex);
-
-    // Same as AddNewFabricForTest, but ignore if we are colliding with same <Root Public Key, Fabric Id>, so
-    // that a single fabric table can have N nodes for same fabric. This usually works, but is bad form.
-    CHIP_ERROR AddNewFabricForTestIgnoringCollisions(ByteSpan rootCert, ByteSpan icacCert, ByteSpan nocCert,
-                                                     ByteSpan opKeySpan, FabricIndex * outFabricIndex)
-=======
     CHIP_ERROR AddNewFabricForTest(ByteSpan rootCert, ByteSpan icacCert, ByteSpan nocCert, ByteSpan opKeySpan,
                                    FabricIndex * outFabricIndex);
 
@@ -1062,7 +1035,6 @@
     // that a single fabric table can have N nodes for same fabric. This usually works, but is bad form.
     CHIP_ERROR AddNewFabricForTestIgnoringCollisions(ByteSpan rootCert, ByteSpan icacCert, ByteSpan nocCert, ByteSpan opKeySpan,
                                                      FabricIndex * outFabricIndex)
->>>>>>> e5896c30
     {
         PermitCollidingFabrics();
         CHIP_ERROR err = AddNewFabricForTest(rootCert, icacCert, nocCert, opKeySpan, outFabricIndex);
@@ -1123,13 +1095,8 @@
      * @retval CHIP_NO_ERROR on success
      * @retval CHIP_ERROR_INVALID_ARGUMENT if the fabricIndex or clientChallenge is incorrectly formatted.
      */
-<<<<<<< HEAD
-    CHIP_ERROR SignVIDVerificationRequest(FabricIndex fabricIndex, ByteSpan clientChallenge,
-                                          ByteSpan attestationChallenge, SignVIDVerificationResponseData & outResponse);
-=======
     CHIP_ERROR SignVIDVerificationRequest(FabricIndex fabricIndex, ByteSpan clientChallenge, ByteSpan attestationChallenge,
                                           SignVIDVerificationResponseData & outResponse);
->>>>>>> e5896c30
 
 private:
     enum class StateFlags : uint16_t
