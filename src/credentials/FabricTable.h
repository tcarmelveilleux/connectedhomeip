--- conflicted
+++ resolved
@@ -356,40 +356,12 @@
     CHIP_ERROR Delete(FabricIndex fabricIndex);
     void DeleteAllFabrics();
 
-<<<<<<< HEAD
-=======
-    /**
-     * Add the new fabric information to fabric table if the table has space to store
-     * more fabrics. CHIP_ERROR_NO_MEMORY error will be returned if the table is full.
-     *
-     * The provided information will get copied to internal data structures, and the caller
-     * can release the memory associated with input parameter after the call is complete.
-     *
-     * If the call is successful, the assigned fabric index is returned as output parameter.
-     * The fabric information will also be persisted to storage.
-     */
-    CHIP_ERROR AddNewFabric(FabricInfo & fabric, FabricIndex * assignedIndex);
-
-    // This is same as AddNewFabric, but skip duplicate fabric check, because we have multiple nodes belongs to the same fabric in
-    // test-cases
-    CHIP_ERROR AddNewFabricForTest(FabricInfo & newFabric, FabricIndex * outputIndex);
-
-    /**
-     * Update fabric at the specified fabric index with the passed fabric info.
-     *
-     * @param fabricIndex index at which to update fabric info
-     * @param fabricInfo fabric info to validate and copy into the specified index
-     * @return CHIP_NO_ERROR on success, an appropriate CHIP_ERROR on failure
-     */
-    CHIP_ERROR UpdateFabric(FabricIndex fabricIndex, FabricInfo & fabricInfo);
-
     // TODO this #if CONFIG_BUILD_FOR_HOST_UNIT_TEST is temporary. There is a change incoming soon
     // that will allow triggering NOC update directly.
 #if CONFIG_BUILD_FOR_HOST_UNIT_TEST
     void SendUpdateFabricNotificationForTest(FabricIndex fabricIndex) { NotifyNOCUpdatedOnFabric(fabricIndex); }
 #endif // CONFIG_BUILD_FOR_HOST_UNIT_TEST
 
->>>>>>> 89c5d501
     FabricInfo * FindFabric(const Crypto::P256PublicKey & rootPubKey, FabricId fabricId);
     FabricInfo * FindFabricWithIndex(FabricIndex fabricIndex);
     const FabricInfo * FindFabricWithIndex(FabricIndex fabricIndex) const;
@@ -762,13 +734,8 @@
      */
     CHIP_ERROR ReadFabricInfo(TLV::ContiguousBufferTLVReader & reader);
 
-<<<<<<< HEAD
-=======
-    CHIP_ERROR AddNewFabricInner(FabricInfo & fabric, FabricIndex * assignedIndex);
-
     CHIP_ERROR NotifyNOCUpdatedOnFabric(FabricIndex fabricIndex);
 
->>>>>>> 89c5d501
     FabricInfo mStates[CHIP_CONFIG_MAX_FABRICS];
     // Used for UpdateNOC pending fabric updates
     FabricInfo mPendingFabric;
