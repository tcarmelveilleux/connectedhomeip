/*
 *    Copyright (c) 2022 Project CHIP Authors
 *    All rights reserved.
 *
 *    Licensed under the Apache License, Version 2.0 (the "License");
 *    you may not use this file except in compliance with the License.
 *    You may obtain a copy of the License at
 *
 *        http://www.apache.org/licenses/LICENSE-2.0
 *
 *    Unless required by applicable law or agreed to in writing, software
 *    distributed under the License is distributed on an "AS IS" BASIS,
 *    WITHOUT WARRANTIES OR CONDITIONS OF ANY KIND, either express or implied.
 *    See the License for the specific language governing permissions and
 *    limitations under the License.
 */

#pragma once

#include <lib/core/CHIPError.h>
#include <lib/core/CHIPPersistentStorageDelegate.h>
#include <lib/core/DataModelTypes.h>
#include <lib/support/BitFlags.h>
#include <lib/support/CHIPMem.h>
#include <lib/support/CodeUtils.h>
#include <lib/support/ScopedBuffer.h>

#include "OperationalCertificateStore.h"

namespace chip {
namespace Credentials {

/**
 * @brief OperationalCertificateStore implementation making use of PersistentStorageDelegate
 *        to load/store certificates. This is the legacy behavior of `FabricTable` prior
 *        to refactors to use `OperationalCertificateStore` and exists as a baseline example
 *        of how to use the interface.
 */
class PersistentStorageOpCertStore final : public OperationalCertificateStore
{
public:
    PersistentStorageOpCertStore() {}
    virtual ~PersistentStorageOpCertStore() { Finish(); }

    // Non-copyable
    PersistentStorageOpCertStore(PersistentStorageOpCertStore const &) = delete;
    void operator=(PersistentStorageOpCertStore const &)               = delete;

    /**
     * @brief Initialize the certificate store to map to a given storage delegate.
     *
     * @param storage Pointer to persistent storage delegate to use. Must outlive this instance.
     * @retval CHIP_NO_ERROR on success
     * @retval CHIP_ERROR_INCORRECT_STATE if already initialized
     */
    CHIP_ERROR Init(PersistentStorageDelegate * storage)
    {
        VerifyOrReturnError(mStorage == nullptr, CHIP_ERROR_INCORRECT_STATE);
        RevertPendingOpCerts();
        mStorage = storage;
        return CHIP_NO_ERROR;
    }

    /**
     * @brief Finalize the certificate store, so that subsequent operations fail
     */
    void Finish()
    {
        VerifyOrReturn(mStorage != nullptr);

        RevertPendingOpCerts();
        mStorage = nullptr;
    }

    bool HasPendingRootCert() const override;
    bool HasPendingNocChain() const override;
    bool HasPendingVidVerificationElements() const override;

    bool HasCertificateForFabric(FabricIndex fabricIndex, CertChainElement element) const override;

    CHIP_ERROR AddNewTrustedRootCertForFabric(FabricIndex fabricIndex, const ByteSpan & rcac) override;
    CHIP_ERROR AddNewOpCertsForFabric(FabricIndex fabricIndex, const ByteSpan & noc, const ByteSpan & icac) override;
    CHIP_ERROR UpdateOpCertsForFabric(FabricIndex fabricIndex, const ByteSpan & noc, const ByteSpan & icac) override;
    CHIP_ERROR UpdateVidVerificationSignerCertForFabric(FabricIndex fabricIndex, ByteSpan vvsc) override;
    CHIP_ERROR UpdateVidVerificationStatementForFabric(FabricIndex fabricIndex, ByteSpan vidVerificationStatement) override;

    CHIP_ERROR CommitOpCertsForFabric(FabricIndex fabricIndex) override;
    CHIP_ERROR RemoveOpCertsForFabric(FabricIndex fabricIndex) override;

    void RevertPendingOpCertsExceptRoot() override
    {
        mPendingIcac.Free();
        mPendingNoc.Free();

        if (mPendingRcac.Get() == nullptr)
        {
            mPendingFabricIndex = kUndefinedFabricIndex;
        }
        mStateFlags.Clear(StateFlags::kAddNewOpCertsCalled);
        mStateFlags.Clear(StateFlags::kUpdateOpCertsCalled);
        RevertVidVerificationStatement();
    }

    void RevertPendingOpCerts() override
    {
        RevertPendingOpCertsExceptRoot();

        // Clear the rest statelessly
        mPendingRcac.Free();
        mPendingFabricIndex = kUndefinedFabricIndex;
        mStateFlags.ClearAll();
    }

    CHIP_ERROR GetCertificate(FabricIndex fabricIndex, CertChainElement element, MutableByteSpan & outCertificate) const override;
    CHIP_ERROR GetVidVerificationElement(FabricIndex fabricIndex, VidVerificationElement element,
<<<<<<< HEAD
                                                 MutableByteSpan & outElement) const override;
=======
                                         MutableByteSpan & outElement) const override;
>>>>>>> f7d74a8d

protected:
    enum class StateFlags : uint8_t
    {
        // Below are flags to assist interlock logic
<<<<<<< HEAD
        kAddNewOpCertsCalled     = (1u << 0),
        kAddNewTrustedRootCalled = (1u << 1),
        kUpdateOpCertsCalled     = (1u << 2),
        kVidVerificationStatementUpdated = (1u << 3),
        kVvscUpdated = (1u << 4),
=======
        kAddNewOpCertsCalled             = (1u << 0),
        kAddNewTrustedRootCalled         = (1u << 1),
        kUpdateOpCertsCalled             = (1u << 2),
        kVidVerificationStatementUpdated = (1u << 3),
        kVvscUpdated                     = (1u << 4),
>>>>>>> f7d74a8d
    };

    // Returns CHIP_ERROR_NOT_FOUND if a pending certificate couldn't be found, otherwise status of pending copy
    CHIP_ERROR GetPendingCertificate(FabricIndex fabricIndex, CertChainElement element, MutableByteSpan & outCertificate) const;

    // Returns true if any pending or persisted state exists for the fabricIndex, false if nothing at all is found.
    bool HasAnyCertificateForFabric(FabricIndex fabricIndex) const;

    // Returns true if any pending or persisted state exists for the VVSC.
    bool HasVvscForFabric(FabricIndex fabricIndex) const;

    // Returns true if there is stored or pending NOC chain .
    bool HasNocChainForFabric(FabricIndex fabricIndex) const;

    // Returns CHIP_NO_ERROR if all assumptions for VID Verification update operations are OK.
    CHIP_ERROR BasicVidVerificationAssumptionsAreMet(FabricIndex fabricIndex) const;

    // Commits pending VID Verification data (called only from CommitOpCertsForFabric).
    CHIP_ERROR CommitVidVerificationForFabric(FabricIndex fabricIndex);

    // Reverts pending VID Verification data if any.
    void RevertVidVerificationStatement()
    {
        mPendingVvsc.Free();
        mPendingVidVerificationStatement.Free();
        mStateFlags.Clear(StateFlags::kVidVerificationStatementUpdated);
        mStateFlags.Clear(StateFlags::kVvscUpdated);
    }

    PersistentStorageDelegate * mStorage = nullptr;

    // This pending fabric index is `kUndefinedFabricIndex` if there are no pending certs at all for the fabric
    FabricIndex mPendingFabricIndex = kUndefinedFabricIndex;

    Platform::ScopedMemoryBufferWithSize<uint8_t> mPendingRcac;
    Platform::ScopedMemoryBufferWithSize<uint8_t> mPendingIcac;
    Platform::ScopedMemoryBufferWithSize<uint8_t> mPendingNoc;
    Platform::ScopedMemoryBufferWithSize<uint8_t> mPendingVvsc;
    Platform::ScopedMemoryBufferWithSize<uint8_t> mPendingVidVerificationStatement;

    BitFlags<StateFlags> mStateFlags;
};

} // namespace Credentials
} // namespace chip<|MERGE_RESOLUTION|>--- conflicted
+++ resolved
@@ -113,29 +113,17 @@
 
     CHIP_ERROR GetCertificate(FabricIndex fabricIndex, CertChainElement element, MutableByteSpan & outCertificate) const override;
     CHIP_ERROR GetVidVerificationElement(FabricIndex fabricIndex, VidVerificationElement element,
-<<<<<<< HEAD
-                                                 MutableByteSpan & outElement) const override;
-=======
                                          MutableByteSpan & outElement) const override;
->>>>>>> f7d74a8d
 
 protected:
     enum class StateFlags : uint8_t
     {
         // Below are flags to assist interlock logic
-<<<<<<< HEAD
-        kAddNewOpCertsCalled     = (1u << 0),
-        kAddNewTrustedRootCalled = (1u << 1),
-        kUpdateOpCertsCalled     = (1u << 2),
-        kVidVerificationStatementUpdated = (1u << 3),
-        kVvscUpdated = (1u << 4),
-=======
         kAddNewOpCertsCalled             = (1u << 0),
         kAddNewTrustedRootCalled         = (1u << 1),
         kUpdateOpCertsCalled             = (1u << 2),
         kVidVerificationStatementUpdated = (1u << 3),
         kVvscUpdated                     = (1u << 4),
->>>>>>> f7d74a8d
     };
 
     // Returns CHIP_ERROR_NOT_FOUND if a pending certificate couldn't be found, otherwise status of pending copy
