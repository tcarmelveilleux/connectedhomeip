--- conflicted
+++ resolved
@@ -17,10 +17,7 @@
 
 #include <string.h>
 
-<<<<<<< HEAD
-=======
 #include <crypto/CHIPCryptoPAL.h>
->>>>>>> f7d74a8d
 #include <lib/core/CHIPError.h>
 #include <lib/core/CHIPPersistentStorageDelegate.h>
 #include <lib/core/DataModelTypes.h>
@@ -43,11 +40,7 @@
 
 namespace {
 
-<<<<<<< HEAD
-using CertChainElement = OperationalCertificateStore::CertChainElement;
-=======
 using CertChainElement       = OperationalCertificateStore::CertChainElement;
->>>>>>> f7d74a8d
 using VidVerificationElement = OperationalCertificateStore::VidVerificationElement;
 
 StorageKeyName GetStorageKeyForCert(FabricIndex fabricIndex, CertChainElement element)
@@ -157,28 +150,13 @@
     return storage->SyncDeleteKeyValue(storageKey.KeyName());
 }
 
-<<<<<<< HEAD
-CHIP_ERROR SaveVidVerificationElementToStorage(PersistentStorageDelegate * storage, FabricIndex fabricIndex, VidVerificationElement element,
-                             ByteSpan elementData)
-=======
 CHIP_ERROR SaveVidVerificationElementToStorage(PersistentStorageDelegate * storage, FabricIndex fabricIndex,
                                                VidVerificationElement element, ByteSpan elementData)
->>>>>>> f7d74a8d
 {
     StorageKeyName storageKey = StorageKeyName::FromConst("");
 
     switch (element)
     {
-<<<<<<< HEAD
-        case VidVerificationElement::kVidVerificationStatement:
-            storageKey = DefaultStorageKeyAllocator::FabricVidVerificationStatement(fabricIndex);
-            break;
-        case VidVerificationElement::kVvsc:
-            storageKey = DefaultStorageKeyAllocator::FabricVVSC(fabricIndex);
-            break;
-        default:
-            return CHIP_ERROR_INTERNAL;
-=======
     case VidVerificationElement::kVidVerificationStatement:
         storageKey = DefaultStorageKeyAllocator::FabricVidVerificationStatement(fabricIndex);
         break;
@@ -187,7 +165,6 @@
         break;
     default:
         return CHIP_ERROR_INTERNAL;
->>>>>>> f7d74a8d
     }
 
     if (!storageKey)
@@ -208,12 +185,8 @@
     return storage->SyncSetKeyValue(storageKey.KeyName(), elementData.data(), static_cast<uint16_t>(elementData.size()));
 }
 
-<<<<<<< HEAD
-CHIP_ERROR DeleteVidVerificationElementFromStorage(PersistentStorageDelegate * storage, FabricIndex fabricIndex, VidVerificationElement element)
-=======
 CHIP_ERROR DeleteVidVerificationElementFromStorage(PersistentStorageDelegate * storage, FabricIndex fabricIndex,
                                                    VidVerificationElement element)
->>>>>>> f7d74a8d
 {
     // Saving an empty bytespan actually deletes the element.
     return SaveVidVerificationElementToStorage(storage, fabricIndex, element, ByteSpan{});
@@ -288,12 +261,8 @@
 bool PersistentStorageOpCertStore::HasNocChainForFabric(FabricIndex fabricIndex) const
 {
     // If we have at least RCAC and NOC, we are good. Chain may be invalid without ICAC, but caller is to ensure that.
-<<<<<<< HEAD
-    return (HasCertificateForFabric(fabricIndex, CertChainElement::kRcac) && HasCertificateForFabric(fabricIndex, CertChainElement::kNoc));
-=======
     return (HasCertificateForFabric(fabricIndex, CertChainElement::kRcac) &&
             HasCertificateForFabric(fabricIndex, CertChainElement::kNoc));
->>>>>>> f7d74a8d
 }
 
 bool PersistentStorageOpCertStore::HasPendingVidVerificationElements() const
@@ -464,12 +433,6 @@
     return vvscErr;
 }
 
-<<<<<<< HEAD
-CHIP_ERROR PersistentStorageOpCertStore::UpdateVidVerificationStatementForFabric(FabricIndex fabricIndex, ByteSpan vidVerificationStatement)
-{
-    ReturnErrorOnFailure(BasicVidVerificationAssumptionsAreMet(fabricIndex));
-    VerifyOrReturnError(vidVerificationStatement.empty() || vidVerificationStatement.size() == Crypto::kVendorIdVerificationStatementV1Size, CHIP_ERROR_INVALID_ARGUMENT);
-=======
 CHIP_ERROR PersistentStorageOpCertStore::UpdateVidVerificationStatementForFabric(FabricIndex fabricIndex,
                                                                                  ByteSpan vidVerificationStatement)
 {
@@ -477,7 +440,6 @@
     VerifyOrReturnError(vidVerificationStatement.empty() ||
                             vidVerificationStatement.size() == Crypto::kVendorIdVerificationStatementV1Size,
                         CHIP_ERROR_INVALID_ARGUMENT);
->>>>>>> f7d74a8d
 
     CHIP_ERROR vvsErr = CHIP_NO_ERROR;
 
@@ -490,12 +452,8 @@
         }
         else
         {
-<<<<<<< HEAD
-            vvsErr = DeleteVidVerificationElementFromStorage(mStorage, fabricIndex, VidVerificationElement::kVidVerificationStatement);
-=======
             vvsErr =
                 DeleteVidVerificationElementFromStorage(mStorage, fabricIndex, VidVerificationElement::kVidVerificationStatement);
->>>>>>> f7d74a8d
         }
     }
     else
@@ -508,22 +466,14 @@
         }
         else
         {
-<<<<<<< HEAD
-            vvsErr = SaveVidVerificationElementToStorage(mStorage, fabricIndex, VidVerificationElement::kVidVerificationStatement, vidVerificationStatement);
-=======
             vvsErr = SaveVidVerificationElementToStorage(mStorage, fabricIndex, VidVerificationElement::kVidVerificationStatement,
                                                          vidVerificationStatement);
->>>>>>> f7d74a8d
         }
     }
 
     return vvsErr;
 }
 
-<<<<<<< HEAD
-
-=======
->>>>>>> f7d74a8d
 CHIP_ERROR PersistentStorageOpCertStore::CommitOpCertsForFabric(FabricIndex fabricIndex)
 {
     VerifyOrReturnError(mStorage != nullptr, CHIP_ERROR_INCORRECT_STATE);
@@ -572,12 +522,8 @@
             (void) DeleteCertFromStorage(mStorage, mPendingFabricIndex, CertChainElement::kNoc);
             (void) DeleteCertFromStorage(mStorage, mPendingFabricIndex, CertChainElement::kIcac);
             (void) DeleteVidVerificationElementFromStorage(mStorage, mPendingFabricIndex, VidVerificationElement::kVvsc);
-<<<<<<< HEAD
-            (void) DeleteVidVerificationElementFromStorage(mStorage, mPendingFabricIndex, VidVerificationElement::kVidVerificationStatement);
-=======
             (void) DeleteVidVerificationElementFromStorage(mStorage, mPendingFabricIndex,
                                                            VidVerificationElement::kVidVerificationStatement);
->>>>>>> f7d74a8d
         }
         if (mStateFlags.Has(StateFlags::kAddNewTrustedRootCalled))
         {
@@ -625,12 +571,8 @@
 
     uint8_t placeHolderCertBuffer[kMaxCHIPCertLength];
     uint16_t bufSize = sizeof(placeHolderCertBuffer);
-<<<<<<< HEAD
-    CHIP_ERROR err   = mStorage->SyncGetKeyValue(DefaultStorageKeyAllocator::FabricVVSC(fabricIndex).KeyName(), &placeHolderCertBuffer[0], bufSize);
-=======
     CHIP_ERROR err   = mStorage->SyncGetKeyValue(DefaultStorageKeyAllocator::FabricVVSC(fabricIndex).KeyName(),
                                                  &placeHolderCertBuffer[0], bufSize);
->>>>>>> f7d74a8d
 
     return (err == CHIP_NO_ERROR);
 }
@@ -652,23 +594,15 @@
     CHIP_ERROR rcacErr = DeleteCertFromStorage(mStorage, fabricIndex, CertChainElement::kRcac);
 
     CHIP_ERROR vvscErr = DeleteVidVerificationElementFromStorage(mStorage, fabricIndex, VidVerificationElement::kVvsc);
-<<<<<<< HEAD
-    CHIP_ERROR vvsErr = DeleteVidVerificationElementFromStorage(mStorage, fabricIndex, VidVerificationElement::kVidVerificationStatement);
-=======
     CHIP_ERROR vvsErr =
         DeleteVidVerificationElementFromStorage(mStorage, fabricIndex, VidVerificationElement::kVidVerificationStatement);
->>>>>>> f7d74a8d
 
     // Ignore missing data errors
     nocErr  = (nocErr == CHIP_ERROR_PERSISTED_STORAGE_VALUE_NOT_FOUND) ? CHIP_NO_ERROR : nocErr;
     icacErr = (icacErr == CHIP_ERROR_PERSISTED_STORAGE_VALUE_NOT_FOUND) ? CHIP_NO_ERROR : icacErr;
     rcacErr = (rcacErr == CHIP_ERROR_PERSISTED_STORAGE_VALUE_NOT_FOUND) ? CHIP_NO_ERROR : rcacErr;
     vvscErr = (vvscErr == CHIP_ERROR_PERSISTED_STORAGE_VALUE_NOT_FOUND) ? CHIP_NO_ERROR : vvscErr;
-<<<<<<< HEAD
-    vvsErr = (vvsErr == CHIP_ERROR_PERSISTED_STORAGE_VALUE_NOT_FOUND) ? CHIP_NO_ERROR : vvsErr;
-=======
     vvsErr  = (vvsErr == CHIP_ERROR_PERSISTED_STORAGE_VALUE_NOT_FOUND) ? CHIP_NO_ERROR : vvsErr;
->>>>>>> f7d74a8d
 
     // Find the first error and return that
     CHIP_ERROR stickyErr = nocErr;
@@ -691,34 +625,21 @@
     VerifyOrReturnError(IsValidFabricIndex(fabricIndex) && (fabricIndex == mPendingFabricIndex), CHIP_ERROR_INVALID_FABRIC_INDEX);
 
     CHIP_ERROR vvscErr = CHIP_NO_ERROR;
-<<<<<<< HEAD
-    CHIP_ERROR vvsErr = CHIP_NO_ERROR;
-=======
     CHIP_ERROR vvsErr  = CHIP_NO_ERROR;
->>>>>>> f7d74a8d
 
     if (mStateFlags.Has(StateFlags::kVvscUpdated))
     {
         ByteSpan pendingVvscSpan{ mPendingVvsc.Get(), mPendingVvsc.AllocatedSize() };
-<<<<<<< HEAD
-        vvscErr = SaveVidVerificationElementToStorage(mStorage, mPendingFabricIndex, VidVerificationElement::kVvsc, pendingVvscSpan);
-=======
         vvscErr =
             SaveVidVerificationElementToStorage(mStorage, mPendingFabricIndex, VidVerificationElement::kVvsc, pendingVvscSpan);
->>>>>>> f7d74a8d
     }
 
     if (mStateFlags.Has(StateFlags::kVidVerificationStatementUpdated))
     {
-<<<<<<< HEAD
-        ByteSpan pendingVidVerificationStatementSpan{ mPendingVidVerificationStatement.Get(), mPendingVidVerificationStatement.AllocatedSize() };
-        vvsErr = SaveVidVerificationElementToStorage(mStorage, mPendingFabricIndex, VidVerificationElement::kVidVerificationStatement, pendingVidVerificationStatementSpan);
-=======
         ByteSpan pendingVidVerificationStatementSpan{ mPendingVidVerificationStatement.Get(),
                                                       mPendingVidVerificationStatement.AllocatedSize() };
         vvsErr = SaveVidVerificationElementToStorage(
             mStorage, mPendingFabricIndex, VidVerificationElement::kVidVerificationStatement, pendingVidVerificationStatementSpan);
->>>>>>> f7d74a8d
     }
 
     // Remember which was the first error, and if any error occurred.
@@ -795,11 +716,7 @@
 }
 
 CHIP_ERROR PersistentStorageOpCertStore::GetVidVerificationElement(FabricIndex fabricIndex, VidVerificationElement element,
-<<<<<<< HEAD
-                                      MutableByteSpan & outElement) const
-=======
                                                                    MutableByteSpan & outElement) const
->>>>>>> f7d74a8d
 {
     VerifyOrReturnError(mStorage != nullptr, CHIP_ERROR_INCORRECT_STATE);
     VerifyOrReturnError(IsValidFabricIndex(fabricIndex), CHIP_ERROR_INVALID_FABRIC_INDEX);
@@ -809,12 +726,8 @@
     {
         if (mStateFlags.Has(StateFlags::kVidVerificationStatementUpdated) && (fabricIndex == mPendingFabricIndex))
         {
-<<<<<<< HEAD
-            return CopySpanToMutableSpan(ByteSpan{mPendingVidVerificationStatement.Get(), mPendingVidVerificationStatement.AllocatedSize()}, outElement);
-=======
             return CopySpanToMutableSpan(
                 ByteSpan{ mPendingVidVerificationStatement.Get(), mPendingVidVerificationStatement.AllocatedSize() }, outElement);
->>>>>>> f7d74a8d
         }
 
         keyName = DefaultStorageKeyAllocator::FabricVidVerificationStatement(fabricIndex);
@@ -824,11 +737,7 @@
     {
         if (mStateFlags.Has(StateFlags::kVvscUpdated) && (fabricIndex == mPendingFabricIndex))
         {
-<<<<<<< HEAD
-            return CopySpanToMutableSpan(ByteSpan{mPendingVvsc.Get(), mPendingVvsc.AllocatedSize()}, outElement);
-=======
             return CopySpanToMutableSpan(ByteSpan{ mPendingVvsc.Get(), mPendingVvsc.AllocatedSize() }, outElement);
->>>>>>> f7d74a8d
         }
 
         keyName = DefaultStorageKeyAllocator::FabricVVSC(fabricIndex);
@@ -841,13 +750,9 @@
 
     uint8_t storageBuffer[kMaxCHIPCertLength];
     uint16_t keySize = sizeof(storageBuffer);
-<<<<<<< HEAD
-    static_assert(kMaxCHIPCertLength > (2 * (Crypto::kVendorIdVerificationStatementV1Size)), "Assuming that at least two VidVerificationStatement fit in a CHIP Cert to give space for future growth and upgrade/downgrade scenarios.");
-=======
     static_assert(kMaxCHIPCertLength > (2 * (Crypto::kVendorIdVerificationStatementV1Size)),
                   "Assuming that at least two VidVerificationStatement fit in a CHIP Cert to give space for future growth and "
                   "upgrade/downgrade scenarios.");
->>>>>>> f7d74a8d
 
     CHIP_ERROR err = mStorage->SyncGetKeyValue(keyName.KeyName(), &storageBuffer[0], keySize);
     if ((err == CHIP_ERROR_PERSISTED_STORAGE_VALUE_NOT_FOUND) || (err == CHIP_ERROR_NOT_FOUND))
@@ -858,11 +763,7 @@
 
     if (err == CHIP_NO_ERROR)
     {
-<<<<<<< HEAD
-        return CopySpanToMutableSpan(ByteSpan{&storageBuffer[0], static_cast<size_t>(keySize)}, outElement);
-=======
         return CopySpanToMutableSpan(ByteSpan{ &storageBuffer[0], static_cast<size_t>(keySize) }, outElement);
->>>>>>> f7d74a8d
     }
 
     return err;
