# Copyright (c) 2021 Project CHIP Authors
#
# Licensed under the Apache License, Version 2.0 (the "License");
# you may not use this file except in compliance with the License.
# You may obtain a copy of the License at
#
# http://www.apache.org/licenses/LICENSE-2.0
#
# Unless required by applicable law or agreed to in writing, software
# distributed under the License is distributed on an "AS IS" BASIS,
# WITHOUT WARRANTIES OR CONDITIONS OF ANY KIND, either express or implied.
# See the License for the specific language governing permissions and
# limitations under the License.

from builders.ameba import AmebaApp, AmebaBoard, AmebaBuilder
from builders.android import AndroidApp, AndroidBoard, AndroidBuilder, AndroidProfile
from builders.asr import ASRApp, ASRBoard, ASRBuilder
from builders.bouffalolab import BouffalolabApp, BouffalolabBoard, BouffalolabBuilder, BouffalolabMfd
from builders.cc32xx import cc32xxApp, cc32xxBuilder
from builders.cyw30739 import Cyw30739App, Cyw30739Board, Cyw30739Builder
from builders.efr32 import Efr32App, Efr32Board, Efr32Builder
from builders.esp32 import Esp32App, Esp32Board, Esp32Builder
from builders.genio import GenioApp, GenioBuilder
from builders.host import HostApp, HostBoard, HostBuilder, HostCryptoLibrary, HostFuzzingType
from builders.imx import IMXApp, IMXBuilder
from builders.infineon import InfineonApp, InfineonBoard, InfineonBuilder
from builders.k32w import K32WApp, K32WBoard, K32WBuilder
from builders.mbed import MbedApp, MbedBoard, MbedBuilder, MbedProfile
from builders.mw320 import MW320App, MW320Builder
from builders.nrf import NrfApp, NrfBoard, NrfConnectBuilder
from builders.openiotsdk import OpenIotSdkApp, OpenIotSdkBuilder, OpenIotSdkCryptoBackend
from builders.qpg import QpgApp, QpgBoard, QpgBuilder
from builders.stm32 import stm32App, stm32Board, stm32Builder
from builders.telink import TelinkApp, TelinkBoard, TelinkBuilder
from builders.ti import TIApp, TIBoard, TIBuilder
from builders.tizen import TizenApp, TizenBoard, TizenBuilder

from .target import BuildTarget, TargetPart


def BuildHostTestRunnerTarget():
    target = BuildTarget(HostBoard.NATIVE.PlatformName(), HostBuilder)

    target.AppendFixedTargets([
        TargetPart(HostBoard.NATIVE.BoardName(), board=HostBoard.NATIVE),
    ])

    target.AppendFixedTargets([
        TargetPart('efr32-test-runner', app=HostApp.EFR32_TEST_RUNNER)
    ])

    target.AppendModifier('clang', use_clang=True)

    return target


def BuildHostFakeTarget():
    target = BuildTarget(HostBoard.NATIVE.PlatformName(), HostBuilder)

    target.AppendFixedTargets([
        TargetPart('fake', board=HostBoard.FAKE),
    ])

    target.AppendFixedTargets([
        TargetPart('tests', app=HostApp.TESTS),
    ])

    target.AppendModifier(
        "mbedtls", crypto_library=HostCryptoLibrary.MBEDTLS).ExceptIfRe('-boringssl')
    target.AppendModifier(
        "boringssl", crypto_library=HostCryptoLibrary.BORINGSSL).ExceptIfRe('-mbedtls')
    target.AppendModifier("asan", use_asan=True).ExceptIfRe("-tsan")
    target.AppendModifier("tsan", use_tsan=True).ExceptIfRe("-asan")
    target.AppendModifier("ubsan", use_ubsan=True)
    target.AppendModifier("libfuzzer", fuzzing_type=HostFuzzingType.LIB_FUZZER).OnlyIfRe(
        "-clang").ExceptIfRe('-ossfuzz')
    target.AppendModifier("ossfuzz", fuzzing_type=HostFuzzingType.OSS_FUZZ).OnlyIfRe(
        "-clang").ExceptIfRe('-libfuzzer')
    target.AppendModifier('coverage', use_coverage=True).OnlyIfRe(
        '-(chip-tool|all-clusters)')
    target.AppendModifier('dmalloc', use_dmalloc=True)
    target.AppendModifier('clang', use_clang=True)

    return target


def BuildHostTarget():
    native_board_name = HostBoard.NATIVE.BoardName()
    cross_compile = (HostBoard.NATIVE.PlatformName() == 'linux') and (
        native_board_name != HostBoard.ARM64.BoardName())

    target = BuildTarget(HostBoard.NATIVE.PlatformName(), HostBuilder)

    board_parts = [
        TargetPart(native_board_name, board=HostBoard.NATIVE),
    ]

    if cross_compile:
        board_parts.append(TargetPart(
            'arm64', board=HostBoard.ARM64).OnlyIfRe('-(clang|nodeps)'))

    target.AppendFixedTargets(board_parts)

    # Add all the applications
    app_parts = [
        TargetPart('rpc-console',
                   app=HostApp.RPC_CONSOLE).OnlyIfRe(f'{native_board_name}-'),
        TargetPart('all-clusters', app=HostApp.ALL_CLUSTERS),
        TargetPart('all-clusters-minimal', app=HostApp.ALL_CLUSTERS_MINIMAL),
        TargetPart('chip-tool', app=HostApp.CHIP_TOOL),
        TargetPart('thermostat', app=HostApp.THERMOSTAT),
        TargetPart('java-matter-controller',
                   app=HostApp.JAVA_MATTER_CONTROLLER),
        TargetPart('kotlin-matter-controller',
                   app=HostApp.KOTLIN_MATTER_CONTROLLER),
        TargetPart('minmdns', app=HostApp.MIN_MDNS),
        TargetPart('light', app=HostApp.LIGHT),
        TargetPart('lock', app=HostApp.LOCK),
        TargetPart('shell', app=HostApp.SHELL),
        TargetPart('ota-provider', app=HostApp.OTA_PROVIDER, enable_ble=False),
        TargetPart('ota-requestor', app=HostApp.OTA_REQUESTOR,
                   enable_ble=False),
        TargetPart('simulated-app1', app=HostApp.SIMULATED_APP1,
                   enable_ble=False),
        TargetPart('simulated-app2', app=HostApp.SIMULATED_APP2,
                   enable_ble=False),
        TargetPart('python-bindings', app=HostApp.PYTHON_BINDINGS),
        TargetPart('tv-app', app=HostApp.TV_APP),
        TargetPart('tv-casting-app', app=HostApp.TV_CASTING),
        TargetPart('bridge', app=HostApp.BRIDGE),
        TargetPart('tests', app=HostApp.TESTS),
        TargetPart('chip-cert', app=HostApp.CERT_TOOL),
        TargetPart('address-resolve-tool', app=HostApp.ADDRESS_RESOLVE),
        TargetPart('contact-sensor', app=HostApp.CONTACT_SENSOR),
        TargetPart('dishwasher', app=HostApp.DISHWASHER),
        TargetPart('microwave-oven', app=HostApp.MICROWAVE_OVEN),
        TargetPart('refrigerator', app=HostApp.REFRIGERATOR),
        TargetPart('rvc', app=HostApp.RVC),
        TargetPart('air-purifier', app=HostApp.AIR_PURIFIER),
        TargetPart('lit-icd', app=HostApp.LIT_ICD),
        TargetPart('air-quality-sensor', app=HostApp.AIR_QUALITY_SENSOR),
        TargetPart('network-manager', app=HostApp.NETWORK_MANAGER),
<<<<<<< HEAD
        TargetPart('disco-ball', app=HostApp.DISCO_BALL),
=======
        TargetPart('energy-management', app=HostApp.ENERGY_MANAGEMENT),
>>>>>>> ddbbdcbe
    ]

    if (HostBoard.NATIVE.PlatformName() == 'darwin'):
        app_parts.append(TargetPart('darwin-framework-tool',
                         app=HostApp.CHIP_TOOL_DARWIN))

    target.AppendFixedTargets(app_parts)

    target.AppendModifier('nodeps', enable_ble=False, enable_wifi=False, enable_thread=False,
                          crypto_library=HostCryptoLibrary.MBEDTLS, use_clang=True).ExceptIfRe('-(clang|noble|boringssl|mbedtls)')

    target.AppendModifier('nlfaultinject', use_nl_fault_injection=True)
    target.AppendModifier('platform-mdns', use_platform_mdns=True)
    target.AppendModifier('minmdns-verbose', minmdns_high_verbosity=True)
    target.AppendModifier('libnl', minmdns_address_policy="libnl")
    target.AppendModifier(
        'same-event-loop', separate_event_loop=False).OnlyIfRe('-(chip-tool|darwin-framework-tool)')
    target.AppendModifier(
        'no-interactive', interactive_mode=False).OnlyIfRe('-chip-tool')
    target.AppendModifier("ipv6only", enable_ipv4=False)
    target.AppendModifier("no-ble", enable_ble=False)
    target.AppendModifier("no-wifi", enable_wifi=False)
    target.AppendModifier("no-thread", enable_thread=False)
    target.AppendModifier(
        "mbedtls", crypto_library=HostCryptoLibrary.MBEDTLS).ExceptIfRe('-boringssl')
    target.AppendModifier(
        "boringssl", crypto_library=HostCryptoLibrary.BORINGSSL).ExceptIfRe('-mbedtls')
    target.AppendModifier("asan", use_asan=True).ExceptIfRe("-tsan")
    target.AppendModifier("tsan", use_tsan=True).ExceptIfRe("-asan")
    target.AppendModifier("ubsan", use_ubsan=True)
    target.AppendModifier("libfuzzer", fuzzing_type=HostFuzzingType.LIB_FUZZER).OnlyIfRe(
        "-clang").ExceptIfRe('-ossfuzz')
    target.AppendModifier("ossfuzz", fuzzing_type=HostFuzzingType.OSS_FUZZ).OnlyIfRe(
        "-clang").ExceptIfRe('-libfuzzer')
    target.AppendModifier('coverage', use_coverage=True).OnlyIfRe(
        '-(chip-tool|all-clusters)')
    target.AppendModifier('dmalloc', use_dmalloc=True)
    target.AppendModifier('clang', use_clang=True)
    target.AppendModifier('test', extra_tests=True)
    target.AppendModifier('rpc', enable_rpcs=True)
    target.AppendModifier('with-ui', imgui_ui=True)
    target.AppendModifier('evse-test-event', enable_test_event_triggers=['EVSE']).OnlyIfRe('-energy-management')

    return target


def BuildEsp32Target():
    target = BuildTarget('esp32', Esp32Builder)

    # boards
    target.AppendFixedTargets([
        TargetPart('m5stack', board=Esp32Board.M5Stack),
        TargetPart('c3devkit', board=Esp32Board.C3DevKit),
        TargetPart('devkitc', board=Esp32Board.DevKitC),
        TargetPart('qemu', board=Esp32Board.QEMU).OnlyIfRe('-tests'),
    ])

    # applications
    target.AppendFixedTargets([
        TargetPart('all-clusters', app=Esp32App.ALL_CLUSTERS),
        TargetPart('all-clusters-minimal', app=Esp32App.ALL_CLUSTERS_MINIMAL),
        TargetPart('energy-management', app=Esp32App.ENERGY_MANAGEMENT),
        TargetPart('ota-provider', app=Esp32App.OTA_PROVIDER),
        TargetPart('ota-requestor', app=Esp32App.OTA_REQUESTOR),
        TargetPart('shell', app=Esp32App.SHELL),
        TargetPart('light', app=Esp32App.LIGHT),
        TargetPart('lock', app=Esp32App.LOCK),
        TargetPart('bridge', app=Esp32App.BRIDGE),
        TargetPart('temperature-measurement',
                   app=Esp32App.TEMPERATURE_MEASUREMENT),
        TargetPart('ota-requestor', app=Esp32App.OTA_REQUESTOR),
        TargetPart('tests', app=Esp32App.TESTS).OnlyIfRe('-qemu-'),
    ])

    target.AppendModifier('rpc', enable_rpcs=True)
    target.AppendModifier('ipv6only', enable_ipv4=False)
    target.AppendModifier('tracing', enable_insights_trace=True).OnlyIfRe("light")

    return target


def BuildEfr32Target():
    target = BuildTarget('efr32', Efr32Builder)

    # board
    target.AppendFixedTargets([
        TargetPart('brd4161a', board=Efr32Board.BRD4161A),
        TargetPart('brd4187c', board=Efr32Board.BRD4187C),
        TargetPart('brd4186c', board=Efr32Board.BRD4186C),
        TargetPart('brd4163a', board=Efr32Board.BRD4163A),
        TargetPart('brd4164a', board=Efr32Board.BRD4164A),
        TargetPart('brd4166a', board=Efr32Board.BRD4166A),
        TargetPart('brd4170a', board=Efr32Board.BRD4170A),
        TargetPart('brd4186a', board=Efr32Board.BRD4186A),
        TargetPart('brd4187a', board=Efr32Board.BRD4187A),
        TargetPart('brd4304a', board=Efr32Board.BRD4304A),
        TargetPart('brd4338a', board=Efr32Board.BRD4338A),
    ])

    # apps
    target.AppendFixedTargets([
        TargetPart('window-covering', app=Efr32App.WINDOW_COVERING),
        TargetPart('switch', app=Efr32App.SWITCH),
        TargetPart('unit-test', app=Efr32App.UNIT_TEST),
        TargetPart('light', app=Efr32App.LIGHT),
        TargetPart('lock', app=Efr32App.LOCK),
        TargetPart('thermostat', app=Efr32App.THERMOSTAT),
        TargetPart('pump', app=Efr32App.PUMP)
    ])

    target.AppendModifier('rpc', enable_rpcs=True)
    target.AppendModifier('with-ota-requestor', enable_ota_requestor=True)
    target.AppendModifier('icd', enable_icd=True)
    target.AppendModifier('low-power', enable_low_power=True).OnlyIfRe('-icd')
    target.AppendModifier('shell', chip_build_libshell=True)
    target.AppendModifier('no_logging', chip_logging=False)
    target.AppendModifier('openthread_mtd', chip_openthread_ftd=False)
    target.AppendModifier('enable_heap_monitoring',
                          enable_heap_monitoring=True)
    target.AppendModifier('no_openthread_cli', enable_openthread_cli=False)
    target.AppendModifier(
        'show_qr_code', show_qr_code=True).ExceptIfRe('-low-power')
    target.AppendModifier('wifi', enable_wifi=True)
    target.AppendModifier('rs911x', enable_rs911x=True).OnlyIfRe('-wifi')
    target.AppendModifier('wf200', enable_wf200=True).OnlyIfRe('-wifi')
    target.AppendModifier('wifi_ipv4', enable_wifi_ipv4=True).OnlyIfRe('-wifi')
    target.AppendModifier('917_soc', enable_917_soc=True).OnlyIfRe('-wifi')
    target.AppendModifier('additional_data_advertising',
                          enable_additional_data_advertising=True)
    target.AppendModifier('use_ot_lib', enable_ot_lib=True).ExceptIfRe(
        '-(wifi|use_ot_coap_lib)')
    target.AppendModifier('use_ot_coap_lib', enable_ot_coap_lib=True).ExceptIfRe(
        '-(wifi|use_ot_lib)')
    target.AppendModifier('no-version', no_version=True)
    target.AppendModifier('skip_rps_generation', use_rps_extension=False).OnlyIfRe('-wifi')

    return target


def BuildNrfNativeTarget():
    target = BuildTarget('nrf', NrfConnectBuilder)

    target.AppendFixedTargets([
        TargetPart('native-posix-64-tests',
                   board=NrfBoard.NATIVE_POSIX_64, app=NrfApp.UNIT_TESTS),
    ])

    return target


def BuildNrfTarget():
    target = BuildTarget('nrf', NrfConnectBuilder)

    # board
    target.AppendFixedTargets([
        TargetPart('nrf5340dk', board=NrfBoard.NRF5340DK),
        TargetPart('nrf52840dk', board=NrfBoard.NRF52840DK),
        TargetPart('nrf52840dongle').OnlyIfRe('-(all-clusters|light)'),
    ])

    # apps
    target.AppendFixedTargets([
        TargetPart('all-clusters', app=NrfApp.ALL_CLUSTERS),
        TargetPart('all-clusters-minimal', app=NrfApp.ALL_CLUSTERS_MINIMAL),
        TargetPart('lock', app=NrfApp.LOCK),
        TargetPart('light', app=NrfApp.LIGHT),
        TargetPart('light-switch', app=NrfApp.SWITCH),
        TargetPart('shell', app=NrfApp.SHELL),
        TargetPart('pump', app=NrfApp.PUMP),
        TargetPart('pump-controller', app=NrfApp.PUMP_CONTROLLER),
        TargetPart('window-covering', app=NrfApp.WINDOW_COVERING),
    ])

    target.AppendModifier('rpc', enable_rpcs=True)

    return target


def BuildAndroidTarget():
    target = BuildTarget('android', AndroidBuilder)

    # board
    target.AppendFixedTargets([
        TargetPart('arm', board=AndroidBoard.ARM),
        TargetPart('arm64', board=AndroidBoard.ARM64),
        TargetPart('x86', board=AndroidBoard.X86),
        TargetPart('x64', board=AndroidBoard.X64),
        TargetPart('androidstudio-arm',
                   board=AndroidBoard.AndroidStudio_ARM).OnlyIfRe('chip-tool'),
        TargetPart('androidstudio-arm64',
                   board=AndroidBoard.AndroidStudio_ARM64).OnlyIfRe('chip-tool'),
        TargetPart('androidstudio-x86',
                   board=AndroidBoard.AndroidStudio_X86).OnlyIfRe('chip-tool'),
        TargetPart('androidstudio-x64',
                   board=AndroidBoard.AndroidStudio_X64).OnlyIfRe('chip-tool'),
    ])

    # apps
    target.AppendFixedTargets([
        TargetPart('chip-tool', app=AndroidApp.CHIP_TOOL),
        TargetPart('chip-test', app=AndroidApp.CHIP_TEST),
        TargetPart('tv-server', app=AndroidApp.TV_SERVER),
        TargetPart('tv-casting-app', app=AndroidApp.TV_CASTING_APP),
        TargetPart('java-matter-controller',
                   app=AndroidApp.JAVA_MATTER_CONTROLLER),
        TargetPart('kotlin-matter-controller',
                   app=AndroidApp.KOTLIN_MATTER_CONTROLLER),
        TargetPart('virtual-device-app',
                   app=AndroidApp.VIRTUAL_DEVICE_APP),
    ])

    # Modifiers
    target.AppendModifier('no-debug', profile=AndroidProfile.RELEASE)

    return target


def BuildMbedTarget():
    target = BuildTarget('mbed', MbedBuilder)

    # board
    target.AppendFixedTargets([
        TargetPart('CY8CPROTO_062_4343W', board=MbedBoard.CY8CPROTO_062_4343W),
    ])

    # apps
    target.AppendFixedTargets([
        TargetPart('lock', app=MbedApp.LOCK),
        TargetPart('light', app=MbedApp.LIGHT),
        TargetPart('all-clusters', app=MbedApp.ALL_CLUSTERS),
        TargetPart('all-clusters-minimal', app=MbedApp.ALL_CLUSTERS_MINIMAL),
        TargetPart('pigweed', app=MbedApp.PIGWEED),
        TargetPart('ota-requestor', app=MbedApp.OTA_REQUESTOR),
        TargetPart('shell', app=MbedApp.SHELL),
    ])

    # Modifiers
    target.AppendModifier('release', profile=MbedProfile.RELEASE).ExceptIfRe(
        '-(develop|debug)')
    target.AppendModifier('develop', profile=MbedProfile.DEVELOP).ExceptIfRe(
        '-(release|debug)')
    target.AppendModifier('debug', profile=MbedProfile.DEBUG).ExceptIfRe(
        '-(release|develop)')

    return target


def BuildInfineonTarget():
    target = BuildTarget('infineon', InfineonBuilder)

    # board
    target.AppendFixedTargets([
        TargetPart('psoc6', board=InfineonBoard.PSOC6BOARD)
    ])

    # apps
    target.AppendFixedTargets([
        TargetPart('lock', app=InfineonApp.LOCK),
        TargetPart('light', app=InfineonApp.LIGHT),
        TargetPart('all-clusters', app=InfineonApp.ALL_CLUSTERS),
        TargetPart('all-clusters-minimal',
                   app=InfineonApp.ALL_CLUSTERS_MINIMAL),
    ])

    # modifiers
    target.AppendModifier('ota', enable_ota_requestor=True)
    target.AppendModifier('updateimage', update_image=True)

    return target


def BuildAmebaTarget():
    target = BuildTarget('ameba', AmebaBuilder)

    # board
    target.AppendFixedTargets([
        TargetPart('amebad', board=AmebaBoard.AMEBAD),
    ])

    # apps
    target.AppendFixedTargets([
        TargetPart('all-clusters', app=AmebaApp.ALL_CLUSTERS),
        TargetPart('all-clusters-minimal', app=AmebaApp.ALL_CLUSTERS_MINIMAL),
        TargetPart('light', app=AmebaApp.LIGHT),
        TargetPart('light-switch', app=AmebaApp.LIGHT_SWITCH),
        TargetPart('pigweed', app=AmebaApp.PIGWEED),
    ])

    return target


def BuildASRTarget():
    target = BuildTarget('asr', ASRBuilder)

    # board
    target.AppendFixedTargets([
        TargetPart('asr582x', board=ASRBoard.ASR582X),
        TargetPart('asr595x', board=ASRBoard.ASR595X),
        TargetPart('asr550x', board=ASRBoard.ASR550X),
    ])

    # apps
    target.AppendFixedTargets([
        TargetPart('all-clusters', app=ASRApp.ALL_CLUSTERS),
        TargetPart('all-clusters-minimal', app=ASRApp.ALL_CLUSTERS_MINIMAL),
        TargetPart('lighting', app=ASRApp.LIGHT),
        TargetPart('light-switch', app=ASRApp.LIGHT_SWITCH),
        TargetPart('lock', app=ASRApp.LOCK),
        TargetPart('bridge', app=ASRApp.BRIDGE),
        TargetPart('temperature-measurement', app=ASRApp.TEMPERATURE_MEASUREMENT),
        TargetPart('thermostat', app=ASRApp.THERMOSTAT),
        TargetPart('ota-requestor', app=ASRApp.OTA_REQUESTOR),
        TargetPart('dishwasher', app=ASRApp.DISHWASHER),
        TargetPart('refrigerator', app=ASRApp.REFRIGERATOR),
    ])

    # modifiers
    target.AppendModifier('ota', enable_ota_requestor=True)
    target.AppendModifier('shell', chip_build_libshell=True)
    target.AppendModifier('no_logging', chip_logging=False)
    target.AppendModifier('factory', enable_factory=True)
    target.AppendModifier('rotating_id', enable_rotating_device_id=True)
    target.AppendModifier('rio', enable_lwip_ip6_hook=True)

    return target


def BuildK32WTarget():
    target = BuildTarget('k32w', K32WBuilder)

    # boards
    target.AppendFixedTargets([
        TargetPart('k32w0', board=K32WBoard.K32W0),
        TargetPart('k32w1', board=K32WBoard.K32W1)
    ])

    # apps
    target.AppendFixedTargets([
        TargetPart('light', app=K32WApp.LIGHT, release=True),
        TargetPart('shell', app=K32WApp.SHELL, release=True),
        TargetPart('lock', app=K32WApp.LOCK, release=True),
        TargetPart('contact', app=K32WApp.CONTACT, release=True)
    ])

    target.AppendModifier(name="se05x", se05x=True)
    target.AppendModifier(name="no-ble", disable_ble=True)
    target.AppendModifier(name="no-ota", disable_ota=True)
    target.AppendModifier(name="low-power", low_power=True).OnlyIfRe("-nologs")
    target.AppendModifier(name="nologs", disable_logs=True)
    target.AppendModifier(name="crypto-platform", crypto_platform=True)
    target.AppendModifier(
        name="tokenizer", tokenizer=True).ExceptIfRe("-nologs")
    target.AppendModifier(name="openthread-ftd", openthread_ftd=True)

    return target


def BuildCC13x2x7Target():
    target = BuildTarget('ti', TIBuilder)

    # board
    target.AppendFixedTargets([
        TargetPart('cc13x2x7_26x2x7', board=TIBoard.LP_CC2652R7),
    ])

    target.AppendFixedTargets([
        TargetPart('lighting', app=TIApp.LIGHTING),
        TargetPart('lock', app=TIApp.LOCK),
        TargetPart('pump', app=TIApp.PUMP),
        TargetPart('pump-controller', app=TIApp.PUMP_CONTROLLER),
    ])
    target.AppendModifier(name="mtd", openthread_ftd=False)

    return target


def BuildCC13x4Target():
    target = BuildTarget('ti', TIBuilder)

    # board
    target.AppendFixedTargets([
        TargetPart('cc13x4_26x4', board=TIBoard.LP_EM_CC1354P10_6)
    ])

    target.AppendFixedTargets([
        TargetPart('all-clusters', app=TIApp.ALL_CLUSTERS),
        TargetPart('lighting', app=TIApp.LIGHTING),
        TargetPart('lock', app=TIApp.LOCK, openthread_ftd=True),
        TargetPart('pump', app=TIApp.PUMP, openthread_ftd=False),
        TargetPart('pump-controller', app=TIApp.PUMP_CONTROLLER,
                   openthread_ftd=False),
    ])

    target.AppendModifier(name="mtd", openthread_ftd=False)
    target.AppendModifier(name="ftd", openthread_ftd=True)

    return target


def Buildcc32xxTarget():
    target = BuildTarget('cc32xx', cc32xxBuilder)

    # apps
    target.AppendFixedTargets([
        TargetPart('lock', app=cc32xxApp.LOCK),
        TargetPart('air-purifier', app=cc32xxApp.AIR_PURIFIER),

    ])

    return target


def BuildCyw30739Target():
    target = BuildTarget('cyw30739', Cyw30739Builder)
    # board
    target.AppendFixedTargets([
        TargetPart('cyw930739m2evb_01', board=Cyw30739Board.CYW930739M2EVB_01),
    ])

    # apps
    target.AppendFixedTargets([
        TargetPart('light', app=Cyw30739App.LIGHT),
        TargetPart('lock', app=Cyw30739App.LOCK),
        TargetPart('ota-requestor', app=Cyw30739App.OTA_REQUESTOR),
        TargetPart('switch', app=Cyw30739App.SWITCH),
    ])

    return target


def BuildQorvoTarget():
    target = BuildTarget('qpg', QpgBuilder)

    # board
    target.AppendFixedTargets([
        TargetPart('qpg6105', board=QpgBoard.QPG6105),
    ])

    # apps
    target.AppendFixedTargets([
        TargetPart('lock', app=QpgApp.LOCK),
        TargetPart('light', app=QpgApp.LIGHT),
        TargetPart('shell', app=QpgApp.SHELL),
        TargetPart('persistent-storage', app=QpgApp.PERSISTENT_STORAGE),
        TargetPart('light-switch', app=QpgApp.LIGHT_SWITCH),
        TargetPart('thermostat', app=QpgApp.THERMOSTAT),
    ])

    target.AppendModifier('updateimage', update_image=True)

    return target


def BuildStm32Target():
    target = BuildTarget('stm32', stm32Builder)

    # board
    target.AppendFixedTargets([
        TargetPart('STM32WB5MM-DK', board=stm32Board.STM32WB55XX),
    ])

    # apps
    target.AppendFixedTargets([
        TargetPart('light', app=stm32App.LIGHT),
    ])

    return target


def BuildTizenTarget():
    target = BuildTarget('tizen', TizenBuilder)

    # board
    target.AppendFixedTargets([
        TargetPart('arm', board=TizenBoard.ARM),
    ])

    # apps
    target.AppendFixedTargets([
        TargetPart('all-clusters', app=TizenApp.ALL_CLUSTERS),
        TargetPart('all-clusters-minimal', app=TizenApp.ALL_CLUSTERS_MINIMAL),
        TargetPart('chip-tool', app=TizenApp.CHIP_TOOL),
        TargetPart('light', app=TizenApp.LIGHT),
        TargetPart('tests', app=TizenApp.TESTS),
    ])

    target.AppendModifier("no-ble", enable_ble=False)
    target.AppendModifier("no-thread", enable_thread=False)
    target.AppendModifier("no-wifi", enable_wifi=False)
    target.AppendModifier("asan", use_asan=True)
    target.AppendModifier("ubsan", use_ubsan=True)
    target.AppendModifier('with-ui', with_ui=True)

    return target


def BuildBouffalolabTarget():
    target = BuildTarget('bouffalolab', BouffalolabBuilder)

    # Boards
    target.AppendFixedTargets([
        TargetPart('BL602-IoT-Matter-V1',
                   board=BouffalolabBoard.BL602_IoT_Matter_V1, module_type="BL602"),
        TargetPart('BL602-NIGHT-LIGHT',
                   board=BouffalolabBoard.BL602_NIGHT_LIGHT, module_type="BL602"),
        TargetPart('XT-ZB6-DevKit', board=BouffalolabBoard.XT_ZB6_DevKit,
                   module_type="BL706C-22"),
        TargetPart('BL706-NIGHT-LIGHT',
                   board=BouffalolabBoard.BL706_NIGHT_LIGHT, module_type="BL706C-22"),
        TargetPart('BL706DK',
                   board=BouffalolabBoard.BL706DK, module_type="BL706C-22"),
        TargetPart('BL704LDK', board=BouffalolabBoard.BL704LDK, module_type="BL704L"),
    ])

    # Apps
    target.AppendFixedTargets([
        TargetPart('light', app=BouffalolabApp.LIGHT),
    ])

    target.AppendModifier('shell', enable_shell=True)
    target.AppendModifier('115200', baudrate=115200)
    target.AppendModifier('rpc', enable_rpcs=True)
    target.AppendModifier('cdc', enable_cdc=True)
    target.AppendModifier('resetCnt', enable_resetCnt=True)
    target.AppendModifier('rotating_device_id', enable_rotating_device_id=True)
    target.AppendModifier('mfd', function_mfd=BouffalolabMfd.MFD_RELEASE)
    target.AppendModifier('mfdtest', function_mfd=BouffalolabMfd.MFD_TEST)
    target.AppendModifier('ethernet', enable_ethernet=True)
    target.AppendModifier('wifi', enable_wifi=True)
    target.AppendModifier('thread', enable_thread=True)
    target.AppendModifier('fp', enable_frame_ptr=True)
    target.AppendModifier('memmonitor', enable_heap_monitoring=True)
    target.AppendModifier('mot', use_matter_openthread=True)

    return target


def BuildIMXTarget():
    target = BuildTarget('imx', IMXBuilder)

    target.AppendFixedTargets([
        TargetPart('chip-tool', app=IMXApp.CHIP_TOOL),
        TargetPart('lighting-app', app=IMXApp.LIGHT),
        TargetPart('thermostat', app=IMXApp.THERMOSTAT),
        TargetPart('all-clusters-app', app=IMXApp.ALL_CLUSTERS),
        TargetPart('all-clusters-minimal-app',
                   app=IMXApp.ALL_CLUSTERS_MINIMAL),
        TargetPart('ota-provider-app', app=IMXApp.OTA_PROVIDER),
    ])

    target.AppendModifier('release', release=True)

    return target


def BuildMW320Target():
    target = BuildTarget('mw320', MW320Builder)
    target.AppendFixedTargets(
        [TargetPart('all-clusters-app', app=MW320App.ALL_CLUSTERS)])
    return target


def BuildGenioTarget():
    target = BuildTarget('genio', GenioBuilder)
    target.AppendFixedTargets([TargetPart('lighting-app', app=GenioApp.LIGHT)])
    return target


def BuildTelinkTarget():
    target = BuildTarget('telink', TelinkBuilder)

    target.AppendFixedTargets([
        TargetPart('tlsr9518adk80d', board=TelinkBoard.TLSR9518ADK80D),
        TargetPart('tlsr9528a', board=TelinkBoard.TLSR9528A),
        TargetPart('tlsr9528a_retention', board=TelinkBoard.TLSR9528A_RETENTION),
        TargetPart('tlsr9258a', board=TelinkBoard.TLSR9258A),
        TargetPart('tlsr9258a_retention', board=TelinkBoard.TLSR9258A_RETENTION),
    ])

    target.AppendFixedTargets([
        TargetPart('air-quality-sensor', app=TelinkApp.AIR_QUALITY_SENSOR),
        TargetPart('all-clusters', app=TelinkApp.ALL_CLUSTERS),
        TargetPart('all-clusters-minimal', app=TelinkApp.ALL_CLUSTERS_MINIMAL),
        TargetPart('bridge', app=TelinkApp.BRIDGE),
        TargetPart('contact-sensor', app=TelinkApp.CONTACT_SENSOR),
        TargetPart('light', app=TelinkApp.LIGHT),
        TargetPart('light-switch', app=TelinkApp.SWITCH),
        TargetPart('lock', app=TelinkApp.LOCK),
        TargetPart('ota-requestor', app=TelinkApp.OTA_REQUESTOR),
        TargetPart('pump', app=TelinkApp.PUMP),
        TargetPart('pump-controller', app=TelinkApp.PUMP_CONTROLLER),
        TargetPart('shell', app=TelinkApp.SHELL),
        TargetPart('smoke-co-alarm', app=TelinkApp.SMOKE_CO_ALARM),
        TargetPart('temperature-measurement',
                   app=TelinkApp.TEMPERATURE_MEASUREMENT),
        TargetPart('thermostat', app=TelinkApp.THERMOSTAT),
        TargetPart('window-covering', app=TelinkApp.WINDOW_COVERING),
    ])

    target.AppendModifier('ota', enable_ota=True)
    target.AppendModifier('dfu', enable_dfu=True)
    target.AppendModifier('shell', enable_shell=True)
    target.AppendModifier('rpc', enable_rpcs=True)
    target.AppendModifier('factory-data', enable_factory_data=True)
    target.AppendModifier('4mb', enable_4mb_flash=True)
    target.AppendModifier('mars', mars_board_config=True)

    return target


def BuildOpenIotSdkTargets():
    target = BuildTarget('openiotsdk', OpenIotSdkBuilder)

    target.AppendFixedTargets([
        TargetPart('shell', app=OpenIotSdkApp.SHELL),
        TargetPart('lock', app=OpenIotSdkApp.LOCK),
    ])

    # Modifiers
    target.AppendModifier('mbedtls', crypto=OpenIotSdkCryptoBackend.MBEDTLS).ExceptIfRe('-(psa)')
    target.AppendModifier('psa', crypto=OpenIotSdkCryptoBackend.PSA).ExceptIfRe('-(mbedtls)')

    return target


BUILD_TARGETS = [
    BuildAmebaTarget(),
    BuildASRTarget(),
    BuildAndroidTarget(),
    BuildBouffalolabTarget(),
    Buildcc32xxTarget(),
    BuildCC13x2x7Target(),
    BuildCC13x4Target(),
    BuildCyw30739Target(),
    BuildEfr32Target(),
    BuildEsp32Target(),
    BuildGenioTarget(),
    BuildHostFakeTarget(),
    BuildHostTarget(),
    BuildHostTestRunnerTarget(),
    BuildIMXTarget(),
    BuildInfineonTarget(),
    BuildK32WTarget(),
    BuildMbedTarget(),
    BuildMW320Target(),
    BuildNrfTarget(),
    BuildNrfNativeTarget(),
    BuildQorvoTarget(),
    BuildStm32Target(),
    BuildTizenTarget(),
    BuildTelinkTarget(),
    BuildOpenIotSdkTargets(),
]<|MERGE_RESOLUTION|>--- conflicted
+++ resolved
@@ -140,11 +140,8 @@
         TargetPart('lit-icd', app=HostApp.LIT_ICD),
         TargetPart('air-quality-sensor', app=HostApp.AIR_QUALITY_SENSOR),
         TargetPart('network-manager', app=HostApp.NETWORK_MANAGER),
-<<<<<<< HEAD
         TargetPart('disco-ball', app=HostApp.DISCO_BALL),
-=======
         TargetPart('energy-management', app=HostApp.ENERGY_MANAGEMENT),
->>>>>>> ddbbdcbe
     ]
 
     if (HostBoard.NATIVE.PlatformName() == 'darwin'):
