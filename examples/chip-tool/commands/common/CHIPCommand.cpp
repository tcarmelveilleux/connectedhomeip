--- conflicted
+++ resolved
@@ -47,11 +47,6 @@
     ReturnLogErrorOnFailure(chip::DeviceLayer::Internal::BLEMgrImpl().ConfigureBle(0, true));
 #endif
 
-<<<<<<< HEAD
-    ReturnLogErrorOnFailure(mStorage.Init());
-    ReturnLogErrorOnFailure(opCredsIssuer.Initialize(mStorage));
-    ReturnLogErrorOnFailure(mFabricStorage.Initialize(&mStorage));
-=======
     ReturnLogErrorOnFailure(mDefaultStorage.Init());
     ReturnLogErrorOnFailure(mFabricStorage.Initialize(&mDefaultStorage));
 
@@ -112,7 +107,6 @@
                        kCommissionerAlpha, kCommissionerBeta, kCommissionerGamma);
     return index;
 }
->>>>>>> 46fbb06a
 
 chip::Controller::DeviceCommissioner & CHIPCommand::CurrentCommissioner()
 {
@@ -151,25 +145,15 @@
     // TODO - OpCreds should only be generated for pairing command
     //        store the credentials in persistent storage, and
     //        generate when not available in the storage.
-<<<<<<< HEAD
-    ReturnLogErrorOnFailure(opCredsIssuer.GenerateNOCChainAfterValidation(mStorage.GetLocalNodeId(), mStorage.GetFabricId(),
-                                                                          ephemeralKey.Pubkey(), rcacSpan, icacSpan, nocSpan));
-=======
     ReturnLogErrorOnFailure(mCommissionerStorage.Init(key.c_str()));
-    ReturnLogErrorOnFailure(mOpCredsIssuer.Initialize(mCommissionerStorage));
-    ReturnLogErrorOnFailure(mOpCredsIssuer.GenerateNOCChainAfterValidation(mCommissionerStorage.GetLocalNodeId(), fabricId,
+    ReturnLogErrorOnFailure(opCredsIssuer.Initialize(mCommissionerStorage));
+    ReturnLogErrorOnFailure(opCredsIssuer.GenerateNOCChainAfterValidation(mCommissionerStorage.GetLocalNodeId(), fabricId,
                                                                            ephemeralKey.Pubkey(), rcacSpan, icacSpan, nocSpan));
->>>>>>> 46fbb06a
 
     std::unique_ptr<ChipDeviceCommissioner> commissioner = std::make_unique<ChipDeviceCommissioner>();
     chip::Controller::SetupParams commissionerParams;
-<<<<<<< HEAD
-    commissionerParams.storageDelegate                = &mStorage;
+    commissionerParams.storageDelegate                = &mCommissionerStorage;
     commissionerParams.operationalCredentialsDelegate = &opCredsIssuer;
-=======
-    commissionerParams.storageDelegate                = &mCommissionerStorage;
-    commissionerParams.operationalCredentialsDelegate = &mOpCredsIssuer;
->>>>>>> 46fbb06a
     commissionerParams.ephemeralKeypair               = &ephemeralKey;
     commissionerParams.controllerRCAC                 = rcacSpan;
     commissionerParams.controllerICAC                 = icacSpan;
