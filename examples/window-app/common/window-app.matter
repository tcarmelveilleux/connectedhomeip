--- conflicted
+++ resolved
@@ -219,13 +219,10 @@
   readonly attribute BasicCommissioningInfo basicCommissioningInfo = 1;
   readonly attribute RegulatoryLocationType regulatoryConfig = 2;
   readonly attribute RegulatoryLocationType locationCapability = 3;
-<<<<<<< HEAD
   readonly attribute boolean supportsConcurrentConnection = 4;
-=======
   readonly global attribute command_id generatedCommandList[] = 65528;
   readonly global attribute command_id acceptedCommandList[] = 65529;
   readonly global attribute attrib_id attributeList[] = 65531;
->>>>>>> e8c34529
   readonly global attribute bitmap32 featureMap = 65532;
   readonly global attribute int16u clusterRevision = 65533;
 
@@ -1214,4 +1211,4 @@
 endpoint 2 {
   server  cluster Descriptor;
   server  cluster WindowCovering;
-}
+}