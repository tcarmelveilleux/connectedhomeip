--- conflicted
+++ resolved
@@ -3102,16 +3102,5 @@
     handle command MoveColorTemperature;
     handle command StepColorTemperature;
   }
-<<<<<<< HEAD
-
-  server cluster OccupancySensing {
-    callback attribute occupancy;
-    callback attribute occupancySensorType;
-    callback attribute occupancySensorTypeBitmap;
-    callback attribute featureMap;
-    callback attribute clusterRevision;
-  }
-=======
->>>>>>> 1b869e36
-}
-
+}
+
